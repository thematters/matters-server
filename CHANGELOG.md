# Changelog

All notable changes to this project will be documented in this file.

The format is based on [Keep a Changelog](https://keepachangelog.com/en/1.0.0/),
and this project adheres to [Semantic Versioning](https://semver.org/spec/v2.0.0.html).

## [1.0.3] - 2019-03-28

### Added

- Monitor EB memory usage in CloudWatch

# [1.0.2] - 2019-03-25

### Changed

- Skip ES recommendation engine until it recovers #244
- Use recent readAt for read history #244
- Replace line break with space in summary #244
- Add iframe into xss white list #242
- Fix subscription `nodeEdited`

## [1.0.1] - 2019-03-21

### Added

- `User.status.role` #230
- Invitation related notices #234
<<<<<<< HEAD

### Changed

- Make state of newly registered user as onboarding #229 #237
- Fix email reseting content has no user data #232
- Fix duplication issue in tags, authors and hottest articles #233
- Fix bug with word count #233
- Prioritize viewer language setting over header #233
- Optimize summary generation #233
- Strip html tag and redundant spaces in content #235
- Check permission if viewer request to edit comment #238
=======

### Changed

- Make state of newly registered user as onboarding #229 #237
- Fix email reseting content has no user data #232
- Fix duplication issue in tags, authors and hottest articles #233
- Fix bug with word count #233
- Prioritize viewer language setting over header #233
- Optimize summary generation #233
- Strip html tag and redundant spaces in content #235
- Check permission if viewer request to edit comment #238

# [1.0.2] - 2019-03-25

### Changed

- Skip ES recommendation engine until it recovers #244
- Use recent readAt for read history #244
- Replace line break with space in summary #244
- Add iframe into xss white list #242
- Fix subscription `nodeEdited`
>>>>>>> e26185fe
<|MERGE_RESOLUTION|>--- conflicted
+++ resolved
@@ -27,7 +27,6 @@
 
 - `User.status.role` #230
 - Invitation related notices #234
-<<<<<<< HEAD
 
 ### Changed
 
@@ -39,26 +38,3 @@
 - Optimize summary generation #233
 - Strip html tag and redundant spaces in content #235
 - Check permission if viewer request to edit comment #238
-=======
-
-### Changed
-
-- Make state of newly registered user as onboarding #229 #237
-- Fix email reseting content has no user data #232
-- Fix duplication issue in tags, authors and hottest articles #233
-- Fix bug with word count #233
-- Prioritize viewer language setting over header #233
-- Optimize summary generation #233
-- Strip html tag and redundant spaces in content #235
-- Check permission if viewer request to edit comment #238
-
-# [1.0.2] - 2019-03-25
-
-### Changed
-
-- Skip ES recommendation engine until it recovers #244
-- Use recent readAt for read history #244
-- Replace line break with space in summary #244
-- Add iframe into xss white list #242
-- Fix subscription `nodeEdited`
->>>>>>> e26185fe
