const { baseDown } = require('../utils')

const table = 'article'

exports.up = async knex => {
  await knex('entity_type').insert({ table })
  await knex.schema.createTable(table, t => {
    t.bigIncrements('id').primary()
    t.uuid('uuid').notNullable()
    t.bigInteger('author_id')
      .unsigned()
      .notNullable()
    t.bigInteger('upstream_id').unsigned()
    t.string('title').notNullable()
    t.bigInteger('cover').unsigned()
    t.string('summary').notNullable()
    t.integer('word_count').notNullable()
    t.string('data_hash')
    t.string('media_hash')
    t.text('content').notNullable()
<<<<<<< HEAD
    t.enu('publish_state', [
      'pending',
      'error',
      'published',
      'banned',
      'archived'
    ]).notNullable()
    t.boolean('public').defaultTo(false)
=======
    t.enu('publish_state', ['published', 'banned', 'archived']).notNullable()
>>>>>>> 33194d5c
    t.boolean('live').defaultTo(false)
    t.timestamp('created_at').defaultTo(knex.fn.now())
    t.timestamp('updated_at').defaultTo(knex.fn.now())

    t.foreign('author_id')
      .references('id')
      .inTable('user')
    t.foreign('upstream_id')
      .references('id')
      .inTable('article')
  })
}

exports.down = baseDown(table)<|MERGE_RESOLUTION|>--- conflicted
+++ resolved
@@ -18,18 +18,8 @@
     t.string('data_hash')
     t.string('media_hash')
     t.text('content').notNullable()
-<<<<<<< HEAD
-    t.enu('publish_state', [
-      'pending',
-      'error',
-      'published',
-      'banned',
-      'archived'
-    ]).notNullable()
+    t.enu('publish_state', ['published', 'banned', 'archived']).notNullable()
     t.boolean('public').defaultTo(false)
-=======
-    t.enu('publish_state', ['published', 'banned', 'archived']).notNullable()
->>>>>>> 33194d5c
     t.boolean('live').defaultTo(false)
     t.timestamp('created_at').defaultTo(knex.fn.now())
     t.timestamp('updated_at').defaultTo(knex.fn.now())
