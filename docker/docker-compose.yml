--- conflicted
+++ resolved
@@ -22,20 +22,15 @@
     volumes:
       - postgres_data:/var/lib/postgresql/data/
     ports:
-<<<<<<< HEAD
       - '5432:5432'
   redis:
     image: redis
     ports:
       - '6379:6379'
     restart: always
-=======
-      - "5432:5432"
   s3:
     image: lphoward/fake-s3
     ports:
       - "4569:4569"
->>>>>>> 2fb91033
-
 volumes:
   ? postgres_data