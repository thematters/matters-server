{
  "name": "matters-server",
  "version": "0.0.1",
  "description": "Matters Server",
  "main": "build/index.js",
  "scripts": {
    "clean": "rimraf build",
    "build": "tsc --project tsconfig.json",
    "watch:build": "tsc --project tsconfig.json --watch",
    "watch:server": "nodemon build/index.js",
    "prestart": "npm run build",
    "start": "node build/index.js",
    "start:dev": "npm-run-all clean build --parallel watch:build watch:server --print-label",
    "tslint:dev": "tslint --force -c tslint.json 'src/**/*.ts{,x}' -e '**/node_modules/**/*'",
    "tslint:watch:dev": "chokidar 'src/**/*.ts{,x}' -c 'npm run tslint:dev'",
    "tslint:production": "node_modules/.bin/tslint -t verbose -c tslint.json 'src/**/*.ts{,x}' -e '**/node_modules/**/*'",
    "format": "prettier --single-quote --write \"{,!(node_modules|build)/**/}*.{js,jsx,ts,tsx,json}\"",
    "format:check": "npm run format -- --list-different"
  },
  "author": "",
  "license": "UNLICENSED",
  "dependencies": {
<<<<<<< HEAD
=======
    "@types/graphql": "^14.0.3",
    "@types/validator": "^9.4.2",
    "@types/ws": "^6.0.1",
>>>>>>> 4156839f
    "apollo-server": "^2.2.0",
    "cheerio": "^1.0.0-rc.2",
    "dataloader": "^1.4.0",
    "graphql": "^14.0.2",
    "graphql-iso-date": "^3.6.1",
    "graphql-tools": "^4.0.3",
    "knex": "^0.15.2",
    "lodash": "^4.17.11",
    "module-alias": "^2.1.0",
    "pg": "^7.6.1",
    "typescript": "^3.1.6",
    "uuid": "^3.1.0",
    "validator": "^10.9.0"
  },
  "devDependencies": {
    "@types/cheerio": "^0.22.6",
    "@types/graphql": "^14.0.3",
    "@types/graphql-iso-date": "^3.3.1",
    "@types/knex": "^0.15.1",
    "@types/lodash": "^4.14.117",
    "@types/uuid": "^3.4.3",
    "@types/validator": "^9.4.3",
    "chokidar": "^2.0.3",
    "chokidar-cli": "^1.2.0",
    "nodemon": "^1.18.6",
    "npm-run-all": "^4.1.3",
    "prettier": "1.14.2",
    "rimraf": "^2.6.2",
    "tslint": "^5.11.0"
  },
  "optionalDependencies": {
    "bufferutil": "^3.0.2",
    "utf-8-validate": "^5.0.0"
  },
  "_moduleAliases": {
    "src": "./build"
  },
  "prettier": {
    "singleQuote": true,
    "semi": false
  }
}<|MERGE_RESOLUTION|>--- conflicted
+++ resolved
@@ -20,12 +20,6 @@
   "author": "",
   "license": "UNLICENSED",
   "dependencies": {
-<<<<<<< HEAD
-=======
-    "@types/graphql": "^14.0.3",
-    "@types/validator": "^9.4.2",
-    "@types/ws": "^6.0.1",
->>>>>>> 4156839f
     "apollo-server": "^2.2.0",
     "cheerio": "^1.0.0-rc.2",
     "dataloader": "^1.4.0",
@@ -48,6 +42,7 @@
     "@types/lodash": "^4.14.117",
     "@types/uuid": "^3.4.3",
     "@types/validator": "^9.4.3",
+    "@types/ws": "^6.0.1",
     "chokidar": "^2.0.3",
     "chokidar-cli": "^1.2.0",
     "nodemon": "^1.18.6",
