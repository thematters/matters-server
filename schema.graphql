"""Rate limit within a given period of time, in seconds"""
directive @rateLimit(period: Int!, limit: Int!) on FIELD_DEFINITION

directive @cacheControl(maxAge: Int, scope: CacheScope) on OBJECT | FIELD | FIELD_DEFINITION

directive @cost(multipliers: [String], useMultipliers: Boolean, complexity: CostComplexity) on OBJECT | FIELD_DEFINITION

directive @authenticate(requires: Role = user) on OBJECT | FIELD_DEFINITION

directive @authorize(requires: Role = admin) on OBJECT | FIELD_DEFINITION

directive @private on FIELD_DEFINITION

directive @scope on FIELD_DEFINITION

directive @purgeCache on FIELD_DEFINITION

directive @privateCache(strict: Boolean! = false) on FIELD_DEFINITION

directive @logCache(type: String!) on FIELD_DEFINITION

<<<<<<< HEAD
"""Add Credit"""
input AddCreditInput {
  amount: PositiveFloat!
}

type AddCreditResult {
  transaction: Transaction!

  """The client secret of this PaymentIntent."""
  client_secret: String!
}
=======
directive @objectCache(maxAge: Int = 1000) on OBJECT | FIELD_DEFINITION
>>>>>>> a65bcb3b

input AppreciateArticleInput {
  id: ID!
  amount: Int!
}

type Appreciation {
  amount: Int!
  purpose: AppreciationPurpose!
  content: String!

  """Timestamp of appreciation."""
  createdAt: DateTime!

  """Recipient of appreciation."""
  recipient: User!

  """Sender of appreciation."""
  sender: User

  """Object that appreciation is meant for."""
  target: Article
}

type AppreciationConnection implements Connection {
  totalCount: Int!
  pageInfo: PageInfo!
  edges: [AppreciationEdge!]
}

type AppreciationEdge {
  cursor: String!
  node: Appreciation!
}

enum AppreciationPurpose {
  appreciate
  appreciateComment
  appreciateSubsidy
  invitationAccepted
  joinByInvitation
  joinByTask
  firstPost
  systemSubsidy
}

input ArchiveArticleInput {
  id: ID!
}

"""
This type contains metadata, content, hash and related data of an article. If you
want information about article's comments. Please check Comment type.
"""
type Article implements Node {
  """Unique ID of this article"""
  id: ID!

  """The number represents how popular is this article."""
  topicScore: Int

  """Slugified article title."""
  slug: String!

  """Time of this article was created."""
  createdAt: DateTime!

  """State of this article."""
  state: ArticleState!

  """This value determines if this article is accessible to visitors."""
  public: Boolean!

  """This value determines if this article is under Subscription or not."""
  live: Boolean!

  """Author of this article."""
  author: User!

  """Article title."""
  title: String!

  """Article cover's link."""
  cover: URL

  """A short summary for this article."""
  summary: String!

  """Tags attached to this article."""
  tags: [Tag!]

  """Word count of this article."""
  wordCount: Int

  """IPFS hash of this article."""
  dataHash: String

  """Media hash, composed of cid encoding, of this article."""
  mediaHash: String

  """Content of this article."""
  content: String!

  """List of articles which added this article into their collections."""
  collectedBy(input: ConnectionArgs!): ArticleConnection!

  """List of articles added into this articles' collection."""
  collection(input: ConnectionArgs!): ArticleConnection!

  """Related articles to this articles."""
  relatedArticles(input: ConnectionArgs!): ArticleConnection!

  """Appreciations history of this article."""
  appreciationsReceived(input: ConnectionArgs!): AppreciationConnection!

  """Total number of appreciations recieved of this article."""
  appreciationsReceivedTotal: Int!

  """Subscribers of this articles."""
  subscribers(input: ConnectionArgs!): UserConnection!

  """Limit the nuhmber of appreciate per user."""
  appreciateLimit: Int!

  """Number represents how many times per user can appreciate this article."""
  appreciateLeft: Int!

  """This value determines if current viewer has appreciated or not."""
  hasAppreciate: Boolean!

  """This value determines if current Viewer has subscribed of not."""
  subscribed: Boolean!

  """
  This value determines if this article is an author selected article or not.
  """
  sticky: Boolean!

  """Translation of article title and content."""
  translation: ArticleTranslation

  """OSS"""
  oss: ArticleOSS!
  remark: String

  """The counting number of comments."""
  commentCount: Int!

  """The number determines how many pinned comments can be set."""
  pinCommentLimit: Int!

  """The number determines how many comments can be set as pinned comment."""
  pinCommentLeft: Int!

  """List of pinned comments."""
  pinnedComments: [Comment!]

  """List of featured comments of this article."""
  featuredComments(input: FeaturedCommentsInput!): CommentConnection!

  """List of comments of this article."""
  comments(input: CommentsInput!): CommentConnection!

  """The counting number of this article."""
  responseCount: Int!

  """List of responses of a article."""
  responses(input: ResponsesInput!): ResponseConnection!
}

type ArticleConnection implements Connection {
  totalCount: Int!
  pageInfo: PageInfo!
  edges: [ArticleEdge!]
}

type ArticleEdge {
  cursor: String!
  node: Article!
}

input ArticleInput {
  mediaHash: String
  uuid: UUID
}

"""
This notice type contains info about current user has been mentioned in an article.
"""
type ArticleMentionedYouNotice implements Notice {
  """Unique ID of this notice."""
  id: ID!

  """The value determines if the notice is unread or not."""
  unread: Boolean!

  """Time of this notice was created."""
  createdAt: DateTime!

  """The user who mentioned current user."""
  actor: User!

  """The article that current user has been mentioned in."""
  target: Article
}

"""
This notice type contains info about current user's article has been appreciated by others.
"""
type ArticleNewAppreciationNotice implements Notice {
  """Unique ID of this notice."""
  id: ID!

  """The value determines if the notice is unread or not."""
  unread: Boolean!

  """Time of this notice was created."""
  createdAt: DateTime!

  """List of users who appreciated current user's article."""
  actors: [User]

  """The article that has been appreciated."""
  target: Article
}

"""
This notice type contains info about current user's article has been collected by others.
"""
type ArticleNewCollectedNotice implements Notice {
  """Unique ID of this notice."""
  id: ID!

  """The value determines if the notice is unread or not."""
  unread: Boolean!

  """Time of this notice was created."""
  createdAt: DateTime!

  """The user collect current user's articles."""
  actor: User!

  """The article that collected current user's articles."""
  collection: Article

  """The article that has been collected."""
  target: Article
}

"""
This notice type contains info about current user's article has new comment.
"""
type ArticleNewCommentNotice implements Notice {
  """Unique ID of this notice."""
  id: ID!

  """The value determines if the notice is unread or not."""
  unread: Boolean!

  """Time of this notice was created."""
  createdAt: DateTime!

  """The user who comment current user's article."""
  actors: [User]

  """The article that has new comment."""
  target: Article

  """The comment data."""
  comment: Comment
}

type ArticleNewDownstreamNotice implements Notice {
  id: ID!
  unread: Boolean!
  createdAt: DateTime!
  actors: [User]
  downstream: Article
  target: Article
}

"""
This notice type contains info about current user's article has been subscribed by others.
"""
type ArticleNewSubscriberNotice implements Notice {
  """Unique ID of this notice."""
  id: ID!

  """The value determines if the notice is unread or not."""
  unread: Boolean!

  """Time of this notice was created."""
  createdAt: DateTime!

  """List of users who subscribed current user's article."""
  actors: [User]

  """The article that has been subscribed."""
  target: Article
}

type ArticleOSS {
  boost: NonNegativeFloat!
  score: NonNegativeFloat!
  inRecommendToday: Boolean!
  inRecommendIcymi: Boolean!
  inRecommendHottest: Boolean!
  inRecommendNewest: Boolean!
  todayCover: String
  todayTitle: String
  todaySummary: String
}

"""
This notice type contains info about current user's article publihsed successfully.
"""
type ArticlePublishedNotice implements Notice {
  """Unique ID of this notice."""
  id: ID!

  """The value determines if the notice is unread or not."""
  unread: Boolean!

  """Time of this notice was created."""
  createdAt: DateTime!

  """The article that has been published."""
  target: Article
}

"""Enums for an article state."""
enum ArticleState {
  active
  archived
  banned
}

"""
This notice type contains info about one user has added current user's article, and set it as selected.
"""
type ArticleTagHasBeenAddedNotice implements Notice {
  """Unique ID of this notice."""
  id: ID!

  """The value determines if the notice is unread or not."""
  unread: Boolean!

  """Time of this notice was created."""
  createdAt: DateTime!

  """The user who replied current user's comment."""
  actor: User!

  """The article has a new tag."""
  target: Article

  """The tag has been attached to an article."""
  tag: Tag
}

"""
This notice type contains info about one uer has removed a tag from current user's article.
"""
type ArticleTagHasBeenRemovedNotice implements Notice {
  """Unique ID of this notice."""
  id: ID!

  """The value determines if the notice is unread or not."""
  unread: Boolean!

  """Time of this notice was created."""
  createdAt: DateTime!

  """The user who replied current user's comment."""
  actor: User!

  """The article loses a tag."""
  target: Article

  """The tag has been deattached from an article."""
  tag: Tag
}

"""
This notice type contains info about one user has set current user's article unselected.
"""
type ArticleTagHasBeenUnselectedNotice implements Notice {
  """Unique ID of this notice."""
  id: ID!

  """The value determines if the notice is unread or not."""
  unread: Boolean!

  """Time of this notice was created."""
  createdAt: DateTime!

  """The user who replied current user's comment."""
  actor: User!

  """The article has a new tag."""
  target: Article

  """The tag has been attached to an article."""
  tag: Tag
}

type ArticleTranslation {
  originalLanguage: String!
  title: String!
  content: String!
}

"""This type contains type, link and related data of an asset."""
type Asset {
  """Unique ID of this Asset."""
  id: ID!

  """Types of this asset."""
  type: AssetType!

  """Link of this asset."""
  path: String!

  """Time of this asset was created."""
  createdAt: DateTime!
}

"""Enums for asset types."""
enum AssetType {
  avatar
  cover
  audiodraft
  report
  feedback
  embed
  embedaudio
  profileCover
  oauthClientAvatar
}

input AuthorsFilter {
  random: Boolean
  followed: Boolean
}

input AuthorsInput {
  after: String
  first: Int
  oss: Boolean
  filter: AuthorsFilter
}

type AuthResult {
  auth: Boolean!
  token: String
}

type Badge {
  type: BadgeType!
}

enum BadgeType {
  seed
}

type Balance {
  HKD: Float!
}

input BlockUserInput {
  id: ID!
}

enum BoostTypes {
  Article
  User
  Tag
}

enum CacheScope {
  PUBLIC
  PRIVATE
}

type Category {
  id: ID!
  name: String!
}

input ChangeEmailInput {
  oldEmail: Email!
  oldEmailCodeId: ID!
  newEmail: Email!
  newEmailCodeId: ID!
}

enum ChannelType {
  appStore
  googlePlay
}

input ClearReadHistoryInput {
  id: ID!
}

"""
This type contains content, author, descendant comments and related data of a comment.
"""
type Comment implements Node {
  """Unique ID of this comment."""
  id: ID!

  """State of this comment."""
  state: CommentState!

  """Time of this comment was created."""
  createdAt: DateTime!

  """Article that the comment is belonged to."""
  article: Article!

  """Content of this comment."""
  content: String

  """Author of this comment."""
  author: User!

  """This value determines this comment is pinned or not."""
  pinned: Boolean!

  """The counting number of upvotes."""
  upvotes: Int!

  """The counting number of downvotes."""
  downvotes: Int!

  """The value determines current user's vote."""
  myVote: Vote

  """Descendant comments of this comment."""
  comments(input: CommentCommentsInput!): CommentConnection!

  """Parent comment of this comment."""
  parentComment: Comment

  """A Comment that this comment replied to."""
  replyTo: Comment
  remark: String
}

input CommentCommentsInput {
  author: ID
  sort: CommentSort
  after: String
  first: Int
}

type CommentConnection implements Connection {
  totalCount: Int!
  pageInfo: PageInfo!
  edges: [CommentEdge!]
}

type CommentEdge {
  cursor: String!
  node: Comment!
}

input CommentInput {
  content: String!
  replyTo: ID
  articleId: ID!
  parentId: ID
  mentions: [ID!]
}

type CommentMentionedYouNotice implements Notice {
  id: ID!
  unread: Boolean!
  createdAt: DateTime!
  actor: User!
  target: Comment
}

"""
This notice type contains info about current user's comment has new reply.
"""
type CommentNewReplyNotice implements Notice {
  """Unique ID of this notice."""
  id: ID!

  """The value determines if the notice is unread or not."""
  unread: Boolean!

  """Time of this notice was created."""
  createdAt: DateTime!

  """The user who replied current user's comment."""
  actors: [User]

  """The comment that has new replied."""
  target: Comment

  """The comment that replied to current user's existing comment."""
  reply: Comment
}

"""
This notice type contains info about current user's comment has been pinned.
"""
type CommentPinnedNotice implements Notice {
  """Unique ID of this notice."""
  id: ID!

  """The value determines if the notice is unread or not."""
  unread: Boolean!

  """Time of this notice was created."""
  createdAt: DateTime!

  """The user who pinned current user's comment."""
  actor: User!

  """The comment data."""
  target: Comment
}

input CommentsFilter {
  parentComment: ID
  state: CommentState
  author: ID
}

input CommentsInput {
  sort: CommentSort
  after: String
  before: String
  includeAfter: Boolean
  includeBefore: Boolean
  first: Int
  filter: CommentsFilter
}

"""Enums for sorting comments by time."""
enum CommentSort {
  oldest
  newest
}

"""Enums for comment state."""
enum CommentState {
  active
  archived
  banned
  collapsed
}

input ConfirmVerificationCodeInput {
  email: Email!
  type: VerificationCodeType!
  code: String!
}

interface Connection {
  totalCount: Int!
  pageInfo: PageInfo!
}

input ConnectionArgs {
  after: String
  first: Int
  oss: Boolean
}

input CostComplexity {
  min: Int = 1
  max: Int
}

scalar Date

scalar DateTime

input DeleteCommentInput {
  id: ID!
}

input DeleteDraftInput {
  id: ID!
}

input DeleteTagsInput {
  ids: [ID!]!
}

type DownstreamArticleArchivedNotice implements Notice {
  id: ID!
  unread: Boolean!
  createdAt: DateTime!
  downstream: Article
  target: Article
}

"""
This type contains content, collections, assets and related data of a draft.
"""
type Draft implements Node {
  """Unique ID of this draft."""
  id: ID!

  """Collection list of this draft."""
  collection(input: ConnectionArgs!): ArticleConnection!

  """Draft title."""
  title: String

  """Slugified draft title."""
  slug: String!

  """Summary of this draft."""
  summary: String

  """Content of this draft."""
  content: String

  """Time of this draft was scheduled for publishing."""
  scheduledAt: DateTime

  """Time of this draft was created."""
  createdAt: DateTime!

  """Last time of this draft was upadted."""
  updatedAt: DateTime!

  """The counting number of words in this draft."""
  wordCount: Int!

  """Tags are attached to this draft."""
  tags: [String!]

  """Draft's cover link."""
  cover: URL

  """State of draft during publihsing."""
  publishState: PublishState!

  """List of asstets are belonged to this draft."""
  assets: [Asset!]!
}

type DraftConnection implements Connection {
  totalCount: Int!
  pageInfo: PageInfo!
  edges: [DraftEdge!]
}

type DraftEdge {
  cursor: String!
  node: Draft!
}

scalar Email

enum EntityType {
  article
  draft
  user
}

input FeaturedCommentsInput {
  sort: CommentSort
  after: String
  first: Int
}

input FeedbackInput {
  category: ID!
  description: String
  assetIds: [ID!]
  contact: String
}

input FollowUserInput {
  id: ID!
}

input FrequentSearchInput {
  key: String
  first: Int
}

enum GrantType {
  authorization_code
  refresh_token
}

input ImportArticlesInput {
  platform: String
  token: String
}

scalar JSON

type LIKE {
  total: NonNegativeFloat!
  rateUSD: NonNegativeFloat
}

type Liker {
  """Liker ID of LikeCoin"""
  likerId: String

  """Whether liker is a civic liker"""
  civicLiker: Boolean!

  """Total LIKE left in wallet."""
  total: NonNegativeFloat!

  """Rate of LikeCoin/USD"""
  rateUSD: NonNegativeFloat
}

input LogRecordInput {
  type: LogRecordTypes!
}

enum LogRecordTypes {
  ReadFolloweeArticles
  ReadResponseInfoPopUp
}

input MergeTagsInput {
  ids: [ID!]!
  content: String!
}

input MigrationInput {
  type: MigrationType
  files: [Upload]!
}

enum MigrationType {
  medium
}

type Mutation {
  """Publish an article onto IPFS."""
  publishArticle(input: PublishArticleInput!): Draft!

  """Archive an article and users won't be able to view this article."""
  archiveArticle(input: ArchiveArticleInput!): Article!

  """Report an article to team."""
  reportArticle(input: ReportArticleInput!): Boolean

  """Subscribe or Unsubscribe article"""
  toggleSubscribeArticle(input: ToggleItemInput!): Article!

  """Appreciate an article."""
  appreciateArticle(input: AppreciateArticleInput!): Article!

  """Read an article."""
  readArticle(input: ReadArticleInput!): Article!

  """Recall while publishing."""
  recallPublish(input: RecallPublishInput!): Draft!

  """Set collection of an article."""
  setCollection(input: SetCollectionInput!): Article!

  """Update article information."""
  updateArticleInfo(input: UpdateArticleInfoInput!): Article!

  """Create or update tag."""
  putTag(input: PutTagInput!): Tag!

  """Add or update one tag to articles."""
  putArticlesTags(input: PutArticlesTagsInput!): Tag!

  """Delete one tag from articles"""
  deleteArticlesTags(input: UpdateArticlesTagsInput!): Tag!

  """
  #############
       OSS    #
  #############
  """
  toggleArticleLive(input: ToggleItemInput!): Article!
  toggleArticlePublic(input: ToggleItemInput!): Article!
  toggleArticleRecommend(input: ToggleArticleRecommendInput!): Article!
  updateArticleState(input: UpdateArticleStateInput!): Article!
  deleteTags(input: DeleteTagsInput!): Boolean
  renameTag(input: RenameTagInput!): Tag!
  mergeTags(input: MergeTagsInput!): Tag!
  updateMattersToday(input: UpdateMattersTodayInput!): Article!

  """Subscribe an artcile."""
  subscribeArticle(input: SubscribeArticleInput!): Article! @deprecated(reason: "Use `toggleSubscribeArticle`.")

  """Unsubscribe an article."""
  unsubscribeArticle(input: UnsubscribeArticleInput!): Article! @deprecated(reason: "Use `toggleSubscribeArticle`.")

  """Publish a comment."""
  putComment(input: PutCommentInput!): Comment!

  """Remove a comment."""
  deleteComment(input: DeleteCommentInput!): Comment!

  """Pin or Unpin a comment."""
  togglePinComment(input: ToggleItemInput!): Comment!

  """Report a comment to team."""
  reportComment(input: ReportCommentInput!): Boolean

  """Upvote or downvote a comment."""
  voteComment(input: VoteCommentInput!): Comment!

  """Unvote a comment."""
  unvoteComment(input: UnvoteCommentInput!): Comment!

  """Update a comments' state."""
  updateCommentsState(input: UpdateCommentsStateInput!): [Comment!]!

  """Pin a comment."""
  pinComment(input: PinCommentInput!): Comment! @deprecated(reason: "Use `togglePinComment`.")

  """Unpin a comment."""
  unpinComment(input: UnpinCommentInput!): Comment! @deprecated(reason: "Use `togglePinComment`.")

  """Create or update a draft."""
  putDraft(input: PutDraftInput!): Draft!

  """Remove a draft."""
  deleteDraft(input: DeleteDraftInput!): Boolean

  """Mark all received notices as read."""
  markAllNoticesAsRead: Boolean

  """Upload a single file."""
  singleFileUpload(input: SingleFileUploadInput!): Asset!

  """Delete a uploaded file."""
  singleFileDelete(input: SingleFileDeleteInput!): Boolean!
  feedback(input: FeedbackInput!): Boolean

  """Add specific user behavior record."""
  logRecord(input: LogRecordInput!): Boolean

  """
  #############
       OSS    #
  #############
  """
  setBoost(input: SetBoostInput!): Node!
  putRemark(input: PutRemarkInput!): String
  putSkippedListItem(input: PutSkippedListItemInput!): [SkippedListItem!]

  """Send verification code for email."""
  sendVerificationCode(input: SendVerificationCodeInput!): Boolean

  """Confirm verification code from email."""
  confirmVerificationCode(input: ConfirmVerificationCodeInput!): ID!

  """Reset user password."""
  resetPassword(input: ResetPasswordInput!): Boolean

  """Change user email."""
  changeEmail(input: ChangeEmailInput!): User!

  """Verify user email."""
  verifyEmail(input: VerifyEmailInput!): Boolean

  """Register user, can only be used on matters.news website."""
  userRegister(input: UserRegisterInput!): AuthResult!

  """Login user."""
  userLogin(input: UserLoginInput!): AuthResult!

  """Logout user."""
  userLogout: Boolean!

  """Generate or claim a Liker ID through LikeCoin"""
  generateLikerId: User!

  """Update user information."""
  updateUserInfo(input: UpdateUserInfoInput!): User!

  """Update user notification settings."""
  updateNotificationSetting(input: UpdateNotificationSettingInput!): User!

  """Follow or Unfollow current usere."""
  toggleFollowUser(input: ToggleItemInput!): User!

  """Block or Unblock a given user."""
  toggleBlockUser(input: ToggleItemInput!): User!

  """Subscribe/ Unsubscribe Push Notification."""
  toggleSubscribePush(input: ToggleItemInput!): User!

  """Clear read history for user."""
  clearReadHistory(input: ClearReadHistoryInput!): Boolean

  """Clear search history for user."""
  clearSearchHistory: Boolean

  """Migrate articles from other service provider."""
  migration(input: MigrationInput!): Boolean

  """Update state of a user, used in OSS."""
  updateUserState(input: UpdateUserStateInput!): User!

  """Update state of a user, used in OSS."""
  updateUserRole(input: UpdateUserRoleInput!): User!

  """Block a given user."""
  blockUser(input: BlockUserInput!): User! @deprecated(reason: "Use `toggleBlockUser`.")

  """Unblock a given user."""
  unblockUser(input: BlockUserInput!): User! @deprecated(reason: "Use `toggleBlockUser`.")

  """Follow a given user."""
  followUser(input: FollowUserInput!): User! @deprecated(reason: "Use `toggleFollowUser`.")

  """Unfollow curent user."""
  unfollowUser(input: FollowUserInput!): User! @deprecated(reason: "Use `toggleFollowUser`.")

  """Add Credit to User Wallet"""
  addCredit(input: AddCreditInput!): AddCreditResult!

  """Pay to another user or article"""
  payTo(input: PayToInput!): PayToResult!

  """Create or Update an OAuth Client, used in OSS."""
  putOAuthClient(input: PutOAuthClientInput!): OAuthClient
}

scalar NegativeFloat

scalar NegativeInt

interface Node {
  id: ID!
}

input NodeEditedInput {
  id: ID!
}

input NodeInput {
  id: ID!
}

scalar NonNegativeFloat

scalar NonNegativeInt

scalar NonPositiveFloat

scalar NonPositiveInt

"""This interface contains common fields of a notice."""
interface Notice {
  """Unique ID of this notice."""
  id: ID!

  """The value determines if the notice is unread or not."""
  unread: Boolean!

  """Time of this notice was created."""
  createdAt: DateTime!
}

type NoticeConnection implements Connection {
  totalCount: Int!
  pageInfo: PageInfo!
  edges: [NoticeEdge!]
}

type NoticeEdge {
  cursor: String!
  node: Notice!
}

type NotificationSetting {
  enable: Boolean!
  email: Boolean!
  mention: Boolean!
  follow: Boolean!
  comment: Boolean!
  appreciation: Boolean!
  articleSubscription: Boolean!
  commentSubscribed: Boolean!
  downstream: Boolean!
  commentPinned: Boolean!
  commentVoted: Boolean!
  officialNotice: Boolean!
  reportFeedback: Boolean!
}

enum NotificationSettingType {
  enable
  email
  mention
  follow
  comment
  appreciation
  articleSubscription
  commentSubscribed
  downstream
  commentPinned
  commentVoted
  officialNotice
  reportFeedback
}

type OAuthClient {
  """Unique Client ID of this OAuth Client."""
  id: ID!

  """App name"""
  name: String!

  """App Description"""
  description: String

  """URL for oauth client's official website"""
  website: URL

  """Scopes"""
  scope: [String!]

  """URL for oauth client's avatar."""
  avatar: URL

  """Client secret"""
  secret: String!

  """Redirect URIs"""
  redirectURIs: [URL!]

  """Grant Types"""
  grantTypes: [GrantType!]

  """Linked Developer Account"""
  user: User

  """Creation Date"""
  createdAt: Date!
}

type OAuthClientConnection implements Connection {
  totalCount: Int!
  pageInfo: PageInfo!
  edges: [OAuthClientEdge!]
}

type OAuthClientEdge {
  cursor: String!
  node: OAuthClient!
}

input OAuthClientInput {
  id: ID!
}

enum OAuthProvider {
  facebook
  wechat
  google
}

"""This type contains system-wise settings."""
type Official {
  reportCategory: [Category!]!
  feedbackCategory: [Category!]!
  releases(input: ReleasesInput!): [Release!]

  """Links of specific pages on Matters site."""
  links: OfficialLinks!
  placements: Placements!

  """IPFS node address"""
  ipfsAddress: [String!]!
}

"""The notice type contains info about official announcement."""
type OfficialAnnouncementNotice implements Notice {
  """Unique ID of this notice."""
  id: ID!

  """The value determines if the notice is unread or not."""
  unread: Boolean!

  """Time of this notice was created."""
  createdAt: DateTime!

  """The message content."""
  message: String!

  """The link to a specific page if provided."""
  link: URL
}

type OfficialLinks {
  beginnerGuide: URL!
  userGuide: URL!
  about: URL!
  faq: URL!
  tos: URL!
}

type OSS {
  users(input: ConnectionArgs!): UserConnection!
  comments(input: ConnectionArgs!): CommentConnection!
  articles(input: OSSArticlesInput!): ArticleConnection!
  tags(input: TagsInput!): TagConnection!
  reports(input: ReportsInput!): ReportConnection!
  report(input: ReportInput!): Report!
  today(input: ConnectionArgs!): ArticleConnection!
  oauthClients(input: ConnectionArgs!): OAuthClientConnection!
  skippedListItems(input: ConnectionArgs!): SkippedListItemsConnection!
}

input OSSArticlesInput {
  public: Boolean
  after: String
  first: Int
}

type PageInfo {
  startCursor: String
  endCursor: String
  hasNextPage: Boolean!
  hasPreviousPage: Boolean!
}

"""Pay To"""
input PayToInput {
  amount: PositiveFloat!
  currency: TransactionCurrency!
  purpose: TransactionPurpose!
  recipientId: ID
  targetId: ID
  passcode: String!
}

type PayToResult {
  transaction: Transaction!

  """Only available when paying with LIKE."""
  redirectUrl: URL
}

input PinCommentInput {
  id: ID!
}

type Placements {
  webAsideTop: PlacementUnit!
  appSplash: PlacementUnit!
  appInStreamTop: PlacementUnit!
  appInStreamMiddle: PlacementUnit!
  appInStreamBottom: PlacementUnit!
  appInvitationTop: PlacementUnit!
}

type PlacementUnit {
  image: URL!
  link: URL!
  adLabel: Boolean!
}

enum PlatformType {
  ios
  android
}

scalar PositiveFloat

scalar PositiveInt

input PublishArticleInput {
  id: ID!
  delay: Int
}

"""Enums for publishing state."""
enum PublishState {
  unpublished
  pending
  error
  published
}

input PutArticlesTagsInput {
  id: ID!
  articles: [ID!]
  selected: Boolean
}

input PutCommentInput {
  comment: CommentInput!
  id: ID
}

input PutDraftInput {
  id: ID
  title: String
  content: String
  tags: [String]
  coverAssetId: ID
  collection: [ID]
}

input PutOAuthClientInput {
  id: ID
  name: String
  description: String
  website: URL
  scope: [String!]
  avatar: ID
  secret: String
  redirectURIs: [URL!]
  grantTypes: [GrantType!]
  user: ID
}

input PutRemarkInput {
  id: ID!
  remark: String!
  type: RemarkTypes!
}

input PutSkippedListItemInput {
  id: ID!
  archived: Boolean!
}

input PutTagInput {
  id: ID
  content: String
  description: String
}

type Query {
  article(input: ArticleInput!): Article
  node(input: NodeInput!): Node
  frequentSearch(input: FrequentSearchInput!): [String!]
  search(input: SearchInput!): SearchResultConnection!
  official: Official!
  oss: OSS!
  viewer: User
  user(input: UserInput!): User
  oauthClient(input: OAuthClientInput!): OAuthClient
}

input ReadArticleInput {
  id: ID!
}

type ReadHistory {
  article: Article!
  readAt: DateTime!
}

type ReadHistoryConnection implements Connection {
  totalCount: Int!
  pageInfo: PageInfo!
  edges: [ReadHistoryEdge!]
}

type ReadHistoryEdge {
  cursor: String!
  node: ReadHistory!
}

input RecallPublishInput {
  id: ID!
}

type RecentSearchConnection implements Connection {
  totalCount: Int!
  pageInfo: PageInfo!
  edges: [RecentSearchEdge!]
}

type RecentSearchEdge {
  cursor: String!
  node: String!
}

type Recommendation {
  """Articles published by user's followees."""
  followeeArticles(input: ConnectionArgs!): ArticleConnection! @deprecated(reason: "Use `followeeWorks`.")

  """Articles and comments published by user's followees."""
  followeeWorks(input: ResponsesInput!): ResponseConnection!

  """Global articles sort by publish time."""
  newest(input: ConnectionArgs!): ArticleConnection!

  """Global articles sort by latest activity time."""
  hottest(input: ConnectionArgs!): ArticleConnection!

  """'Matters Today' recommendation."""
  today: Article

  """'In case you missed it' recommendation."""
  icymi(input: ConnectionArgs!): ArticleConnection!

  """Global tag list, sort by activities in recent 14 days."""
  tags(input: ConnectionArgs!): TagConnection!

  """Gloabl article list, sort by activities in recent 72 hours."""
  topics(input: ConnectionArgs!): ArticleConnection!

  """Global user list, sort by activities in recent 6 month."""
  authors(input: AuthorsInput!): UserConnection!

  """Recommend articles usings collaborative filtering"""
  recommendArticles(input: ConnectionArgs!): ArticleConnection!
}

"""Enums for types of recommend articles."""
enum RecommendTypes {
  today
  icymi
  hottest
  newest
}

type Release {
  title: String
  description: String
  cover: URL
  link: URL
  platform: PlatformType!
  channel: ChannelType!
  version: String!
  latest: Boolean!
  forceUpdate: Boolean!
  releasedAt: DateTime!
}

input ReleasesInput {
  platform: PlatformType!
  channel: ChannelType!
  first: Int
}

enum RemarkTypes {
  Article
  User
  Tag
  Comment
  Report
  Feedback
}

input RenameTagInput {
  id: ID!
  content: String!
}

type Report {
  id: ID!
  user: User
  article: Article
  comment: Comment
  category: String!
  description: String
  assets: [URL!]
  contact: String
  createdAt: DateTime!
  remark: String
}

input ReportArticleInput {
  id: ID!
  category: ID!
  description: String!
  assetIds: [ID!]
  contact: String
}

input ReportCommentInput {
  id: ID!
  category: ID!
  description: String!
  assetIds: [ID!]
  contact: String
}

type ReportConnection implements Connection {
  totalCount: Int!
  pageInfo: PageInfo!
  edges: [ReportEdge!]
}

type ReportEdge {
  cursor: String!
  node: Report!
}

input ReportInput {
  id: ID!
}

input ReportsInput {
  article: Boolean!
  comment: Boolean!
  after: String
  first: Int
}

input ResetPasswordInput {
  password: String!
  codeId: ID!
}

union Response = Article | Comment

type ResponseConnection implements Connection {
  totalCount: Int!
  pageInfo: PageInfo!
  edges: [ResponseEdge!]
}

type ResponseEdge {
  cursor: String!
  node: Response!
}

input ResponsesInput {
  sort: ResponseSort
  after: String
  before: String
  includeAfter: Boolean
  includeBefore: Boolean
  first: Int
  articleOnly: Boolean
}

"""Enums for sorting responses."""
enum ResponseSort {
  oldest
  newest
}

"""Enums for user roles."""
enum Role {
  vistor
  user
  admin
}

input SearchInput {
  key: String!
  type: SearchTypes!
  after: String
  first: Int
  oss: Boolean
}

type SearchResultConnection implements Connection {
  totalCount: Int!
  pageInfo: PageInfo!
  edges: [SearchResultEdge!]
}

type SearchResultEdge {
  cursor: String!
  node: Node!
}

enum SearchTypes {
  Article
  User
  Tag
}

input SendVerificationCodeInput {
  email: Email!
  type: VerificationCodeType!
  token: String
}

input SetBoostInput {
  id: ID!
  boost: NonNegativeFloat!
  type: BoostTypes!
}

input SetCollectionInput {
  id: ID!
  collection: [ID!]!
}

input SingleFileDeleteInput {
  id: ID!
}

input SingleFileUploadInput {
  type: AssetType!
  file: Upload
  url: URL
  entityType: EntityType!
  entityId: ID
}

type SkippedListItem {
  id: ID!
  uuid: UUID!
  type: SkippedListItemType!
  value: String!
  archived: Boolean!
  createdAt: DateTime!
  updatedAt: DateTime!
}

type SkippedListItemEdge {
  cursor: String!
  node: SkippedListItem
}

type SkippedListItemsConnection implements Connection {
  totalCount: Int!
  pageInfo: PageInfo!
  edges: [SkippedListItemEdge!]
}

enum SkippedListItemType {
  agent_hash
  email
}

input SubscribeArticleInput {
  id: ID!
}

"""
This notice type contains info about current user's subscribed article has new comment.
"""
type SubscribedArticleNewCommentNotice implements Notice {
  """Unique ID of this notice."""
  id: ID!

  """The value determines if the notice is unread or not."""
  unread: Boolean!

  """Time of this notice was created."""
  createdAt: DateTime!

  """The user who made new comment to current user's subscribed article."""
  actors: [User]

  """The article that current user has been subscribed."""
  target: Article

  """The comment data."""
  comment: Comment
}

type Subscription {
  nodeEdited(input: NodeEditedInput!): Node!
}

"""This type contains content, count and related data of an article tag."""
type Tag implements Node {
  """Unique id of this tag."""
  id: ID!

  """Content of this tag."""
  content: String!

  """List of how many articles were attached with this tag."""
  articles(input: TagArticlesInput!): ArticleConnection!

  """This value determines if this article is selected by this tag or not."""
  selected(input: TagSelectedInput!): Boolean!

  """Time of this tag was created."""
  createdAt: DateTime!

  """Tag's cover link."""
  cover: URL

  """Description of this tag."""
  description: String

  """Editors of this tag."""
  editors: [User!]

  """OSS"""
  oss: TagOSS!
  remark: String
  deleted: Boolean!
}

input TagArticlesInput {
  after: String
  first: Int
  oss: Boolean
  selected: Boolean
}

type TagConnection implements Connection {
  totalCount: Int!
  pageInfo: PageInfo!
  edges: [TagEdge!]
}

type TagEdge {
  cursor: String!
  node: Tag!
}

type TagOSS {
  boost: NonNegativeFloat!
  score: NonNegativeFloat!
}

input TagSelectedInput {
  id: ID
  mediaHash: String
}

input TagsInput {
  after: String
  first: Int
  sort: TagsSort
}

"""Enums for sorting tags."""
enum TagsSort {
  newest
  oldest
  hottest
}

scalar Time

input ToggleArticleRecommendInput {
  id: ID!
  enabled: Boolean!
  type: RecommendTypes!
}

"""Common input to toggle single item for `toggleXXX` mutations"""
input ToggleItemInput {
  id: ID!
  enabled: Boolean
}

<<<<<<< HEAD
type Transaction {
  id: ID!
  state: TransactionState!
  purpose: TransactionPurpose!
  amount: Float!
  currency: TransactionCurrency!

  """Timestamp of transaction."""
  createdAt: DateTime!

  """Recipient of transaction."""
  recipient: User

  """Sender of transaction."""
  sender: User

  """Related target article or transaction."""
  target: TransactionTarget
}

type TransactionConnection implements Connection {
  totalCount: Int!
  pageInfo: PageInfo!
  edges: [TransactionEdge!]
}

enum TransactionCurrency {
  HKD
  LIKE
}

type TransactionEdge {
  cursor: String!
  node: Transaction!
}

enum TransactionPurpose {
  donation
  addCredit
  refund
  fee
}

input TransactionsArgs {
  after: String
  first: Int
  id: ID
  states: [TransactionState!]
}

enum TransactionState {
  pending
  succeeded
  failed
  canceled
}

union TransactionTarget = Article | Transaction

=======
>>>>>>> a65bcb3b
input UnpinCommentInput {
  id: ID!
}

input UnsubscribeArticleInput {
  id: ID!
}

input UnvoteCommentInput {
  id: ID!
}

input UpdateArticleInfoInput {
  id: ID!
  sticky: Boolean
}

input UpdateArticlesTagsInput {
  id: ID!
  articles: [ID!]
}

input UpdateArticleStateInput {
  id: ID!
  state: ArticleState!
}

input UpdateCommentsStateInput {
  ids: [ID!]!
  state: CommentState!
}

input UpdateMattersTodayInput {
  id: ID!
  cover: String
  title: String
  summary: String
}

input UpdateNotificationSettingInput {
  type: NotificationSettingType!
  enabled: Boolean!
}

input UpdateUserInfoInput {
  displayName: String
  userName: String
  avatar: ID
  description: String
  language: UserLanguage
  agreeOn: Boolean
  profileCover: ID
}

input UpdateUserRoleInput {
  id: ID!
  role: UserRole!
}

input UpdateUserStateInput {
  id: ID!
  state: UserState!
  banDays: PositiveInt
  password: String
}

scalar Upload

type UpstreamArticleArchivedNotice implements Notice {
  id: ID!
  unread: Boolean!
  createdAt: DateTime!
  upstream: Article
  target: Article
}

scalar URL

type User implements Node {
  """Global id of an user."""
  id: ID!

  """UUID of an user, for backward compatibility."""
  uuid: UUID!

  """Global unique user name of a user."""
  userName: String

  """Display name on user profile, can be duplicated."""
  displayName: String

  """LikerID of LikeCoin"""
  likerId: String @deprecated(reason: "Use `liker.likerId`.")

  """Liker info of current user"""
  liker: Liker!

  """URL for user avatar."""
  avatar: URL

  """User information."""
  info: UserInfo!

  """User settings."""
  settings: UserSettings!

  """Article recommendations for current user."""
  recommendation: Recommendation!

  """Articles authored by current user."""
  articles(input: ConnectionArgs!): ArticleConnection!

  """Drafts authored by current user."""
  drafts(input: ConnectionArgs!): DraftConnection!

  """Articles current user commented on"""
  commentedArticles(input: ConnectionArgs!): ArticleConnection!

  """Artilces current user subscribed to."""
  subscriptions(input: ConnectionArgs!): ArticleConnection!

  """Record of user activity, only accessable by current user."""
  activity: UserActivity!

  """Followers of this user."""
  followers(input: ConnectionArgs!): UserConnection!

  """Users that this user follows."""
  followees(input: ConnectionArgs!): UserConnection!

  """Whether current user is following viewer."""
  isFollower: Boolean!

  """Whether viewer is following current user."""
  isFollowee: Boolean!

  """Users that blocked by current user."""
  blockList(input: ConnectionArgs!): UserConnection!

  """Whether current user is blocking viewer."""
  isBlocking: Boolean!

  """Whether current user is blocked by viewer."""
  isBlocked: Boolean!

  """Status of current user."""
  status: UserStatus

  """OSS"""
  oss: UserOSS!
  remark: String
  notices(input: ConnectionArgs!): NoticeConnection!

  """User Wallet"""
  wallet: Wallet!
}

type UserActivity {
  """User reading history."""
  history(input: ConnectionArgs!): ReadHistoryConnection!

  """User search history."""
  recentSearches(input: ConnectionArgs!): RecentSearchConnection!

  """Appreciations current user gave."""
  appreciationsSent(input: ConnectionArgs!): AppreciationConnection!

  """Total number of appreciation current user gave."""
  appreciationsSentTotal: Int!

  """Appreciations current user received."""
  appreciationsReceived(input: ConnectionArgs!): AppreciationConnection!

  """Total number of appreciation current user received."""
  appreciationsReceivedTotal: Int!
}

type UserConnection implements Connection {
  totalCount: Int!
  pageInfo: PageInfo!
  edges: [UserEdge!]
}

type UserEdge {
  cursor: String!
  node: User!
}

type UserInfo {
  """Timestamp of registration."""
  createdAt: DateTime!

  """Is user name editable."""
  userNameEditable: Boolean!

  """User desciption."""
  description: String

  """User email."""
  email: Email

  """User badges."""
  badges: [Badge!]

  """Timestamp of user agreement."""
  agreeOn: DateTime

  """Cover of profile page."""
  profileCover: URL
}

enum UserInfoFields {
  displayName
  avatar
  description
  email
  agreeOn
}

input UserInput {
  userName: String!
}

enum UserLanguage {
  en
  zh_hans
  zh_hant
}

input UserLoginInput {
  email: Email!
  password: String!
}

"""This notice type contains info about current user has new followers."""
type UserNewFollowerNotice implements Notice {
  """Unique ID of this notice."""
  id: ID!

  """The value determines if the notice is unread or not."""
  unread: Boolean!

  """Time of this notice was created."""
  createdAt: DateTime!

  """List of new followers."""
  actors: [User]
}

type UserOSS {
  boost: NonNegativeFloat!
  score: NonNegativeFloat!
}

input UserRegisterInput {
  email: Email!
  userName: String
  displayName: String!
  password: String!
  description: String
  codeId: ID!
}

enum UserRole {
  user
  admin
}

type UserSettings {
  """User language setting."""
  language: UserLanguage!

  """Notification settings."""
  notification: NotificationSetting!
  oauthProviders: [OAuthProvider!]
}

enum UserState {
  active
  onboarding
  banned
  frozen
  archived
}

type UserStatus {
  """User state."""
  state: UserState!

  """User role and access level."""
  role: UserRole!

  """Total LIKE left in wallet."""
  LIKE: LIKE! @deprecated(reason: "Use `liker.total` and `liker.rateUSD`.")

  """Number of articles published by user"""
  articleCount: Int!

  """Number of comments posted by user."""
  commentCount: Int!

  """Number of unread notices."""
  unreadNoticeCount: Int!

  """Whether there are unread articles from followees."""
  unreadFolloweeArticles: Boolean!

  """Whether user has read response info or not."""
  unreadResponseInfoPopUp: Boolean!

  """Number of total written words."""
  totalWordCount: Int!
}

scalar UUID

enum VerificationCodeType {
  register
  email_reset
  email_reset_confirm
  password_reset
  email_verify
}

input VerifyEmailInput {
  codeId: ID!
}

"""Enums for vote types."""
enum Vote {
  up
  down
}

input VoteCommentInput {
  vote: Vote!
  id: ID!
}

type Wallet {
  balance: Balance!
  transactions(input: TransactionsArgs!): TransactionConnection!
}<|MERGE_RESOLUTION|>--- conflicted
+++ resolved
@@ -19,7 +19,8 @@
 
 directive @logCache(type: String!) on FIELD_DEFINITION
 
-<<<<<<< HEAD
+directive @objectCache(maxAge: Int = 1000) on OBJECT | FIELD_DEFINITION
+
 """Add Credit"""
 input AddCreditInput {
   amount: PositiveFloat!
@@ -31,9 +32,6 @@
   """The client secret of this PaymentIntent."""
   client_secret: String!
 }
-=======
-directive @objectCache(maxAge: Int = 1000) on OBJECT | FIELD_DEFINITION
->>>>>>> a65bcb3b
 
 input AppreciateArticleInput {
   id: ID!
@@ -1788,7 +1786,6 @@
   enabled: Boolean
 }
 
-<<<<<<< HEAD
 type Transaction {
   id: ID!
   state: TransactionState!
@@ -1848,8 +1845,6 @@
 
 union TransactionTarget = Article | Transaction
 
-=======
->>>>>>> a65bcb3b
 input UnpinCommentInput {
   id: ID!
 }
