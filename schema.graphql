input AppreciateArticleInput {
  id: ID!
  amount: Int!
}

input ArchiveArticleInput {
  id: ID!
}

type Article implements Node {
  id: ID!
  slug: String!
  createdAt: DateTime!
  publishState: PublishState!
  public: Boolean!
  live: Boolean!
  author: User!
  title: String!
  cover: URL
  summary: String!
  tags: [Tag!]
  wordCount: Int
  dataHash: String
  mediaHash: String
  content: String!
  gatewayUrls: [URL!]
  upstream: Article
  downstreams(input: ConnectionArgs!): ArticleConnection!
  relatedArticles(input: ConnectionArgs!): ArticleConnection!

  """MAT recieved for this article"""
  MAT: Int!
  participantCount: Int!
<<<<<<< HEAD
  subscribers(input: ConnectionArgs!): UserConnection!
  appreciators(input: ConnectionArgs!): UserConnection!
=======
  participants: [User!]
  subscribers(input: ListInput!): [User!]
  appreciators(input: ListInput!): [User!]
>>>>>>> 51da0afc
  appreciatorCount: Int!

  """limit the nuhmber of appreciate per user"""
  appreciateLimit: Int!
  appreciateLeft: Int!

  """Viewer has appreciate"""
  hasAppreciate: Boolean!

  """Viewer has subscribed"""
  subscribed: Boolean!
  commentCount: Int!
  pinCommentLimit: Int!
  pinCommentLeft: Int!
  pinnedComments: [Comment!]
  comments(input: CommentsInput!): CommentConnection!
}

type ArticleConnection {
  pageInfo: PageInfo!
  edges: [ArticleEdge!]
}

type ArticleEdge {
  cursor: String!
  node: Article!
}

input ArticleInput {
  mediaHash: String!
}

type ArticleNewAppreciationNotice implements Notice {
  id: ID!
  unread: Boolean!
  createdAt: DateTime!
  actors: [User!]
  target: Article!
  MAT: Int!
}

type ArticleNewCommentNotice implements Notice {
  id: ID!
  unread: Boolean!
  createdAt: DateTime!
  actors: [User!]
  target: Article!
  comment: Comment!
}

type ArticleNewDownstreamNotice implements Notice {
  id: ID!
  unread: Boolean!
  createdAt: DateTime!
  actors: [User!]
  downstream: Article!
  target: Article!
}

type ArticleNewSubscriberNotice implements Notice {
  id: ID!
  unread: Boolean!
  createdAt: DateTime!
  actors: [User!]
  target: Article!
}

type ArticlePublishedNotice implements Notice {
  id: ID!
  unread: Boolean!
  createdAt: DateTime!
  target: Article!
}

input ArticlesInput {
  public: Boolean
  after: String
  first: Int
}

type Asset {
  id: ID!
  type: AssetType!
  path: String!
  createdAt: DateTime!
}

enum AssetType {
  avatar
  cover
  audiodraft
  report
  feedback
}

type Audiodraft {
  id: ID!
  authorId: ID!
  title: String
  audio: URL!
  length: Int!
  createdAt: DateTime!
  updatedAt: DateTime!
}

type AudiodraftConnection {
  pageInfo: PageInfo!
  edges: [AudiodraftEdge]!
}

type AudiodraftEdge {
  cursor: String!
  node: Audiodraft!
}

type AuthResult {
  auth: Boolean!
  token: String
}

type Badge {
  type: BadgeType!
}

enum BadgeType {
  seed
}

type Category {
  id: ID!
  en: String!
  zh_hans: String!
  zh_hant: String!
}

enum ChannelType {
  appStore
  googlePlay
}

input ClearReadHistoryInput {
  id: ID!
}

type Comment implements Node {
  id: ID!
  state: CommentState!
  createdAt: DateTime!

  """Original article of this comment"""
  article: Article!
  content: String
  author: User!
  pinned: Boolean!
  upvotes: Int!
  downvotes: Int!
  quote: Boolean!
  myVote: Vote
  mentions: [User!]
  comments(input: ConnectionArgs!): CommentConnection!
  parentComment: Comment
}

type CommentConnection {
  pageInfo: PageInfo!
  edges: [CommentEdge!]
}

type CommentEdge {
  cursor: String!
  node: Comment!
}

input CommentInput {
  content: String!
  quotation: String
  articleId: ID!
  parentId: ID
  mentions: [ID!]
}

type CommentMentionedYouNotice implements Notice {
  id: ID!
  unread: Boolean!
  createdAt: DateTime!
  actor: User!
  target: Comment!
}

type CommentNewReplyNotice implements Notice {
  id: ID!
  unread: Boolean!
  createdAt: DateTime!
  actors: [User!]
  target: Comment!
  reply: Comment!
}

type CommentNewUpvoteNotice implements Notice {
  id: ID!
  unread: Boolean!
  createdAt: DateTime!
  actors: [User!]
  target: Comment!
}

type CommentPinnedNotice implements Notice {
  id: ID!
  unread: Boolean!
  createdAt: DateTime!
  actor: User!
  target: Comment!
}

input CommentsInput {
  author: ID
  quote: Boolean
  sort: CommentSort
<<<<<<< HEAD
  after: String
  first: Int
=======
  parent: Boolean
>>>>>>> 51da0afc
}

enum CommentSort {
  oldest
  newest
  upvotes
}

enum CommentState {
  active
  archived
  banned
}

input ConfirmChangeEmailInput {
  oldEmail: Email!
  oldEmailCodeId: ID!
  newEmail: Email!
  newEmailCodeId: ID!
}

input ConfirmResetPasswordInput {
  password: String!
  codeId: ID!
}

input ConfirmVerificationCodeInput {
  code: String!
}

input ConfirmVerifyEmailInput {
  email: Email!
  codeId: ID!
}

input ConnectionArgs {
  after: String
  first: Int
}

scalar Date

scalar DateTime

input DeleteAudiodraftInput {
  id: ID!
}

input DeleteCommentInput {
  id: ID!
}

input DeleteDraftInput {
  id: ID!
}

type DownstreamArticleArchivedNotice implements Notice {
  id: ID!
  unread: Boolean!
  createdAt: DateTime!
  downstream: Article!
  target: Article!
}

type Draft implements Node {
  id: ID!
  upstream: Article
  title: String
  summary: String
  content: String!
  createdAt: DateTime!
  updatedAt: DateTime!
  tags: [String!]
  cover: URL
  publishState: PublishState!
}

type DraftConnection {
  pageInfo: PageInfo!
  edges: [DraftEdge]!
}

type DraftEdge {
  cursor: String!
  node: Draft!
}

scalar Email

input FeedbackInput {
  category: ID!
  description: String
  assetIds: [ID!]
  contact: String
}

input FollowUserInput {
  id: ID!
}

input ImportArticlesInput {
  platform: String
  token: String
}

type Invitation implements Node {
  id: ID!
  user: User
  email: String
  accepted: Boolean!
  createdAt: DateTime!
}

type InvitationConnection {
  pageInfo: PageInfo!
  edges: [InvitationEdge]!
}

type InvitationEdge {
  cursor: String!
  node: Invitation!
}

type InvitationStatus {
  MAT: Int!

  """invitation number left"""
  left: Int!

  """invitations sent"""
  sent(input: ConnectionArgs!): InvitationConnection!
}

input InviteInput {
  id: ID
  email: Email
}

scalar JSON

type MAT {
  total: Int!
<<<<<<< HEAD
  history(input: ConnectionArgs!): TransactionConnection!
=======
  history(input: ListInput!): [Transaction!]
>>>>>>> 51da0afc
}

type Mutation {
  _: Boolean
  publishArticle(input: PublishArticleInput!): Draft!
  archiveArticle(input: ArchiveArticleInput!): Article!
  subscribeArticle(input: SubscribeArticleInput!): Boolean
  unsubscribeArticle(input: UnsubscribeArticleInput!): Boolean
  reportArticle(input: ReportArticleInput!): Boolean
  appreciateArticle(input: AppreciateArticleInput!): Article!
  readArticle(input: ReadArticleInput!): Boolean
  recallPublish(input: RecallPublishInput!): Draft!
  toggleArticleLive(input: ToggleArticleLiveInput!): Article!
  toggleArticlePublic(input: ToggleArticlePublicInput!): Article!
  putComment(input: PutCommentInput!): Comment!
  pinComment(input: PinCommentInput!): Comment!
  deleteComment(input: DeleteCommentInput!): Boolean
  reportComment(input: ReportCommentInput!): Boolean
  voteComment(input: VoteCommentInput!): Comment!
  unvoteComment(input: UnvoteCommentInput!): Comment!

  """audio dtaft"""
  putAudiodraft(input: PutAudiodraftInput!): Audiodraft!
  deleteAudiodraft(input: DeleteAudiodraftInput!): Boolean

  """draft"""
  putDraft(input: PutDraftInput!): Draft!
  deleteDraft(input: DeleteDraftInput!): Boolean
  markAllNoticesAsRead: Boolean
  singleFileUpload(input: SingleFileUploadInput!): Asset!
  feedback(input: FeedbackInput!): Boolean

  """send/confirm verification code"""
  sendVerificationCode(input: SendVerificationCodeInput!): Boolean
  confirmVerificationCode(input: ConfirmVerificationCodeInput!): ID!

  """change or reset password"""
  confirmResetPassword(input: ConfirmResetPasswordInput!): Boolean

  """change email"""
  confirmChangeEmail(input: ConfirmChangeEmailInput!): Boolean

  """verify email"""
  confirmVerifyEmail(input: ConfirmVerifyEmailInput!): Boolean

  """register"""
  userRegister(input: UserRegisterInput!): AuthResult!

  """login"""
  userLogin(input: UserLoginInput!): AuthResult!

  """
  addOAuth(input: AddOAuthInput!): Boolean
  update info/ setting
  """
  updateUserInfo(input: UpdateUserInfoInput!): User!
  updateNotificationSetting(input: UpdateNotificationSettingInput!): NotificationSetting

  """follow/unfollow"""
  followUser(input: FollowUserInput!): Boolean
  unfollowUser(input: UnfollowUserInput!): Boolean

  """
  misc
  importArticles(input: ImportArticlesInput!): [Article!]
  """
  clearReadHistory(input: ClearReadHistoryInput): Boolean
  clearSearchHistory: Boolean
  invite(input: InviteInput!): Boolean
}

interface Node {
  id: ID!
}

input NodeEditedInput {
  id: ID!
}

input NodeInput {
  id: ID!
}

interface Notice {
  id: ID!
  unread: Boolean!
  createdAt: DateTime!
}

type NoticeConnection {
  pageInfo: PageInfo!
  edges: [NoticeEdge!]
}

type NoticeEdge {
  cursor: String!
  node: Notice!
}

type NotificationSetting {
  enable: Boolean!
  mention: Boolean!
  follow: Boolean!
  comment: Boolean!
  appreciation: Boolean!
  articleSubscription: Boolean!
  commentSubscribed: Boolean!
  downstream: Boolean!
  commentPinned: Boolean!
  commentVoted: Boolean!

  """walletUpdate: Boolean!"""
  officialNotice: Boolean!
  reportFeedback: Boolean!
}

enum NotificationSettingType {
  enable
  mention
  follow
  comment
  appreciation
  articleSubscription
  commentSubscribed
  downstream
  commentPinned
  commentVoted
  officialNotice
  reportFeedback
}

type Official {
  reportCategory: [Category!]!
  feedbackCategory: [Category!]!
  releases(input: ReleasesInput!): [Release!]
  links: OfficialLinks!
  placements: Placements!
}

type OfficialAnnouncementNotice implements Notice {
  id: ID!
  unread: Boolean!
  createdAt: DateTime!
  message: String!
  link: URL
}

<<<<<<< HEAD
type PageInfo {
  startCursor: String
  endCursor: String
  hasNextPage: Boolean!
=======
type OfficialLinks {
  beginnerGuide: URL!
  userGuide: URL!
  about: URL!
  faq: URL!
  tos: URL!
>>>>>>> 51da0afc
}

input PinCommentInput {
  id: ID!
}

type Placements {
  webAsideTop: PlacementUnit!
  appSplash: PlacementUnit!
  appInStreamTop: PlacementUnit!
  appInStreamMiddle: PlacementUnit!
  appInStreamBottom: PlacementUnit!
  appInvitationTop: PlacementUnit!
}

type PlacementUnit {
  image: URL!
  link: URL!
  adLabel: Boolean!
}

enum PlatformType {
  ios
  android
}

input PublishArticleInput {
  id: ID!
  delay: Int
}

enum PublishState {
  archived
  pending
  error
  published
  banned
  recalled
}

input PutAudiodraftInput {
  id: ID
  audioAssetId: ID
  title: String
  length: Int
}

input PutCommentInput {
  comment: CommentInput!
  id: ID
}

input PutDraftInput {
  id: ID
  upstreamId: ID
  title: String
  content: String!
  tags: [String]
  coverAssetId: ID
}

"""
The dummy queries and mutations are necessary because
graphql-js cannot have empty root types and we only extend
these types later on
Ref: apollographql/graphql-tools#293
"""
type Query {
  _: Boolean
  article(input: ArticleInput!): Article
  articles(input: ArticlesInput!): ArticleConnection!
  node(input: NodeInput!): Node
  frequentSearch(key: String): [String!]
  search(input: SearchInput!): SearchResultConnection!
  official: Official!
<<<<<<< HEAD
  releases(input: ReleasesInput!): ReleaseConnection!
=======
>>>>>>> 51da0afc
  viewer: User
  user(input: UserInput!): User
}

input ReadArticleInput {
  id: ID!
}

type ReadHistory {
  id: ID!
  article: Article!
  readAt: DateTime!
}

type ReadHistoryConnection {
  pageInfo: PageInfo!
  edges: [ReadHistoryEdge]!
}

type ReadHistoryEdge {
  cursor: String!
  node: ReadHistory!
}

input RecallPublishInput {
  id: ID!
}

type RecentSearchConnection {
  pageInfo: PageInfo!
  edges: [RecentSearchEdge]!
}

type RecentSearchEdge {
  cursor: String!
  node: String!
}

type Recommendation {
<<<<<<< HEAD
  followeeArticles(input: ConnectionArgs!): ArticleConnection!
  newest(input: ConnectionArgs!): ArticleConnection!
  hottest(input: ConnectionArgs!): ArticleConnection!

  """In case you missed it"""
  icymi(input: ConnectionArgs!): ArticleConnection!
  tags(input: ConnectionArgs!): TagConnection!
  topics(input: ConnectionArgs!): ArticleConnection!
  authors(input: ConnectionArgs!): UserConnection!
=======
  followeeArticles(input: ListInput!): [Article!]
  newest(input: ListInput!): [Article!]
  hottest(input: ListInput!): [Article!]

  """In case you missed it"""
  icymi(input: ListInput!): [Article!]
  tags(input: ListInput!): [Tag!]
  topics(input: ListInput!): [Article!]
  authors(input: ListInput!): [User!]
>>>>>>> 51da0afc
}

type Release {
  title: String
  description: String
  cover: URL
  link: URL
  platform: PlatformType!
  channel: ChannelType!
  version: String!
  latest: Boolean!
  forceUpdate: Boolean!
  releasedAt: DateTime!
}

type ReleaseConnection {
  pageInfo: PageInfo!
  edges: [ReleaseEdge!]
}

type ReleaseEdge {
  cursor: String!
  node: Release!
}

input ReleasesInput {
  platform: PlatformType!
  channel: ChannelType!
  after: String
  first: Int
}

input ReportArticleInput {
  id: ID!
  category: String!
  description: String
  assetIds: [ID!]
  contact: String
}

input ReportCommentInput {
  id: ID!
  category: String!
  description: String
  assetIds: [ID!]
  contact: String
}

input SearchInput {
  key: String!
  type: SearchTypes!
  after: String
  first: Int
}

type SearchResult {
  node: Node
  match: String
}

type SearchResultConnection {
  pageInfo: PageInfo!
  edges: [SearchResultEdge!]
}

type SearchResultEdge {
  cursor: String!
  node: SearchResult!
}

enum SearchTypes {
  Article
  User
  Tag
}

input SendVerificationCodeInput {
  email: Email!
  type: VerificationCodeType!
}

input SingleFileUploadInput {
  type: AssetType!
  file: Upload!
}

input SubscribeArticleInput {
  id: ID!
}

type SubscribedArticleNewCommentNotice implements Notice {
  id: ID!
  unread: Boolean!
  createdAt: DateTime!
  actors: [User!]
  target: Article!
  comment: Comment!
}

type Subscription {
  _: Boolean
  nodeEdited(input: NodeEditedInput!): Node!
}

type Tag implements Node {
  id: ID!
  content: String!
  count: Int!
  articles(input: ConnectionArgs!): ArticleConnection!
}

type TagConnection {
  pageInfo: PageInfo!
  edges: [TagEdge]!
}

type TagEdge {
  cursor: String!
  node: Tag!
}

scalar Time

input ToggleArticleLiveInput {
  id: ID!
  enabled: Boolean!
}

input ToggleArticlePublicInput {
  id: ID!
  enabled: Boolean!
}

type Transaction {
  delta: Int!
  purpose: TransactionPurpose!
  reference: Node
  createdAt: DateTime!
}

type TransactionConnection {
  pageInfo: PageInfo!
  edges: [TransactionEdge]!
}

type TransactionEdge {
  cursor: String!
  node: Transaction!
}

enum TransactionPurpose {
  appreciate
  invitationAccepted
  joinByInvitation
  joinByTask
}

input UnfollowUserInput {
  id: ID!
}

input UnsubscribeArticleInput {
  id: ID!
}

input UnvoteCommentInput {
  id: ID!
}

input UpdateNotificationSettingInput {
  type: NotificationSettingType!
  enabled: Boolean!
}

input UpdateUserInfoInput {
  displayName: String
  userName: String
  avatar: ID
  description: String
  language: UserLanguage
}

scalar Upload

type UpstreamArticleArchivedNotice implements Notice {
  id: ID!
  unread: Boolean!
  createdAt: DateTime!
  upstream: Article!
  target: Article!
}

scalar URL

type User implements Node {
  id: ID!
  uuid: UUID!
  info: UserInfo!
  settings: UserSettings!
  recommendation: Recommendation!

  """Articles written by this user"""
  articles(input: ConnectionArgs!): ArticleConnection!
  drafts(input: ConnectionArgs!): DraftConnection!
  audiodrafts(input: ConnectionArgs!): AudiodraftConnection!

  """Comments posted by this user"""
  commentedArticles(input: ConnectionArgs!): ArticleConnection!
  subscriptions(input: ConnectionArgs!): ArticleConnection!
  activity: UserActivity!

  """Followers of this user"""
  followers(input: ConnectionArgs!): UserConnection!

  """Users that this user follows"""
  followees(input: ConnectionArgs!): UserConnection!

  """This user is following viewer"""
  isFollower: Boolean!

  """Viewer is following this user"""
  isFollowee: Boolean!
  status: UserStatus!
  notices(input: ConnectionArgs!): NoticeConnection!
}

type UserActivity {
  history(input: ConnectionArgs!): ReadHistoryConnection!
  recentSearches(input: ConnectionArgs!): RecentSearchConnection!
}

type UserConnection {
  pageInfo: PageInfo!
  edges: [UserEdge]
}

type UserEdge {
  cursor: String!
  node: User!
}

type UserInfo {
  createdAt: DateTime!

  """Unique user name"""
  userName: String!

  """Is user name editable"""
  userNameEditable: Boolean!

  """Display name on profile"""
  displayName: String!

  """User desciption"""
  description: String

  """URL for avatar"""
  avatar: URL
  email: Email
  mobile: String

  """Use 500 for now, adaptive in the future"""
  readSpeed: Int!
  badges: [Badge!]
}

enum UserInfoFields {
  displayName
  avatar
  description
  email
  mobile
}

input UserInput {
  userName: String!
}

enum UserLanguage {
  en
  zh_hans
  zh_hant
}

input UserLoginInput {
  email: Email!
  password: String!
}

type UserNewFollowerNotice implements Notice {
  id: ID!
  unread: Boolean!
  createdAt: DateTime!
  actors: [User!]
}

input UserRegisterInput {
  email: Email!
  displayName: String!
  password: String!
  codeId: ID!
}

type UserSettings {
  """User language setting"""
  language: UserLanguage!

  """
  Thrid party accounts binded for the user
  oauthType: [OAuthType!]
  Notification settings
  """
  notification: NotificationSetting!
}

enum UserState {
  inactive
  onboarding
  active
  banned
  frozen
  archived
}

type UserStatus {
  state: UserState!

  """Total MAT left in wallet"""
  MAT: MAT!
  invitation: InvitationStatus!

  """Number of articles published by user"""
  articleCount: Int!

  """Number of views on articles"""
  viewCount: Int!
  draftCount: Int!

  """Number of comments posted by user"""
  commentCount: Int!
  quotationCount: Int!
  subscriptionCount: Int!

  """Number of user that this user follows"""
  followeeCount: Int!

  """Number of user that follows this user"""
  followerCount: Int!

  """Number of unread notices"""
  unreadNoticeCount: Int!
}

scalar UUID

enum VerificationCodeType {
  register
  email_reset
  password_reset
  email_verify
}

enum Vote {
  up
  down
}

input VoteCommentInput {
  vote: Vote!
  id: ID!
}<|MERGE_RESOLUTION|>--- conflicted
+++ resolved
@@ -1,6 +1,12 @@
+input AddOAuthInput {
+  name: String!
+  id: String!
+  type: OAuthType
+}
+
 input AppreciateArticleInput {
   id: ID!
-  amount: Int!
+  amount: Int
 }
 
 input ArchiveArticleInput {
@@ -25,46 +31,24 @@
   content: String!
   gatewayUrls: [URL!]
   upstream: Article
-  downstreams(input: ConnectionArgs!): ArticleConnection!
-  relatedArticles(input: ConnectionArgs!): ArticleConnection!
+  downstreams(input: ListInput!): [Article!]
+  relatedArticles(input: ListInput!): [Article!]
 
   """MAT recieved for this article"""
   MAT: Int!
   participantCount: Int!
-<<<<<<< HEAD
-  subscribers(input: ConnectionArgs!): UserConnection!
-  appreciators(input: ConnectionArgs!): UserConnection!
-=======
-  participants: [User!]
   subscribers(input: ListInput!): [User!]
   appreciators(input: ListInput!): [User!]
->>>>>>> 51da0afc
   appreciatorCount: Int!
 
-  """limit the nuhmber of appreciate per user"""
-  appreciateLimit: Int!
-  appreciateLeft: Int!
+  """Viewer has subscribed"""
+  subscribed: Boolean!
 
   """Viewer has appreciate"""
   hasAppreciate: Boolean!
-
-  """Viewer has subscribed"""
-  subscribed: Boolean!
   commentCount: Int!
-  pinCommentLimit: Int!
-  pinCommentLeft: Int!
   pinnedComments: [Comment!]
-  comments(input: CommentsInput!): CommentConnection!
-}
-
-type ArticleConnection {
-  pageInfo: PageInfo!
-  edges: [ArticleEdge!]
-}
-
-type ArticleEdge {
-  cursor: String!
-  node: Article!
+  comments(input: CommentsInput!): [Comment!]
 }
 
 input ArticleInput {
@@ -76,8 +60,8 @@
   unread: Boolean!
   createdAt: DateTime!
   actors: [User!]
-  target: Article!
-  MAT: Int!
+  target: Article
+  MAT: Int
 }
 
 type ArticleNewCommentNotice implements Notice {
@@ -85,8 +69,8 @@
   unread: Boolean!
   createdAt: DateTime!
   actors: [User!]
-  target: Article!
-  comment: Comment!
+  target: Article
+  comment: Comment
 }
 
 type ArticleNewDownstreamNotice implements Notice {
@@ -94,8 +78,8 @@
   unread: Boolean!
   createdAt: DateTime!
   actors: [User!]
-  downstream: Article!
-  target: Article!
+  downstream: Article
+  target: Article
 }
 
 type ArticleNewSubscriberNotice implements Notice {
@@ -103,20 +87,20 @@
   unread: Boolean!
   createdAt: DateTime!
   actors: [User!]
-  target: Article!
+  target: Article
 }
 
 type ArticlePublishedNotice implements Notice {
   id: ID!
   unread: Boolean!
   createdAt: DateTime!
-  target: Article!
+  target: Article
 }
 
 input ArticlesInput {
   public: Boolean
-  after: String
-  first: Int
+  offset: Int
+  limit: Int
 }
 
 type Asset {
@@ -129,12 +113,12 @@
 enum AssetType {
   avatar
   cover
-  audiodraft
+  audioDraft
   report
   feedback
 }
 
-type Audiodraft {
+type AudioDraft {
   id: ID!
   authorId: ID!
   title: String
@@ -144,34 +128,9 @@
   updatedAt: DateTime!
 }
 
-type AudiodraftConnection {
-  pageInfo: PageInfo!
-  edges: [AudiodraftEdge]!
-}
-
-type AudiodraftEdge {
-  cursor: String!
-  node: Audiodraft!
-}
-
 type AuthResult {
   auth: Boolean!
   token: String
-}
-
-type Badge {
-  type: BadgeType!
-}
-
-enum BadgeType {
-  seed
-}
-
-type Category {
-  id: ID!
-  en: String!
-  zh_hans: String!
-  zh_hant: String!
 }
 
 enum ChannelType {
@@ -198,18 +157,8 @@
   quote: Boolean!
   myVote: Vote
   mentions: [User!]
-  comments(input: ConnectionArgs!): CommentConnection!
+  comments: [Comment!]
   parentComment: Comment
-}
-
-type CommentConnection {
-  pageInfo: PageInfo!
-  edges: [CommentEdge!]
-}
-
-type CommentEdge {
-  cursor: String!
-  node: Comment!
 }
 
 input CommentInput {
@@ -224,8 +173,8 @@
   id: ID!
   unread: Boolean!
   createdAt: DateTime!
-  actor: User!
-  target: Comment!
+  actors: [User!]
+  target: Comment
 }
 
 type CommentNewReplyNotice implements Notice {
@@ -233,8 +182,8 @@
   unread: Boolean!
   createdAt: DateTime!
   actors: [User!]
-  target: Comment!
-  reply: Comment!
+  target: Comment
+  reply: Comment
 }
 
 type CommentNewUpvoteNotice implements Notice {
@@ -242,27 +191,22 @@
   unread: Boolean!
   createdAt: DateTime!
   actors: [User!]
-  target: Comment!
+  target: Comment
 }
 
 type CommentPinnedNotice implements Notice {
   id: ID!
   unread: Boolean!
   createdAt: DateTime!
-  actor: User!
-  target: Comment!
+  target: Comment
 }
 
 input CommentsInput {
+  offset: Int
+  limit: Int
   author: ID
   quote: Boolean
   sort: CommentSort
-<<<<<<< HEAD
-  after: String
-  first: Int
-=======
-  parent: Boolean
->>>>>>> 51da0afc
 }
 
 enum CommentSort {
@@ -298,16 +242,11 @@
   codeId: ID!
 }
 
-input ConnectionArgs {
-  after: String
-  first: Int
-}
-
 scalar Date
 
 scalar DateTime
 
-input DeleteAudiodraftInput {
+input DeleteAudioDraftInput {
   id: ID!
 }
 
@@ -323,8 +262,8 @@
   id: ID!
   unread: Boolean!
   createdAt: DateTime!
-  downstream: Article!
-  target: Article!
+  downstream: Article
+  target: Article
 }
 
 type Draft implements Node {
@@ -335,25 +274,15 @@
   content: String!
   createdAt: DateTime!
   updatedAt: DateTime!
-  tags: [String!]
+  tags: [String]
   cover: URL
   publishState: PublishState!
 }
 
-type DraftConnection {
-  pageInfo: PageInfo!
-  edges: [DraftEdge]!
-}
-
-type DraftEdge {
-  cursor: String!
-  node: Draft!
-}
-
 scalar Email
 
 input FeedbackInput {
-  category: ID!
+  category: String!
   description: String
   assetIds: [ID!]
   contact: String
@@ -376,16 +305,6 @@
   createdAt: DateTime!
 }
 
-type InvitationConnection {
-  pageInfo: PageInfo!
-  edges: [InvitationEdge]!
-}
-
-type InvitationEdge {
-  cursor: String!
-  node: Invitation!
-}
-
 type InvitationStatus {
   MAT: Int!
 
@@ -393,7 +312,7 @@
   left: Int!
 
   """invitations sent"""
-  sent(input: ConnectionArgs!): InvitationConnection!
+  sent(input: ListInput!): [Invitation!]
 }
 
 input InviteInput {
@@ -403,13 +322,14 @@
 
 scalar JSON
 
+input ListInput {
+  offset: Int
+  limit: Int
+}
+
 type MAT {
   total: Int!
-<<<<<<< HEAD
-  history(input: ConnectionArgs!): TransactionConnection!
-=======
-  history(input: ListInput!): [Transaction!]
->>>>>>> 51da0afc
+  history(input: ListInput): [Transaction]!
 }
 
 type Mutation {
@@ -432,8 +352,8 @@
   unvoteComment(input: UnvoteCommentInput!): Comment!
 
   """audio dtaft"""
-  putAudiodraft(input: PutAudiodraftInput!): Audiodraft!
-  deleteAudiodraft(input: DeleteAudiodraftInput!): Boolean
+  putAudioDraft(input: PutAudioDraftInput!): AudioDraft!
+  deleteAudioDraft(input: DeleteAudioDraftInput!): Boolean
 
   """draft"""
   putDraft(input: PutDraftInput!): Draft!
@@ -460,11 +380,9 @@
 
   """login"""
   userLogin(input: UserLoginInput!): AuthResult!
-
-  """
   addOAuth(input: AddOAuthInput!): Boolean
-  update info/ setting
-  """
+
+  """update info/ setting"""
   updateUserInfo(input: UpdateUserInfoInput!): User!
   updateNotificationSetting(input: UpdateNotificationSettingInput!): NotificationSetting
 
@@ -472,10 +390,8 @@
   followUser(input: FollowUserInput!): Boolean
   unfollowUser(input: UnfollowUserInput!): Boolean
 
-  """
-  misc
-  importArticles(input: ImportArticlesInput!): [Article!]
-  """
+  """misc"""
+  importArticles(input: ImportArticlesInput!): [Article]
   clearReadHistory(input: ClearReadHistoryInput): Boolean
   clearSearchHistory: Boolean
   invite(input: InviteInput!): Boolean
@@ -497,16 +413,6 @@
   id: ID!
   unread: Boolean!
   createdAt: DateTime!
-}
-
-type NoticeConnection {
-  pageInfo: PageInfo!
-  edges: [NoticeEdge!]
-}
-
-type NoticeEdge {
-  cursor: String!
-  node: Notice!
 }
 
 type NotificationSetting {
@@ -541,12 +447,15 @@
   reportFeedback
 }
 
+enum OAuthType {
+  facebook
+  wechat
+  google
+}
+
 type Official {
-  reportCategory: [Category!]!
-  feedbackCategory: [Category!]!
-  releases(input: ReleasesInput!): [Release!]
-  links: OfficialLinks!
-  placements: Placements!
+  reportCategory: [String!]!
+  feedbackCategory: [String!]!
 }
 
 type OfficialAnnouncementNotice implements Notice {
@@ -557,38 +466,8 @@
   link: URL
 }
 
-<<<<<<< HEAD
-type PageInfo {
-  startCursor: String
-  endCursor: String
-  hasNextPage: Boolean!
-=======
-type OfficialLinks {
-  beginnerGuide: URL!
-  userGuide: URL!
-  about: URL!
-  faq: URL!
-  tos: URL!
->>>>>>> 51da0afc
-}
-
 input PinCommentInput {
   id: ID!
-}
-
-type Placements {
-  webAsideTop: PlacementUnit!
-  appSplash: PlacementUnit!
-  appInStreamTop: PlacementUnit!
-  appInStreamMiddle: PlacementUnit!
-  appInStreamBottom: PlacementUnit!
-  appInvitationTop: PlacementUnit!
-}
-
-type PlacementUnit {
-  image: URL!
-  link: URL!
-  adLabel: Boolean!
 }
 
 enum PlatformType {
@@ -610,7 +489,7 @@
   recalled
 }
 
-input PutAudiodraftInput {
+input PutAudioDraftInput {
   id: ID
   audioAssetId: ID
   title: String
@@ -640,15 +519,12 @@
 type Query {
   _: Boolean
   article(input: ArticleInput!): Article
-  articles(input: ArticlesInput!): ArticleConnection!
+  articles(input: ArticlesInput!): [Article!]
   node(input: NodeInput!): Node
   frequentSearch(key: String): [String!]
-  search(input: SearchInput!): SearchResultConnection!
+  search(input: SearchInput!): [SearchResult!]
   official: Official!
-<<<<<<< HEAD
-  releases(input: ReleasesInput!): ReleaseConnection!
-=======
->>>>>>> 51da0afc
+  releases(input: ReleasesInput!): [Release!]
   viewer: User
   user(input: UserInput!): User
 }
@@ -663,52 +539,20 @@
   readAt: DateTime!
 }
 
-type ReadHistoryConnection {
-  pageInfo: PageInfo!
-  edges: [ReadHistoryEdge]!
-}
-
-type ReadHistoryEdge {
-  cursor: String!
-  node: ReadHistory!
-}
-
 input RecallPublishInput {
   id: ID!
 }
 
-type RecentSearchConnection {
-  pageInfo: PageInfo!
-  edges: [RecentSearchEdge]!
-}
-
-type RecentSearchEdge {
-  cursor: String!
-  node: String!
-}
-
 type Recommendation {
-<<<<<<< HEAD
-  followeeArticles(input: ConnectionArgs!): ArticleConnection!
-  newest(input: ConnectionArgs!): ArticleConnection!
-  hottest(input: ConnectionArgs!): ArticleConnection!
+  followeeArticles(input: ListInput!): [Article!]!
+  newest(input: ListInput!): [Article!]!
+  hottest(input: ListInput!): [Article!]!
 
   """In case you missed it"""
-  icymi(input: ConnectionArgs!): ArticleConnection!
-  tags(input: ConnectionArgs!): TagConnection!
-  topics(input: ConnectionArgs!): ArticleConnection!
-  authors(input: ConnectionArgs!): UserConnection!
-=======
-  followeeArticles(input: ListInput!): [Article!]
-  newest(input: ListInput!): [Article!]
-  hottest(input: ListInput!): [Article!]
-
-  """In case you missed it"""
-  icymi(input: ListInput!): [Article!]
-  tags(input: ListInput!): [Tag!]
-  topics(input: ListInput!): [Article!]
-  authors(input: ListInput!): [User!]
->>>>>>> 51da0afc
+  icymi(input: ListInput!): [Article!]!
+  tags(input: ListInput!): [Tag!]!
+  topics(input: ListInput!): [Article!]!
+  authors(input: ListInput!): [User!]!
 }
 
 type Release {
@@ -724,21 +568,11 @@
   releasedAt: DateTime!
 }
 
-type ReleaseConnection {
-  pageInfo: PageInfo!
-  edges: [ReleaseEdge!]
-}
-
-type ReleaseEdge {
-  cursor: String!
-  node: Release!
-}
-
 input ReleasesInput {
   platform: PlatformType!
   channel: ChannelType!
-  after: String
-  first: Int
+  offset: Int
+  limit: Int
 }
 
 input ReportArticleInput {
@@ -746,7 +580,6 @@
   category: String!
   description: String
   assetIds: [ID!]
-  contact: String
 }
 
 input ReportCommentInput {
@@ -754,29 +587,18 @@
   category: String!
   description: String
   assetIds: [ID!]
-  contact: String
 }
 
 input SearchInput {
   key: String!
   type: SearchTypes!
-  after: String
-  first: Int
+  offset: Int
+  limit: Int
 }
 
 type SearchResult {
   node: Node
   match: String
-}
-
-type SearchResultConnection {
-  pageInfo: PageInfo!
-  edges: [SearchResultEdge!]
-}
-
-type SearchResultEdge {
-  cursor: String!
-  node: SearchResult!
 }
 
 enum SearchTypes {
@@ -804,8 +626,8 @@
   unread: Boolean!
   createdAt: DateTime!
   actors: [User!]
-  target: Article!
-  comment: Comment!
+  target: Article
+  comment: Comment
 }
 
 type Subscription {
@@ -817,17 +639,7 @@
   id: ID!
   content: String!
   count: Int!
-  articles(input: ConnectionArgs!): ArticleConnection!
-}
-
-type TagConnection {
-  pageInfo: PageInfo!
-  edges: [TagEdge]!
-}
-
-type TagEdge {
-  cursor: String!
-  node: Tag!
+  articles(input: ListInput!): [Article!]
 }
 
 scalar Time
@@ -847,16 +659,6 @@
   purpose: TransactionPurpose!
   reference: Node
   createdAt: DateTime!
-}
-
-type TransactionConnection {
-  pageInfo: PageInfo!
-  edges: [TransactionEdge]!
-}
-
-type TransactionEdge {
-  cursor: String!
-  node: Transaction!
 }
 
 enum TransactionPurpose {
@@ -885,7 +687,6 @@
 
 input UpdateUserInfoInput {
   displayName: String
-  userName: String
   avatar: ID
   description: String
   language: UserLanguage
@@ -897,8 +698,8 @@
   id: ID!
   unread: Boolean!
   createdAt: DateTime!
-  upstream: Article!
-  target: Article!
+  upstream: Article
+  target: Article
 }
 
 scalar URL
@@ -911,20 +712,23 @@
   recommendation: Recommendation!
 
   """Articles written by this user"""
-  articles(input: ConnectionArgs!): ArticleConnection!
-  drafts(input: ConnectionArgs!): DraftConnection!
-  audiodrafts(input: ConnectionArgs!): AudiodraftConnection!
+  articles(input: ListInput!): [Article!]
+  drafts(input: ListInput!): [Draft!]
+  audioDrafts(input: ListInput!): [AudioDraft!]
 
   """Comments posted by this user"""
-  commentedArticles(input: ConnectionArgs!): ArticleConnection!
-  subscriptions(input: ConnectionArgs!): ArticleConnection!
+  commentedArticles(input: ListInput!): [Article!]
+
+  """comments that quoted this user's article"""
+  quotedArticles(input: ListInput!): [Article!]
+  subscriptions(input: ListInput!): [Article!]
   activity: UserActivity!
 
   """Followers of this user"""
-  followers(input: ConnectionArgs!): UserConnection!
+  followers(input: ListInput!): [User!]
 
   """Users that this user follows"""
-  followees(input: ConnectionArgs!): UserConnection!
+  followees(input: ListInput!): [User!]
 
   """This user is following viewer"""
   isFollower: Boolean!
@@ -932,22 +736,12 @@
   """Viewer is following this user"""
   isFollowee: Boolean!
   status: UserStatus!
-  notices(input: ConnectionArgs!): NoticeConnection!
+  notices(input: ListInput!): [Notice!]
 }
 
 type UserActivity {
-  history(input: ConnectionArgs!): ReadHistoryConnection!
-  recentSearches(input: ConnectionArgs!): RecentSearchConnection!
-}
-
-type UserConnection {
-  pageInfo: PageInfo!
-  edges: [UserEdge]
-}
-
-type UserEdge {
-  cursor: String!
-  node: User!
+  history(input: ListInput!): [ReadHistory!]
+  recentSearches(input: ListInput!): [String!]
 }
 
 type UserInfo {
@@ -955,9 +749,6 @@
 
   """Unique user name"""
   userName: String!
-
-  """Is user name editable"""
-  userNameEditable: Boolean!
 
   """Display name on profile"""
   displayName: String!
@@ -972,7 +763,6 @@
 
   """Use 500 for now, adaptive in the future"""
   readSpeed: Int!
-  badges: [Badge!]
 }
 
 enum UserInfoFields {
@@ -1016,11 +806,10 @@
   """User language setting"""
   language: UserLanguage!
 
-  """
-  Thrid party accounts binded for the user
-  oauthType: [OAuthType!]
-  Notification settings
-  """
+  """Thrid party accounts binded for the user"""
+  oauthType: [OAuthType!]!
+
+  """Notification settings"""
   notification: NotificationSetting!
 }
 
