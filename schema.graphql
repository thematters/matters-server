--- conflicted
+++ resolved
@@ -1083,13 +1083,11 @@
   """Pay to another user or article"""
   payTo(input: PayToInput!): PayToResult!
 
-<<<<<<< HEAD
   """Payout to user"""
   payout(input: PayoutInput!): Transaction!
-=======
-  """Connect Stripe account for Payout"""
+
+  """Create Stripe Connect account for Payout"""
   connectStripeAccount: ConnectStripeAccountResult!
->>>>>>> 1cebc124
 
   """Create or Update an OAuth Client, used in OSS."""
   putOAuthClient(input: PutOAuthClientInput!): OAuthClient
