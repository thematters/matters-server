input AddOAuthInput {
  name: String!
  id: String!
  type: OAuthType
}

input AppreciateArticleInput {
  id: ID!
  amount: Int
}

input ArchiveArticleInput {
  id: ID!
}

type Article implements Node {
  id: ID!
  slug: String!
  createdAt: DateTime!
  publishState: PublishState!
  public: Boolean!
  live: Boolean!
  author: User!
  title: String!
  cover: URL
  summary: String!
  tags: [Tag!]
  wordCount: Int
  dataHash: String
  mediaHash: String
  content: String!
  gatewayUrls: [URL!]
  upstream: Article
  downstreams(input: ConnectionArgs!): [Article!]
  relatedArticles(input: ConnectionArgs!): [Article!]

  """MAT recieved for this article"""
  MAT: Int!
  participantCount: Int!
  subscribers(input: ConnectionArgs!): [User!]
  appreciators(input: ConnectionArgs!): [User!]
  appreciatorCount: Int!

  """Viewer has subscribed"""
  subscribed: Boolean!

  """Viewer has appreciate"""
  hasAppreciate: Boolean!
  commentCount: Int!
  pinnedComments: [Comment!]
  comments(input: CommentsInput!): [Comment!]
}

type ArticleAuthoredConnection {
  pageInfo: PageInfo!
  edges: [ArticleAuthoredEdge]
}

type ArticleAuthoredEdge {
  cursor: String!
  node: Article
}

type ArticleCommentedConnection {
  pageInfo: PageInfo!
  edges: [ArticleCommentedEdge]!
}

type ArticleCommentedEdge {
  cursor: String!
  node: Article!
}

input ArticleInput {
  mediaHash: String!
}

type ArticleNewAppreciationNotice implements Notice {
  id: ID!
  unread: Boolean!
  createdAt: DateTime!
  actors: [User!]
  target: Article
  MAT: Int
}

type ArticleNewCommentNotice implements Notice {
  id: ID!
  unread: Boolean!
  createdAt: DateTime!
  actors: [User!]
  target: Article
  comment: Comment
}

type ArticleNewDownstreamNotice implements Notice {
  id: ID!
  unread: Boolean!
  createdAt: DateTime!
  actors: [User!]
  downstream: Article
  target: Article
}

type ArticleNewSubscriberNotice implements Notice {
  id: ID!
  unread: Boolean!
  createdAt: DateTime!
  actors: [User!]
  target: Article
}

type ArticlePublishedNotice implements Notice {
  id: ID!
  unread: Boolean!
  createdAt: DateTime!
  target: Article
}

<<<<<<< HEAD
type ArticleSubcriptionConnection {
  pageInfo: PageInfo!
  edges: [ArticleSubcriptionEdge]
}

type ArticleSubcriptionEdge {
  cursor: String!
  node: Article!
=======
input ArticlesInput {
  public: Boolean
  offset: Int
  limit: Int
>>>>>>> 2c4d7b86
}

type Asset {
  id: ID!
  type: AssetType!
  path: String!
  createdAt: DateTime!
}

enum AssetType {
  avatar
  cover
  Audiodraft
  report
  feedback
}

type Audiodraft {
  id: ID!
  authorId: ID!
  title: String
  audio: URL!
  length: Int!
  createdAt: DateTime!
  updatedAt: DateTime!
}

type AudiodraftAuthoredConnection {
  pageInfo: PageInfo!
  edges: [DraftAuthoredEdge]!
}

type AudiodraftAuthoredEdge {
  cursor: String!
  node: Audiodraft!
}

type AuthResult {
  auth: Boolean!
  token: String
}

enum ChannelType {
  appStore
  googlePlay
}

input ClearReadHistoryInput {
  id: ID!
}

type Comment implements Node {
  id: ID!
  state: CommentState!
  createdAt: DateTime!

  """Original article of this comment"""
  article: Article!
  content: String
  author: User!
  pinned: Boolean!
  upvotes: Int!
  downvotes: Int!
  quote: Boolean!
  myVote: Vote
  mentions: [User!]
  comments: [Comment!]
  parentComment: Comment
}

input CommentInput {
  content: String!
  quotation: String
  articleId: ID!
  parentId: ID
  mentions: [ID!]
}

type CommentMentionedYouNotice implements Notice {
  id: ID!
  unread: Boolean!
  createdAt: DateTime!
  actors: [User!]
  target: Comment
}

type CommentNewReplyNotice implements Notice {
  id: ID!
  unread: Boolean!
  createdAt: DateTime!
  actors: [User!]
  target: Comment
  reply: Comment
}

type CommentNewUpvoteNotice implements Notice {
  id: ID!
  unread: Boolean!
  createdAt: DateTime!
  actors: [User!]
  target: Comment
}

type CommentPinnedNotice implements Notice {
  id: ID!
  unread: Boolean!
  createdAt: DateTime!
  target: Comment
}

input CommentsInput {
  offset: Int
  limit: Int
  author: ID
  quote: Boolean
  sort: CommentSort
}

enum CommentSort {
  oldest
  newest
  upvotes
}

enum CommentState {
  active
  archived
  banned
}

input ConfirmChangeEmailInput {
  oldEmail: Email!
  oldEmailCodeId: ID!
  newEmail: Email!
  newEmailCodeId: ID!
}

input ConfirmResetPasswordInput {
  password: String!
  codeId: ID!
}

input ConfirmVerificationCodeInput {
  code: String!
}

input ConfirmVerifyEmailInput {
  email: Email!
  codeId: ID!
}

"""TODO: remove offset and limit """
input ConnectionArgs {
  after: ID
  first: Int
  offset: Int
  limit: Int
}

scalar Date

scalar DateTime

input DeleteAudiodraftInput {
  id: ID!
}

input DeleteCommentInput {
  id: ID!
}

input DeleteDraftInput {
  id: ID!
}

type DownstreamArticleArchivedNotice implements Notice {
  id: ID!
  unread: Boolean!
  createdAt: DateTime!
  downstream: Article
  target: Article
}

type Draft implements Node {
  id: ID!
  upstream: Article
  title: String
  summary: String
  content: String!
  createdAt: DateTime!
  updatedAt: DateTime!
  tags: [String]
  cover: URL
  publishState: PublishState!
}

type DraftAuthoredConnection {
  pageInfo: PageInfo!
  edges: [DraftAuthoredEdge]!
}

type DraftAuthoredEdge {
  cursor: String!
  node: Draft!
}

scalar Email

input FeedbackInput {
  category: String!
  description: String
  assetIds: [ID!]
  contact: String
}

input FollowUserInput {
  id: ID!
}

input ImportArticlesInput {
  platform: String
  token: String
}

type Invitation implements Node {
  id: ID!
  user: User
  email: String
  accepted: Boolean!
  createdAt: DateTime!
}

type InvitationStatus {
  MAT: Int!

  """invitation number left"""
  left: Int!

  """invitations sent"""
  sent(input: ConnectionArgs!): [Invitation!]
}

input InviteInput {
  id: ID
  email: Email
}

scalar JSON

type MAT {
  total: Int!
  history(input: ConnectionArgs): [Transaction]!
}

type Mutation {
  _: Boolean
  publishArticle(input: PublishArticleInput!): Draft!
  archiveArticle(input: ArchiveArticleInput!): Article!
  subscribeArticle(input: SubscribeArticleInput!): Boolean
  unsubscribeArticle(input: UnsubscribeArticleInput!): Boolean
  reportArticle(input: ReportArticleInput!): Boolean
  appreciateArticle(input: AppreciateArticleInput!): Article!
  readArticle(input: ReadArticleInput!): Boolean
  recallPublish(input: RecallPublishInput!): Draft!
  toggleArticleLive(input: ToggleArticleLiveInput!): Article!
  toggleArticlePublic(input: ToggleArticlePublicInput!): Article!
  putComment(input: PutCommentInput!): Comment!
  pinComment(input: PinCommentInput!): Comment!
  deleteComment(input: DeleteCommentInput!): Boolean
  reportComment(input: ReportCommentInput!): Boolean
  voteComment(input: VoteCommentInput!): Comment!
  unvoteComment(input: UnvoteCommentInput!): Comment!

  """audio dtaft"""
  putAudiodraft(input: PutAudiodraftInput!): Audiodraft!
  deleteAudiodraft(input: DeleteAudiodraftInput!): Boolean

  """draft"""
  putDraft(input: PutDraftInput!): Draft!
  deleteDraft(input: DeleteDraftInput!): Boolean
  markAllNoticesAsRead: Boolean
  singleFileUpload(input: SingleFileUploadInput!): Asset!
  feedback(input: FeedbackInput!): Boolean

  """send/confirm verification code"""
  sendVerificationCode(input: SendVerificationCodeInput!): Boolean
  confirmVerificationCode(input: ConfirmVerificationCodeInput!): ID!

  """change or reset password"""
  confirmResetPassword(input: ConfirmResetPasswordInput!): Boolean

  """change email"""
  confirmChangeEmail(input: ConfirmChangeEmailInput!): Boolean

  """verify email"""
  confirmVerifyEmail(input: ConfirmVerifyEmailInput!): Boolean

  """register"""
  userRegister(input: UserRegisterInput!): AuthResult!

  """login"""
  userLogin(input: UserLoginInput!): AuthResult!
  addOAuth(input: AddOAuthInput!): Boolean

  """update info/ setting"""
  updateUserInfo(input: UpdateUserInfoInput!): User!
  updateNotificationSetting(input: UpdateNotificationSettingInput!): NotificationSetting

  """follow/unfollow"""
  followUser(input: FollowUserInput!): Boolean
  unfollowUser(input: UnfollowUserInput!): Boolean

  """misc"""
  importArticles(input: ImportArticlesInput!): [Article]
  clearReadHistory(input: ClearReadHistoryInput): Boolean
  clearSearchHistory: Boolean
  invite(input: InviteInput!): Boolean
}

interface Node {
  id: ID!
}

input NodeEditedInput {
  id: ID!
}

input NodeInput {
  id: ID!
}

interface Notice {
  id: ID!
  unread: Boolean!
  createdAt: DateTime!
}

type NotificationSetting {
  enable: Boolean!
  mention: Boolean!
  follow: Boolean!
  comment: Boolean!
  appreciation: Boolean!
  articleSubscription: Boolean!
  commentSubscribed: Boolean!
  downstream: Boolean!
  commentPinned: Boolean!
  commentVoted: Boolean!

  """walletUpdate: Boolean!"""
  officialNotice: Boolean!
  reportFeedback: Boolean!
}

enum NotificationSettingType {
  enable
  mention
  follow
  comment
  appreciation
  articleSubscription
  commentSubscribed
  downstream
  commentPinned
  commentVoted
  officialNotice
  reportFeedback
}

enum OAuthType {
  facebook
  wechat
  google
}

type Official {
  reportCategory: [String!]!
  feedbackCategory: [String!]!
}

type OfficialAnnouncementNotice implements Notice {
  id: ID!
  unread: Boolean!
  createdAt: DateTime!
  message: String!
  link: URL
}

type PageInfo {
  startCursor: String
  endCursor: String
  hasNextPage: Boolean!
}

input PinCommentInput {
  id: ID!
}

enum PlatformType {
  ios
  android
}

input PublishArticleInput {
  id: ID!
  delay: Int
}

enum PublishState {
  archived
  pending
  error
  published
  banned
  recalled
}

input PutAudiodraftInput {
  id: ID
  audioAssetId: ID
  title: String
  length: Int
}

input PutCommentInput {
  comment: CommentInput!
  id: ID
}

input PutDraftInput {
  id: ID
  upstreamId: ID
  title: String
  content: String!
  tags: [String]
  coverAssetId: ID
}

"""
The dummy queries and mutations are necessary because
graphql-js cannot have empty root types and we only extend
these types later on
Ref: apollographql/graphql-tools#293
"""
type Query {
  _: Boolean
  article(input: ArticleInput!): Article
  articles(input: ArticlesInput!): [Article!]
  node(input: NodeInput!): Node
  frequentSearch(key: String): [String!]
  search(input: SearchInput!): [SearchResult!]
  official: Official!
  releases(input: ReleasesInput!): [Release!]
  viewer: User
  user(input: UserInput!): User
}

input ReadArticleInput {
  id: ID!
}

type ReadHistory {
  id: ID!
  article: Article!
  readAt: DateTime!
}

input RecallPublishInput {
  id: ID!
}

type Recommendation {
  followeeArticles(input: ConnectionArgs!): [Article!]!
  newest(input: ConnectionArgs!): [Article!]!
  hottest(input: ConnectionArgs!): [Article!]!

  """In case you missed it"""
  icymi(input: ConnectionArgs!): [Article!]!
  tags(input: ConnectionArgs!): [Tag!]!
  topics(input: ConnectionArgs!): [Article!]!
  authors(input: ConnectionArgs!): [User!]!
}

type Release {
  title: String
  description: String
  cover: URL
  link: URL
  platform: PlatformType!
  channel: ChannelType!
  version: String!
  latest: Boolean!
  forceUpdate: Boolean!
  releasedAt: DateTime!
}

input ReleasesInput {
  platform: PlatformType!
  channel: ChannelType!
  offset: Int
  limit: Int
}

input ReportArticleInput {
  id: ID!
  category: String!
  description: String
  assetIds: [ID!]
}

input ReportCommentInput {
  id: ID!
  category: String!
  description: String
  assetIds: [ID!]
}

input SearchInput {
  key: String!
  type: SearchTypes!
  offset: Int
  limit: Int
}

type SearchResult {
  node: Node
  match: String
}

enum SearchTypes {
  Article
  User
  Tag
}

input SendVerificationCodeInput {
  email: Email!
  type: VerificationCodeType!
}

input SingleFileUploadInput {
  type: AssetType!
  file: Upload!
}

input SubscribeArticleInput {
  id: ID!
}

type SubscribedArticleNewCommentNotice implements Notice {
  id: ID!
  unread: Boolean!
  createdAt: DateTime!
  actors: [User!]
  target: Article
  comment: Comment
}

type Subscription {
  _: Boolean
  nodeEdited(input: NodeEditedInput!): Node!
}

type Tag implements Node {
  id: ID!
  content: String!
  count: Int!
  articles(input: ConnectionArgs!): [Article!]
}

scalar Time

input ToggleArticleLiveInput {
  id: ID!
  enabled: Boolean!
}

input ToggleArticlePublicInput {
  id: ID!
  enabled: Boolean!
}

type Transaction {
  delta: Int!
  purpose: TransactionPurpose!
  reference: Node
  createdAt: DateTime!
}

enum TransactionPurpose {
  appreciate
  invitationAccepted
  joinByInvitation
  joinByTask
}

input UnfollowUserInput {
  id: ID!
}

input UnsubscribeArticleInput {
  id: ID!
}

input UnvoteCommentInput {
  id: ID!
}

input UpdateNotificationSettingInput {
  type: NotificationSettingType!
  enabled: Boolean!
}

input UpdateUserInfoInput {
  displayName: String
  avatar: ID
  description: String
  language: UserLanguage
}

scalar Upload

type UpstreamArticleArchivedNotice implements Notice {
  id: ID!
  unread: Boolean!
  createdAt: DateTime!
  upstream: Article
  target: Article
}

scalar URL

type User implements Node {
  id: ID!
  uuid: UUID!
  info: UserInfo!
  settings: UserSettings!
  recommendation: Recommendation!

  """Articles written by this user"""
  articles(input: ConnectionArgs!): ArticleAuthoredConnection!
  drafts(input: ConnectionArgs!): DraftAuthoredConnection!
  audiodrafts(input: ConnectionArgs!): AudiodraftAuthoredConnection!

  """Comments posted by this user"""
  commentedArticles(input: ConnectionArgs!): ArticleCommentedConnection!
  subscriptions(input: ConnectionArgs!): ArticleSubcriptionConnection!
  activity: UserActivity!

  """Followers of this user"""
  followers(input: ConnectionArgs!): UserFollowerConnection!

  """Users that this user follows"""
  followees(input: ConnectionArgs!): UserFolloweeConnection!

  """This user is following viewer"""
  isFollower: Boolean!

  """Viewer is following this user"""
  isFollowee: Boolean!
  status: UserStatus!
  notices(input: ConnectionArgs!): [Notice!]
}

type UserActivity {
  history(input: ConnectionArgs!): [ReadHistory!]
  recentSearches(input: ConnectionArgs!): [String!]
}

<<<<<<< HEAD
type UserDisabledNotice implements Notice {
  id: ID!
  unread: Boolean!
  createdAt: DateTime!
  reason: UserDisabledReason
}

enum UserDisabledReason {
  violation
}

type UserFolloweeConnection {
  pageInfo: PageInfo!
  edges: [UserFolloweeEdge]
}

type UserFolloweeEdge {
  cursor: String!
  node: User!
}

type UserFollowerConnection {
  pageInfo: PageInfo!
  edges: [UserFollowerEdge]
}

type UserFollowerEdge {
  cursor: String!
  node: User!
}

=======
>>>>>>> 2c4d7b86
type UserInfo {
  createdAt: DateTime!

  """Unique user name"""
  userName: String!

  """Display name on profile"""
  displayName: String!

  """User desciption"""
  description: String

  """URL for avatar"""
  avatar: URL
  email: Email
  mobile: String

  """Use 500 for now, adaptive in the future"""
  readSpeed: Int!
}

enum UserInfoFields {
  displayName
  avatar
  description
  email
  mobile
}

input UserInput {
  userName: String!
}

enum UserLanguage {
  en
  zh_hans
  zh_hant
}

input UserLoginInput {
  email: Email!
  password: String!
}

type UserNewFollowerNotice implements Notice {
  id: ID!
  unread: Boolean!
  createdAt: DateTime!
  actors: [User!]
}

input UserRegisterInput {
  email: Email!
  displayName: String!
  password: String!
  codeId: ID!
}

type UserSettings {
  """User language setting"""
  language: UserLanguage!

  """Thrid party accounts binded for the user"""
  oauthType: [OAuthType!]!

  """Notification settings"""
  notification: NotificationSetting!
}

enum UserState {
  inactive
  onboarding
  active
  banned
  frozen
  archived
}

type UserStatus {
  state: UserState!

  """Total MAT left in wallet"""
  MAT: MAT!
  invitation: InvitationStatus!

  """Number of articles published by user"""
  articleCount: Int!

  """Number of views on articles"""
  viewCount: Int!
  draftCount: Int!

  """Number of comments posted by user"""
  commentCount: Int!
  quotationCount: Int!
  subscriptionCount: Int!

  """Number of user that this user follows"""
  followeeCount: Int!

  """Number of user that follows this user"""
  followerCount: Int!

  """Number of unread notices"""
  unreadNoticeCount: Int!
}

scalar UUID

enum VerificationCodeType {
  register
  email_reset
  password_reset
  email_verify
}

enum Vote {
  up
  down
}

input VoteCommentInput {
  vote: Vote!
  id: ID!
}<|MERGE_RESOLUTION|>--- conflicted
+++ resolved
@@ -117,21 +117,20 @@
   target: Article
 }
 
-<<<<<<< HEAD
-type ArticleSubcriptionConnection {
-  pageInfo: PageInfo!
-  edges: [ArticleSubcriptionEdge]
-}
-
-type ArticleSubcriptionEdge {
-  cursor: String!
-  node: Article!
-=======
 input ArticlesInput {
   public: Boolean
   offset: Int
   limit: Int
->>>>>>> 2c4d7b86
+}
+
+type ArticleSubcriptionConnection {
+  pageInfo: PageInfo!
+  edges: [ArticleSubcriptionEdge]
+}
+
+type ArticleSubcriptionEdge {
+  cursor: String!
+  node: Article!
 }
 
 type Asset {
@@ -801,18 +800,6 @@
   recentSearches(input: ConnectionArgs!): [String!]
 }
 
-<<<<<<< HEAD
-type UserDisabledNotice implements Notice {
-  id: ID!
-  unread: Boolean!
-  createdAt: DateTime!
-  reason: UserDisabledReason
-}
-
-enum UserDisabledReason {
-  violation
-}
-
 type UserFolloweeConnection {
   pageInfo: PageInfo!
   edges: [UserFolloweeEdge]
@@ -833,8 +820,6 @@
   node: User!
 }
 
-=======
->>>>>>> 2c4d7b86
 type UserInfo {
   createdAt: DateTime!
 
