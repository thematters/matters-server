--- conflicted
+++ resolved
@@ -3164,7 +3164,7 @@
   state: ArticleState = active
 }
 
-<<<<<<< HEAD
+
 input WritingInput {
   after: String
   first: Int
@@ -3181,7 +3181,7 @@
 type WritingEdge {
   cursor: String!
   node: Writing!
-=======
+
 input RecommendationFollowingInput {
   first: Int
   after: String
@@ -3194,7 +3194,6 @@
 
 enum RecommendationFollowingFilterType {
   article
->>>>>>> c14110b7
 }
 
 union Response = Article | Comment
