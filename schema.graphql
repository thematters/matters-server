--- conflicted
+++ resolved
@@ -2522,15 +2522,12 @@
 
   """Global user list, sort by activities in recent 6 month."""
   authors(input: RecommendInput!): UserConnection!
-<<<<<<< HEAD
 }
 
 input ChannelArticlesInput {
   channelId: ID!
   after: String
   first: Int
-=======
->>>>>>> af5ce3e1
 }
 
 input RecommendInput {
