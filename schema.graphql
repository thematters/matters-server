--- conflicted
+++ resolved
@@ -1,9 +1,18 @@
-"""Rate limit within a given period of time, in seconds"""
+"""
+Rate limit within a given period of time, in seconds
+"""
 directive @rateLimit(period: Int!, limit: Int!) on FIELD_DEFINITION
 
-directive @cacheControl(maxAge: Int, scope: CacheScope) on OBJECT | FIELD | FIELD_DEFINITION
-
-directive @cost(multipliers: [String], useMultipliers: Boolean, complexity: CostComplexity) on OBJECT | FIELD_DEFINITION
+directive @cacheControl(
+  maxAge: Int
+  scope: CacheScope
+) on OBJECT | FIELD | FIELD_DEFINITION
+
+directive @cost(
+  multipliers: [String]
+  useMultipliers: Boolean
+  complexity: CostComplexity
+) on OBJECT | FIELD_DEFINITION
 
 directive @authenticate(requires: Role = user) on OBJECT | FIELD_DEFINITION
 
@@ -17,9 +26,15 @@
 
 directive @objectCache(maxAge: Int = 1000) on OBJECT | FIELD_DEFINITION
 
-directive @logCache(type: String!, identifier: String = "id") on FIELD_DEFINITION
-
-directive @purgeCache(type: String!, identifier: String = "id") on FIELD_DEFINITION
+directive @logCache(
+  type: String!
+  identifier: String = "id"
+) on FIELD_DEFINITION
+
+directive @purgeCache(
+  type: String!
+  identifier: String = "id"
+) on FIELD_DEFINITION
 
 input AddArticlesTagsInput {
   id: ID!
@@ -27,7 +42,9 @@
   selected: Boolean
 }
 
-"""Add Credit"""
+"""
+Add Credit
+"""
 input AddCreditInput {
   amount: PositiveFloat!
 }
@@ -35,7 +52,9 @@
 type AddCreditResult {
   transaction: Transaction!
 
-  """The client secret of this PaymentIntent."""
+  """
+  The client secret of this PaymentIntent.
+  """
   client_secret: String!
 }
 
@@ -51,16 +70,24 @@
   purpose: AppreciationPurpose!
   content: String!
 
-  """Timestamp of appreciation."""
+  """
+  Timestamp of appreciation.
+  """
   createdAt: DateTime!
 
-  """Recipient of appreciation."""
+  """
+  Recipient of appreciation.
+  """
   recipient: User!
 
-  """Sender of appreciation."""
+  """
+  Sender of appreciation.
+  """
   sender: User
 
-  """Object that appreciation is meant for."""
+  """
+  Object that appreciation is meant for.
+  """
   target: Article
 }
 
@@ -95,91 +122,151 @@
 want information about article's comments. Please check Comment type.
 """
 type Article implements Node {
-  """Unique ID of this article"""
-  id: ID!
-
-  """The number represents how popular is this article."""
+  """
+  Unique ID of this article
+  """
+  id: ID!
+
+  """
+  The number represents how popular is this article.
+  """
   topicScore: Int
 
-  """Slugified article title."""
+  """
+  Slugified article title.
+  """
   slug: String!
 
-  """Time of this article was created."""
+  """
+  Time of this article was created.
+  """
   createdAt: DateTime!
 
-  """State of this article."""
+  """
+  State of this article.
+  """
   state: ArticleState!
 
-  """This value determines if this article is accessible to visitors."""
+  """
+  This value determines if this article is accessible to visitors.
+  """
   public: Boolean!
 
-  """This value determines if this article is under Subscription or not."""
+  """
+  This value determines if this article is under Subscription or not.
+  """
   live: Boolean!
 
-  """Author of this article."""
+  """
+  Author of this article.
+  """
   author: User!
 
-  """Article title."""
+  """
+  Article title.
+  """
   title: String!
 
-  """Article cover's link."""
+  """
+  Article cover's link.
+  """
   cover: URL
 
-  """A short summary for this article."""
+  """
+  A short summary for this article.
+  """
   summary: String!
 
-  """Tags attached to this article."""
+  """
+  Tags attached to this article.
+  """
   tags: [Tag!]
 
-  """Word count of this article."""
+  """
+  Word count of this article.
+  """
   wordCount: Int
 
-  """IPFS hash of this article."""
+  """
+  IPFS hash of this article.
+  """
   dataHash: String
 
-  """Media hash, composed of cid encoding, of this article."""
+  """
+  Media hash, composed of cid encoding, of this article.
+  """
   mediaHash: String
 
-  """Content of this article."""
+  """
+  Content of this article.
+  """
   content: String!
 
-  """Original language of content"""
+  """
+  Original language of content
+  """
   language: String
 
-  """List of articles which added this article into their collections."""
+  """
+  List of articles which added this article into their collections.
+  """
   collectedBy(input: ConnectionArgs!): ArticleConnection!
 
-  """List of articles added into this article' collection."""
+  """
+  List of articles added into this article' collection.
+  """
   collection(input: ConnectionArgs!): ArticleConnection!
 
-  """Related articles to this article."""
+  """
+  Related articles to this article.
+  """
   relatedArticles(input: ConnectionArgs!): ArticleConnection!
 
-  """Donation-related articles to this article."""
-  relatedDonationArticles(input: RelatedDonationArticlesInput!): ArticleConnection!
-
-  """Appreciations history of this article."""
+  """
+  Donation-related articles to this article.
+  """
+  relatedDonationArticles(
+    input: RelatedDonationArticlesInput!
+  ): ArticleConnection!
+
+  """
+  Appreciations history of this article.
+  """
   appreciationsReceived(input: ConnectionArgs!): AppreciationConnection!
 
-  """Total number of appreciations recieved of this article."""
+  """
+  Total number of appreciations recieved of this article.
+  """
   appreciationsReceivedTotal: Int!
 
-  """Subscribers of this article."""
+  """
+  Subscribers of this article.
+  """
   subscribers(input: ConnectionArgs!): UserConnection!
 
-  """Limit the nuhmber of appreciate per user."""
+  """
+  Limit the nuhmber of appreciate per user.
+  """
   appreciateLimit: Int!
 
-  """Number represents how many times per user can appreciate this article."""
+  """
+  Number represents how many times per user can appreciate this article.
+  """
   appreciateLeft: Int!
 
-  """This value determines if current viewer has appreciated or not."""
+  """
+  This value determines if current viewer has appreciated or not.
+  """
   hasAppreciate: Boolean!
 
-  """This value determines if current viewer can SuperLike or not."""
+  """
+  This value determines if current viewer can SuperLike or not.
+  """
   canSuperLike: Boolean!
 
-  """This value determines if current Viewer has subscribed of not."""
+  """
+  This value determines if current Viewer has subscribed of not.
+  """
   subscribed: Boolean!
 
   """
@@ -187,38 +274,60 @@
   """
   sticky: Boolean!
 
-  """Translation of article title and content."""
+  """
+  Translation of article title and content.
+  """
   translation(input: TranslationArgs): ArticleTranslation
 
-  """Transactions history of this article."""
+  """
+  Transactions history of this article.
+  """
   transactionsReceivedBy(input: TransactionsReceivedByArgs!): UserConnection!
 
-  """OSS"""
+  """
+  OSS
+  """
   oss: ArticleOSS!
   remark: String
 
-  """The counting number of comments."""
+  """
+  The counting number of comments.
+  """
   commentCount: Int!
 
-  """The number determines how many pinned comments can be set."""
+  """
+  The number determines how many pinned comments can be set.
+  """
   pinCommentLimit: Int!
 
-  """The number determines how many comments can be set as pinned comment."""
+  """
+  The number determines how many comments can be set as pinned comment.
+  """
   pinCommentLeft: Int!
 
-  """List of pinned comments."""
+  """
+  List of pinned comments.
+  """
   pinnedComments: [Comment!]
 
-  """List of featured comments of this article."""
+  """
+  List of featured comments of this article.
+  """
   featuredComments(input: FeaturedCommentsInput!): CommentConnection!
 
-  """List of comments of this article."""
+  """
+  List of comments of this article.
+  """
   comments(input: CommentsInput!): CommentConnection!
 
-  """The counting number of this article."""
+  """
+  The counting number of this article.
+  """
   responseCount: Int!
 
-  """List of responses of a article."""
+  """
+  List of responses of a article.
+  """
   responses(input: ResponsesInput!): ResponseConnection!
 }
 
@@ -242,19 +351,29 @@
 This notice type contains info about current user has been mentioned in an article.
 """
 type ArticleMentionedYouNotice implements Notice {
-  """Unique ID of this notice."""
-  id: ID!
-
-  """The value determines if the notice is unread or not."""
+  """
+  Unique ID of this notice.
+  """
+  id: ID!
+
+  """
+  The value determines if the notice is unread or not.
+  """
   unread: Boolean!
 
-  """Time of this notice was created."""
+  """
+  Time of this notice was created.
+  """
   createdAt: DateTime!
 
-  """The user who mentioned current user."""
+  """
+  The user who mentioned current user.
+  """
   actor: User!
 
-  """The article that current user has been mentioned in."""
+  """
+  The article that current user has been mentioned in.
+  """
   target: Article
 }
 
@@ -262,19 +381,29 @@
 This notice type contains info about current user's article has been appreciated by others.
 """
 type ArticleNewAppreciationNotice implements Notice {
-  """Unique ID of this notice."""
-  id: ID!
-
-  """The value determines if the notice is unread or not."""
+  """
+  Unique ID of this notice.
+  """
+  id: ID!
+
+  """
+  The value determines if the notice is unread or not.
+  """
   unread: Boolean!
 
-  """Time of this notice was created."""
+  """
+  Time of this notice was created.
+  """
   createdAt: DateTime!
 
-  """List of users who appreciated current user's article."""
+  """
+  List of users who appreciated current user's article.
+  """
   actors: [User]
 
-  """The article that has been appreciated."""
+  """
+  The article that has been appreciated.
+  """
   target: Article
 }
 
@@ -282,22 +411,34 @@
 This notice type contains info about current user's article has been collected by others.
 """
 type ArticleNewCollectedNotice implements Notice {
-  """Unique ID of this notice."""
-  id: ID!
-
-  """The value determines if the notice is unread or not."""
+  """
+  Unique ID of this notice.
+  """
+  id: ID!
+
+  """
+  The value determines if the notice is unread or not.
+  """
   unread: Boolean!
 
-  """Time of this notice was created."""
+  """
+  Time of this notice was created.
+  """
   createdAt: DateTime!
 
-  """The user collect current user's articles."""
+  """
+  The user collect current user's articles.
+  """
   actor: User!
 
-  """The article that collected current user's articles."""
+  """
+  The article that collected current user's articles.
+  """
   collection: Article
 
-  """The article that has been collected."""
+  """
+  The article that has been collected.
+  """
   target: Article
 }
 
@@ -305,22 +446,34 @@
 This notice type contains info about current user's article has new comment.
 """
 type ArticleNewCommentNotice implements Notice {
-  """Unique ID of this notice."""
-  id: ID!
-
-  """The value determines if the notice is unread or not."""
+  """
+  Unique ID of this notice.
+  """
+  id: ID!
+
+  """
+  The value determines if the notice is unread or not.
+  """
   unread: Boolean!
 
-  """Time of this notice was created."""
+  """
+  Time of this notice was created.
+  """
   createdAt: DateTime!
 
-  """The user who comment current user's article."""
+  """
+  The user who comment current user's article.
+  """
   actors: [User]
 
-  """The article that has new comment."""
+  """
+  The article that has new comment.
+  """
   target: Article
 
-  """The comment data."""
+  """
+  The comment data.
+  """
   comment: Comment
 }
 
@@ -337,19 +490,29 @@
 This notice type contains info about current user's article has been subscribed by others.
 """
 type ArticleNewSubscriberNotice implements Notice {
-  """Unique ID of this notice."""
-  id: ID!
-
-  """The value determines if the notice is unread or not."""
+  """
+  Unique ID of this notice.
+  """
+  id: ID!
+
+  """
+  The value determines if the notice is unread or not.
+  """
   unread: Boolean!
 
-  """Time of this notice was created."""
+  """
+  Time of this notice was created.
+  """
   createdAt: DateTime!
 
-  """List of users who subscribed current user's article."""
+  """
+  List of users who subscribed current user's article.
+  """
   actors: [User]
 
-  """The article that has been subscribed."""
+  """
+  The article that has been subscribed.
+  """
   target: Article
 }
 
@@ -365,20 +528,30 @@
 This notice type contains info about current user's article publihsed successfully.
 """
 type ArticlePublishedNotice implements Notice {
-  """Unique ID of this notice."""
-  id: ID!
-
-  """The value determines if the notice is unread or not."""
+  """
+  Unique ID of this notice.
+  """
+  id: ID!
+
+  """
+  The value determines if the notice is unread or not.
+  """
   unread: Boolean!
 
-  """Time of this notice was created."""
+  """
+  Time of this notice was created.
+  """
   createdAt: DateTime!
 
-  """The article that has been published."""
+  """
+  The article that has been published.
+  """
   target: Article
 }
 
-"""Enums for an article state."""
+"""
+Enums for an article state.
+"""
 enum ArticleState {
   active
   archived
@@ -389,22 +562,34 @@
 This notice type contains info about one user has added current user's article, and set it as selected.
 """
 type ArticleTagHasBeenAddedNotice implements Notice {
-  """Unique ID of this notice."""
-  id: ID!
-
-  """The value determines if the notice is unread or not."""
+  """
+  Unique ID of this notice.
+  """
+  id: ID!
+
+  """
+  The value determines if the notice is unread or not.
+  """
   unread: Boolean!
 
-  """Time of this notice was created."""
+  """
+  Time of this notice was created.
+  """
   createdAt: DateTime!
 
-  """The user who replied current user's comment."""
+  """
+  The user who replied current user's comment.
+  """
   actor: User!
 
-  """The article has a new tag."""
+  """
+  The article has a new tag.
+  """
   target: Article
 
-  """The tag has been attached to an article."""
+  """
+  The tag has been attached to an article.
+  """
   tag: Tag
 }
 
@@ -412,22 +597,34 @@
 This notice type contains info about one uer has removed a tag from current user's article.
 """
 type ArticleTagHasBeenRemovedNotice implements Notice {
-  """Unique ID of this notice."""
-  id: ID!
-
-  """The value determines if the notice is unread or not."""
+  """
+  Unique ID of this notice.
+  """
+  id: ID!
+
+  """
+  The value determines if the notice is unread or not.
+  """
   unread: Boolean!
 
-  """Time of this notice was created."""
+  """
+  Time of this notice was created.
+  """
   createdAt: DateTime!
 
-  """The user who replied current user's comment."""
+  """
+  The user who replied current user's comment.
+  """
   actor: User!
 
-  """The article loses a tag."""
+  """
+  The article loses a tag.
+  """
   target: Article
 
-  """The tag has been deattached from an article."""
+  """
+  The tag has been deattached from an article.
+  """
   tag: Tag
 }
 
@@ -435,47 +632,72 @@
 This notice type contains info about one user has set current user's article unselected.
 """
 type ArticleTagHasBeenUnselectedNotice implements Notice {
-  """Unique ID of this notice."""
-  id: ID!
-
-  """The value determines if the notice is unread or not."""
+  """
+  Unique ID of this notice.
+  """
+  id: ID!
+
+  """
+  The value determines if the notice is unread or not.
+  """
   unread: Boolean!
 
-  """Time of this notice was created."""
+  """
+  Time of this notice was created.
+  """
   createdAt: DateTime!
 
-  """The user who replied current user's comment."""
+  """
+  The user who replied current user's comment.
+  """
   actor: User!
 
-  """The article has a new tag."""
+  """
+  The article has a new tag.
+  """
   target: Article
 
-  """The tag has been attached to an article."""
+  """
+  The tag has been attached to an article.
+  """
   tag: Tag
 }
 
 type ArticleTranslation {
-  originalLanguage: String! @deprecated(reason: "Use `Article.language` instead")
+  originalLanguage: String!
+    @deprecated(reason: "Use `Article.language` instead")
   title: String
   content: String
 }
 
-"""This type contains type, link and related data of an asset."""
+"""
+This type contains type, link and related data of an asset.
+"""
 type Asset {
-  """Unique ID of this Asset."""
-  id: ID!
-
-  """Types of this asset."""
+  """
+  Unique ID of this Asset.
+  """
+  id: ID!
+
+  """
+  Types of this asset.
+  """
   type: AssetType!
 
-  """Link of this asset."""
+  """
+  Link of this asset.
+  """
   path: String!
 
-  """Time of this asset was created."""
+  """
+  Time of this asset was created.
+  """
   createdAt: DateTime!
 }
 
-"""Enums for asset types."""
+"""
+Enums for asset types.
+"""
 enum AssetType {
   avatar
   embed
@@ -486,7 +708,9 @@
 }
 
 input AuthorsFilter {
-  """index of author list, min: 0, max: 49"""
+  """
+  index of author list, min: 0, max: 49
+  """
   random: NonNegativeInt
   followed: Boolean
 }
@@ -555,43 +779,69 @@
 This type contains content, author, descendant comments and related data of a comment.
 """
 type Comment implements Node {
-  """Unique ID of this comment."""
-  id: ID!
-
-  """State of this comment."""
+  """
+  Unique ID of this comment.
+  """
+  id: ID!
+
+  """
+  State of this comment.
+  """
   state: CommentState!
 
-  """Time of this comment was created."""
+  """
+  Time of this comment was created.
+  """
   createdAt: DateTime!
 
-  """Article that the comment is belonged to."""
+  """
+  Article that the comment is belonged to.
+  """
   article: Article!
 
-  """Content of this comment."""
+  """
+  Content of this comment.
+  """
   content: String
 
-  """Author of this comment."""
+  """
+  Author of this comment.
+  """
   author: User!
 
-  """This value determines this comment is pinned or not."""
+  """
+  This value determines this comment is pinned or not.
+  """
   pinned: Boolean!
 
-  """The counting number of upvotes."""
+  """
+  The counting number of upvotes.
+  """
   upvotes: Int!
 
-  """The counting number of downvotes."""
+  """
+  The counting number of downvotes.
+  """
   downvotes: Int!
 
-  """The value determines current user's vote."""
+  """
+  The value determines current user's vote.
+  """
   myVote: Vote
 
-  """Descendant comments of this comment."""
+  """
+  Descendant comments of this comment.
+  """
   comments(input: CommentCommentsInput!): CommentConnection!
 
-  """Parent comment of this comment."""
+  """
+  Parent comment of this comment.
+  """
   parentComment: Comment
 
-  """A Comment that this comment replied to."""
+  """
+  A Comment that this comment replied to.
+  """
   replyTo: Comment
   remark: String
 }
@@ -634,22 +884,34 @@
 This notice type contains info about current user's comment has new reply.
 """
 type CommentNewReplyNotice implements Notice {
-  """Unique ID of this notice."""
-  id: ID!
-
-  """The value determines if the notice is unread or not."""
+  """
+  Unique ID of this notice.
+  """
+  id: ID!
+
+  """
+  The value determines if the notice is unread or not.
+  """
   unread: Boolean!
 
-  """Time of this notice was created."""
+  """
+  Time of this notice was created.
+  """
   createdAt: DateTime!
 
-  """The user who replied current user's comment."""
+  """
+  The user who replied current user's comment.
+  """
   actors: [User]
 
-  """The comment that has new replied."""
+  """
+  The comment that has new replied.
+  """
   target: Comment
 
-  """The comment that replied to current user's existing comment."""
+  """
+  The comment that replied to current user's existing comment.
+  """
   reply: Comment
 }
 
@@ -657,19 +919,29 @@
 This notice type contains info about current user's comment has been pinned.
 """
 type CommentPinnedNotice implements Notice {
-  """Unique ID of this notice."""
-  id: ID!
-
-  """The value determines if the notice is unread or not."""
+  """
+  Unique ID of this notice.
+  """
+  id: ID!
+
+  """
+  The value determines if the notice is unread or not.
+  """
   unread: Boolean!
 
-  """Time of this notice was created."""
+  """
+  Time of this notice was created.
+  """
   createdAt: DateTime!
 
-  """The user who pinned current user's comment."""
+  """
+  The user who pinned current user's comment.
+  """
   actor: User!
 
-  """The comment data."""
+  """
+  The comment data.
+  """
   target: Comment
 }
 
@@ -689,13 +961,17 @@
   filter: CommentsFilter
 }
 
-"""Enums for sorting comments by time."""
+"""
+Enums for sorting comments by time.
+"""
 enum CommentSort {
   oldest
   newest
 }
 
-"""Enums for comment state."""
+"""
+Enums for comment state.
+"""
 enum CommentState {
   active
   archived
@@ -762,49 +1038,79 @@
 This type contains content, collections, assets and related data of a draft.
 """
 type Draft implements Node {
-  """Unique ID of this draft."""
-  id: ID!
-
-  """Collection list of this draft."""
+  """
+  Unique ID of this draft.
+  """
+  id: ID!
+
+  """
+  Collection list of this draft.
+  """
   collection(input: ConnectionArgs!): ArticleConnection!
 
-  """Draft title."""
+  """
+  Draft title.
+  """
   title: String
 
-  """Slugified draft title."""
+  """
+  Slugified draft title.
+  """
   slug: String!
 
-  """Summary of this draft."""
+  """
+  Summary of this draft.
+  """
   summary: String
 
-  """Content of this draft."""
+  """
+  Content of this draft.
+  """
   content: String
 
-  """Time of this draft was scheduled for publishing."""
+  """
+  Time of this draft was scheduled for publishing.
+  """
   scheduledAt: DateTime
 
-  """Time of this draft was created."""
+  """
+  Time of this draft was created.
+  """
   createdAt: DateTime!
 
-  """Last time of this draft was upadted."""
+  """
+  Last time of this draft was upadted.
+  """
   updatedAt: DateTime!
 
-  """The counting number of words in this draft."""
+  """
+  The counting number of words in this draft.
+  """
   wordCount: Int!
 
-  """Tags are attached to this draft."""
+  """
+  Tags are attached to this draft.
+  """
   tags: [String!]
 
-  """Draft's cover link."""
+  """
+  Draft's cover link.
+  """
   cover: URL
 
-  """State of draft during publihsing."""
+  """
+  State of draft during publihsing.
+  """
   publishState: PublishState!
 
-  """List of asstets are belonged to this draft."""
+  """
+  List of asstets are belonged to this draft.
+  """
   assets: [Asset!]!
 
-  """Published article"""
+  """
+  Published article
+  """
   article: Article
 }
 
@@ -911,16 +1217,24 @@
 }
 
 type Liker {
-  """Liker ID of LikeCoin"""
+  """
+  Liker ID of LikeCoin
+  """
   likerId: String
 
-  """Whether liker is a civic liker"""
+  """
+  Whether liker is a civic liker
+  """
   civicLiker: Boolean!
 
-  """Total LIKE left in wallet."""
+  """
+  Total LIKE left in wallet.
+  """
   total: NonNegativeFloat!
 
-  """Rate of LikeCoin/USD"""
+  """
+  Rate of LikeCoin/USD
+  """
   rateUSD: NonNegativeFloat
 }
 
@@ -948,34 +1262,54 @@
 }
 
 type Mutation {
-  """Publish an article onto IPFS."""
+  """
+  Publish an article onto IPFS.
+  """
   publishArticle(input: PublishArticleInput!): Draft!
 
-  """Edit an article."""
+  """
+  Edit an article.
+  """
   editArticle(input: EditArticleInput!): Article!
 
-  """Report an article to team."""
+  """
+  Report an article to team.
+  """
   reportArticle(input: ReportArticleInput!): Boolean
 
-  """Subscribe or Unsubscribe article"""
+  """
+  Subscribe or Unsubscribe article
+  """
   toggleSubscribeArticle(input: ToggleItemInput!): Article!
 
-  """Appreciate an article."""
+  """
+  Appreciate an article.
+  """
   appreciateArticle(input: AppreciateArticleInput!): Article!
 
-  """Read an article."""
+  """
+  Read an article.
+  """
   readArticle(input: ReadArticleInput!): Article!
 
-  """Create or update tag."""
+  """
+  Create or update tag.
+  """
   putTag(input: PutTagInput!): Tag!
 
-  """Add one tag to articles."""
+  """
+  Add one tag to articles.
+  """
   addArticlesTags(input: AddArticlesTagsInput!): Tag!
 
-  """Update articles' tag."""
+  """
+  Update articles' tag.
+  """
   updateArticlesTags(input: UpdateArticlesTagsInput!): Tag!
 
-  """Delete one tag from articles"""
+  """
+  Delete one tag from articles
+  """
   deleteArticlesTags(input: DeleteArticlesTagsInput!): Tag!
 
   """
@@ -991,68 +1325,113 @@
   renameTag(input: RenameTagInput!): Tag!
   mergeTags(input: MergeTagsInput!): Tag!
 
-  """Subscribe an artcile."""
-  subscribeArticle(input: SubscribeArticleInput!): Article! @deprecated(reason: "Use `toggleSubscribeArticle`.")
-
-  """Unsubscribe an article."""
-  unsubscribeArticle(input: UnsubscribeArticleInput!): Article! @deprecated(reason: "Use `toggleSubscribeArticle`.")
-
-  """Archive an article and users won't be able to view this article."""
-  archiveArticle(input: ArchiveArticleInput!): Article! @deprecated(reason: "Use `editArticle`.")
-
-  """Set collection of an article."""
+  """
+  Subscribe an artcile.
+  """
+  subscribeArticle(input: SubscribeArticleInput!): Article!
+    @deprecated(reason: "Use `toggleSubscribeArticle`.")
+
+  """
+  Unsubscribe an article.
+  """
+  unsubscribeArticle(input: UnsubscribeArticleInput!): Article!
+    @deprecated(reason: "Use `toggleSubscribeArticle`.")
+
+  """
+  Archive an article and users won't be able to view this article.
+  """
+  archiveArticle(input: ArchiveArticleInput!): Article!
+    @deprecated(reason: "Use `editArticle`.")
+
+  """
+  Set collection of an article.
+  """
   setCollection(input: SetCollectionInput!): Article!
 
-  """Update article information."""
+  """
+  Update article information.
+  """
   updateArticleInfo(input: UpdateArticleInfoInput!): Article!
 
-  """Recall while publishing."""
+  """
+  Recall while publishing.
+  """
   recallPublish(input: RecallPublishInput!): Draft!
 
-  """Publish a comment."""
+  """
+  Publish a comment.
+  """
   putComment(input: PutCommentInput!): Comment!
 
-  """Remove a comment."""
+  """
+  Remove a comment.
+  """
   deleteComment(input: DeleteCommentInput!): Comment!
 
-  """Pin or Unpin a comment."""
+  """
+  Pin or Unpin a comment.
+  """
   togglePinComment(input: ToggleItemInput!): Comment!
 
-  """Report a comment to team."""
+  """
+  Report a comment to team.
+  """
   reportComment(input: ReportCommentInput!): Boolean
 
-  """Upvote or downvote a comment."""
+  """
+  Upvote or downvote a comment.
+  """
   voteComment(input: VoteCommentInput!): Comment!
 
-  """Unvote a comment."""
+  """
+  Unvote a comment.
+  """
   unvoteComment(input: UnvoteCommentInput!): Comment!
 
-  """Update a comments' state."""
+  """
+  Update a comments' state.
+  """
   updateCommentsState(input: UpdateCommentsStateInput!): [Comment!]!
 
-  """Pin a comment."""
+  """
+  Pin a comment.
+  """
   pinComment(input: PinCommentInput!): Comment!
 
-  """Unpin a comment."""
+  """
+  Unpin a comment.
+  """
   unpinComment(input: UnpinCommentInput!): Comment!
 
-  """Create or update a draft."""
+  """
+  Create or update a draft.
+  """
   putDraft(input: PutDraftInput!): Draft!
 
-  """Remove a draft."""
+  """
+  Remove a draft.
+  """
   deleteDraft(input: DeleteDraftInput!): Boolean
 
-  """Mark all received notices as read."""
+  """
+  Mark all received notices as read.
+  """
   markAllNoticesAsRead: Boolean
 
-  """Upload a single file."""
+  """
+  Upload a single file.
+  """
   singleFileUpload(input: SingleFileUploadInput!): Asset!
 
-  """Delete a uploaded file."""
+  """
+  Delete a uploaded file.
+  """
   singleFileDelete(input: SingleFileDeleteInput!): Boolean!
   feedback(input: FeedbackInput!): Boolean
 
-  """Add specific user behavior record."""
+  """
+  Add specific user behavior record.
+  """
   logRecord(input: LogRecordInput!): Boolean
 
   """
@@ -1065,91 +1444,153 @@
   putSkippedListItem(input: PutSkippedListItemInput!): [SkippedListItem!]
   setFeature(input: SetFeatureInput!): Feature!
 
-  """Send verification code for email."""
+  """
+  Send verification code for email.
+  """
   sendVerificationCode(input: SendVerificationCodeInput!): Boolean
 
-  """Confirm verification code from email."""
+  """
+  Confirm verification code from email.
+  """
   confirmVerificationCode(input: ConfirmVerificationCodeInput!): ID!
 
-  """Reset user or payment password."""
+  """
+  Reset user or payment password.
+  """
   resetPassword(input: ResetPasswordInput!): Boolean
 
-  """Change user email."""
+  """
+  Change user email.
+  """
   changeEmail(input: ChangeEmailInput!): User!
 
-  """Verify user email."""
+  """
+  Verify user email.
+  """
   verifyEmail(input: VerifyEmailInput!): Boolean
 
-  """Register user, can only be used on matters.news website."""
+  """
+  Register user, can only be used on matters.news website.
+  """
   userRegister(input: UserRegisterInput!): AuthResult!
 
-  """Login user."""
+  """
+  Login user.
+  """
   userLogin(input: UserLoginInput!): AuthResult!
 
-  """Logout user."""
+  """
+  Logout user.
+  """
   userLogout: Boolean!
 
-  """Generate or claim a Liker ID through LikeCoin"""
+  """
+  Generate or claim a Liker ID through LikeCoin
+  """
   generateLikerId: User!
 
-  """Update user information."""
+  """
+  Update user information.
+  """
   updateUserInfo(input: UpdateUserInfoInput!): User!
 
-  """Update user notification settings."""
+  """
+  Update user notification settings.
+  """
   updateNotificationSetting(input: UpdateNotificationSettingInput!): User!
 
-  """Follow or unfollow tag."""
+  """
+  Follow or unfollow tag.
+  """
   toggleFollowTag(input: ToggleItemInput!): Tag!
 
-  """Follow or Unfollow current user."""
+  """
+  Follow or Unfollow current user.
+  """
   toggleFollowUser(input: ToggleItemInput!): User!
 
-  """Block or Unblock a given user."""
+  """
+  Block or Unblock a given user.
+  """
   toggleBlockUser(input: ToggleItemInput!): User!
 
-  """Subscribe/ Unsubscribe Push Notification."""
+  """
+  Subscribe/ Unsubscribe Push Notification.
+  """
   toggleSubscribePush(input: ToggleItemInput!): User!
 
-  """Clear read history for user."""
+  """
+  Clear read history for user.
+  """
   clearReadHistory(input: ClearReadHistoryInput!): Boolean
 
-  """Clear search history for user."""
+  """
+  Clear search history for user.
+  """
   clearSearchHistory: Boolean
 
-  """Migrate articles from other service provider."""
+  """
+  Migrate articles from other service provider.
+  """
   migration(input: MigrationInput!): Boolean
 
-  """Update state of a user, used in OSS."""
+  """
+  Update state of a user, used in OSS.
+  """
   updateUserState(input: UpdateUserStateInput!): [User!]
 
-  """Update state of a user, used in OSS."""
+  """
+  Update state of a user, used in OSS.
+  """
   updateUserRole(input: UpdateUserRoleInput!): User!
 
-  """Block a given user."""
-  blockUser(input: BlockUserInput!): User! @deprecated(reason: "Use `toggleBlockUser`.")
-
-  """Unblock a given user."""
-  unblockUser(input: BlockUserInput!): User! @deprecated(reason: "Use `toggleBlockUser`.")
-
-  """Follow a given user."""
-  followUser(input: FollowUserInput!): User! @deprecated(reason: "Use `toggleFollowUser`.")
-
-  """Unfollow curent user."""
-  unfollowUser(input: FollowUserInput!): User! @deprecated(reason: "Use `toggleFollowUser`.")
-
-  """Add Credit to User Wallet"""
+  """
+  Block a given user.
+  """
+  blockUser(input: BlockUserInput!): User!
+    @deprecated(reason: "Use `toggleBlockUser`.")
+
+  """
+  Unblock a given user.
+  """
+  unblockUser(input: BlockUserInput!): User!
+    @deprecated(reason: "Use `toggleBlockUser`.")
+
+  """
+  Follow a given user.
+  """
+  followUser(input: FollowUserInput!): User!
+    @deprecated(reason: "Use `toggleFollowUser`.")
+
+  """
+  Unfollow curent user.
+  """
+  unfollowUser(input: FollowUserInput!): User!
+    @deprecated(reason: "Use `toggleFollowUser`.")
+
+  """
+  Add Credit to User Wallet
+  """
   addCredit(input: AddCreditInput!): AddCreditResult!
 
-  """Pay to another user or article"""
+  """
+  Pay to another user or article
+  """
   payTo(input: PayToInput!): PayToResult!
 
-  """Payout to user"""
+  """
+  Payout to user
+  """
   payout(input: PayoutInput!): Transaction!
 
-  """Create Stripe Connect account for Payout"""
+  """
+  Create Stripe Connect account for Payout
+  """
   connectStripeAccount: ConnectStripeAccountResult!
 
-  """Create or Update an OAuth Client, used in OSS."""
+  """
+  Create or Update an OAuth Client, used in OSS.
+  """
   putOAuthClient(input: PutOAuthClientInput!): OAuthClient
 }
 
@@ -1181,15 +1622,23 @@
 
 scalar NonPositiveInt
 
-"""This interface contains common fields of a notice."""
+"""
+This interface contains common fields of a notice.
+"""
 interface Notice {
-  """Unique ID of this notice."""
-  id: ID!
-
-  """The value determines if the notice is unread or not."""
+  """
+  Unique ID of this notice.
+  """
+  id: ID!
+
+  """
+  The value determines if the notice is unread or not.
+  """
   unread: Boolean!
 
-  """Time of this notice was created."""
+  """
+  Time of this notice was created.
+  """
   createdAt: DateTime!
 }
 
@@ -1237,37 +1686,59 @@
 }
 
 type OAuthClient {
-  """Unique Client ID of this OAuth Client."""
-  id: ID!
-
-  """App name"""
+  """
+  Unique Client ID of this OAuth Client.
+  """
+  id: ID!
+
+  """
+  App name
+  """
   name: String!
 
-  """App Description"""
+  """
+  App Description
+  """
   description: String
 
-  """URL for oauth client's official website"""
+  """
+  URL for oauth client's official website
+  """
   website: URL
 
-  """Scopes"""
+  """
+  Scopes
+  """
   scope: [String!]
 
-  """URL for oauth client's avatar."""
+  """
+  URL for oauth client's avatar.
+  """
   avatar: URL
 
-  """Client secret"""
+  """
+  Client secret
+  """
   secret: String!
 
-  """Redirect URIs"""
+  """
+  Redirect URIs
+  """
   redirectURIs: [URL!]
 
-  """Grant Types"""
+  """
+  Grant Types
+  """
   grantTypes: [GrantType!]
 
-  """Linked Developer Account"""
+  """
+  Linked Developer Account
+  """
   user: User
 
-  """Creation Date"""
+  """
+  Creation Date
+  """
   createdAt: Date!
 }
 
@@ -1292,38 +1763,58 @@
   google
 }
 
-"""This type contains system-wise settings."""
+"""
+This type contains system-wise settings.
+"""
 type Official {
   reportCategory: [Category!]!
   feedbackCategory: [Category!]!
   releases(input: ReleasesInput!): [Release!]
 
-  """Links of specific pages on Matters site."""
+  """
+  Links of specific pages on Matters site.
+  """
   links: OfficialLinks!
   placements: Placements!
 
-  """IPFS node address"""
+  """
+  IPFS node address
+  """
   ipfsAddress: [String!]!
 
-  """Feature flag"""
+  """
+  Feature flag
+  """
   features: [Feature!]!
 }
 
-"""The notice type contains info about official announcement."""
+"""
+The notice type contains info about official announcement.
+"""
 type OfficialAnnouncementNotice implements Notice {
-  """Unique ID of this notice."""
-  id: ID!
-
-  """The value determines if the notice is unread or not."""
+  """
+  Unique ID of this notice.
+  """
+  id: ID!
+
+  """
+  The value determines if the notice is unread or not.
+  """
   unread: Boolean!
 
-  """Time of this notice was created."""
+  """
+  Time of this notice was created.
+  """
   createdAt: DateTime!
 
-  """The message content."""
+  """
+  The message content.
+  """
   message: String!
 
-  """The link to a specific page if provided."""
+  """
+  The link to a specific page if provided.
+  """
   link: URL
 }
 
@@ -1359,36 +1850,58 @@
   hasPreviousPage: Boolean!
 }
 
-"""This notice type contains info about current user requested to payout."""
+"""
+This notice type contains info about current user requested to payout.
+"""
 type PaymentPayoutNotice implements Notice {
-  """Unique ID of this notice."""
-  id: ID!
-
-  """The value determines if the notice is unread or not."""
+  """
+  Unique ID of this notice.
+  """
+  id: ID!
+
+  """
+  The value determines if the notice is unread or not.
+  """
   unread: Boolean!
 
-  """Time of this notice was created."""
+  """
+  Time of this notice was created.
+  """
   createdAt: DateTime!
 
-  """The transaction data."""
+  """
+  The transaction data.
+  """
   target: Transaction
 }
 
-"""This notice type contains info about current user received a donation."""
+"""
+This notice type contains info about current user received a donation.
+"""
 type PaymentReceivedDonationNotice implements Notice {
-  """Unique ID of this notice."""
-  id: ID!
-
-  """The value determines if the notice is unread or not."""
+  """
+  Unique ID of this notice.
+  """
+  id: ID!
+
+  """
+  The value determines if the notice is unread or not.
+  """
   unread: Boolean!
 
-  """Time of this notice was created."""
+  """
+  Time of this notice was created.
+  """
   createdAt: DateTime!
 
-  """The user who donated to current user."""
+  """
+  The user who donated to current user.
+  """
   actor: User!
 
-  """The transaction data."""
+  """
+  The transaction data.
+  """
   target: Transaction
 }
 
@@ -1409,7 +1922,9 @@
 type PayToResult {
   transaction: Transaction!
 
-  """Only available when paying with LIKE."""
+  """
+  Only available when paying with LIKE.
+  """
   redirectUrl: URL
 }
 
@@ -1446,7 +1961,9 @@
   delay: Int
 }
 
-"""Enums for publishing state."""
+"""
+Enums for publishing state.
+"""
 enum PublishState {
   unpublished
   pending
@@ -1550,53 +2067,88 @@
 }
 
 type Recommendation {
-  """Articles published by user's followees."""
+  """
+  Articles published by user's followees.
+  """
   followeeArticles(input: ConnectionArgs!): ArticleConnection!
 
-  """Comments published by user's followees."""
+  """
+  Comments published by user's followees.
+  """
   followeeComments(input: ConnectionArgs!): CommentConnection!
 
-  """Articles that followee donated"""
-  followeeDonatedArticles(input: ConnectionArgs!): FolloweeDonatedArticleConnection!
-
-  """Articles and comments published by user's followees."""
-  followeeWorks(input: ResponsesInput!): ResponseConnection! @deprecated(reason: "Feature changed.")
-
-  """Tags that user followed."""
+  """
+  Articles that followee donated
+  """
+  followeeDonatedArticles(
+    input: ConnectionArgs!
+  ): FolloweeDonatedArticleConnection!
+
+  """
+  Articles and comments published by user's followees.
+  """
+  followeeWorks(input: ResponsesInput!): ResponseConnection!
+    @deprecated(reason: "Feature changed.")
+
+  """
+  Tags that user followed.
+  """
   followingTags(input: ConnectionArgs!): TagConnection!
 
-  """Articles has been added into followed tags."""
+  """
+  Articles has been added into followed tags.
+  """
   followingTagsArticles(input: ConnectionArgs!): ArticleConnection!
 
-  """Global articles sort by publish time."""
+  """
+  Global articles sort by publish time.
+  """
   newest(input: ConnectionArgs!): ArticleConnection!
 
-  """Global articles sort by latest activity time."""
+  """
+  Global articles sort by latest activity time.
+  """
   hottest(input: ConnectionArgs!): ArticleConnection!
 
-  """'In case you missed it' recommendation."""
+  """
+  'In case you missed it' recommendation.
+  """
   icymi(input: ConnectionArgs!): ArticleConnection!
 
-  """Global articles sort by appreciate, donation and subscription."""
+  """
+  Global articles sort by appreciate, donation and subscription.
+  """
   valued(input: ConnectionArgs!): ArticleConnection!
 
-  """Global tag list, sort by activities in recent 14 days."""
+  """
+  Global tag list, sort by activities in recent 14 days.
+  """
   tags(input: ConnectionArgs!): TagConnection!
 
-  """Gloabl article list, sort by activities in recent 72 hours."""
+  """
+  Gloabl article list, sort by activities in recent 72 hours.
+  """
   topics(input: ConnectionArgs!): ArticleConnection!
 
-  """Global user list, sort by activities in recent 6 month."""
+  """
+  Global user list, sort by activities in recent 6 month.
+  """
   authors(input: AuthorsInput!): UserConnection!
 
-  """Personalized recommendation based on interaction with tags."""
+  """
+  Personalized recommendation based on interaction with tags.
+  """
   interest(input: ConnectionArgs!): ArticleConnection!
 
-  """Recommend articles with collaborative filtering"""
+  """
+  Recommend articles with collaborative filtering
+  """
   recommendArticles(input: ConnectionArgs!): ArticleConnection!
 }
 
-"""Enums for types of recommend articles."""
+"""
+Enums for types of recommend articles.
+"""
 enum RecommendTypes {
   icymi
   hottest
@@ -1608,7 +2160,9 @@
   first: Int
   oss: Boolean
 
-  """index of article list, min: 0, max: 49"""
+  """
+  index of article list, min: 0, max: 49
+  """
   random: NonNegativeInt
 }
 
@@ -1730,13 +2284,17 @@
   articleOnly: Boolean
 }
 
-"""Enums for sorting responses."""
+"""
+Enums for sorting responses.
+"""
 enum ResponseSort {
   oldest
   newest
 }
 
-"""Enums for user roles."""
+"""
+Enums for user roles.
+"""
 enum Role {
   vistor
   user
@@ -1840,7 +2398,9 @@
   domain
 }
 
-"""Stripe Account"""
+"""
+Stripe Account
+"""
 type StripeAccount {
   id: ID!
   loginUrl: URL!
@@ -1854,22 +2414,34 @@
 This notice type contains info about current user's subscribed article has new comment.
 """
 type SubscribedArticleNewCommentNotice implements Notice {
-  """Unique ID of this notice."""
-  id: ID!
-
-  """The value determines if the notice is unread or not."""
+  """
+  Unique ID of this notice.
+  """
+  id: ID!
+
+  """
+  The value determines if the notice is unread or not.
+  """
   unread: Boolean!
 
-  """Time of this notice was created."""
+  """
+  Time of this notice was created.
+  """
   createdAt: DateTime!
 
-  """The user who made new comment to current user's subscribed article."""
+  """
+  The user who made new comment to current user's subscribed article.
+  """
   actors: [User]
 
-  """The article that current user has been subscribed."""
+  """
+  The article that current user has been subscribed.
+  """
   target: Article
 
-  """The comment data."""
+  """
+  The comment data.
+  """
   comment: Comment
 }
 
@@ -1877,42 +2449,68 @@
   nodeEdited(input: NodeEditedInput!): Node!
 }
 
-"""This type contains content, count and related data of an article tag."""
+"""
+This type contains content, count and related data of an article tag.
+"""
 type Tag implements Node {
-  """Unique id of this tag."""
-  id: ID!
-
-  """Content of this tag."""
+  """
+  Unique id of this tag.
+  """
+  id: ID!
+
+  """
+  Content of this tag.
+  """
   content: String!
 
-  """List of how many articles were attached with this tag."""
+  """
+  List of how many articles were attached with this tag.
+  """
   articles(input: TagArticlesInput!): ArticleConnection!
 
-  """This value determines if this article is selected by this tag or not."""
+  """
+  This value determines if this article is selected by this tag or not.
+  """
   selected(input: TagSelectedInput!): Boolean!
 
-  """Time of this tag was created."""
+  """
+  Time of this tag was created.
+  """
   createdAt: DateTime!
 
-  """Tag's cover link."""
+  """
+  Tag's cover link.
+  """
   cover: URL
 
-  """Description of this tag."""
+  """
+  Description of this tag.
+  """
   description: String
 
-  """Editors of this tag."""
+  """
+  Editors of this tag.
+  """
   editors: [User!]
 
-  """Creator of this tag."""
+  """
+  Creator of this tag.
+  """
   creator: User
 
-  """This value determines if current viewer is following or not."""
+  """
+  This value determines if current viewer is following or not.
+  """
   isFollower: Boolean
 
-  """Followers of this tag."""
+  """
+  Followers of this tag.
+  """
   followers(input: ConnectionArgs!): UserConnection!
 
-  """OSS"""
+  """
+  OSS
+  """
   oss: TagOSS!
   remark: String
   deleted: Boolean!
@@ -1952,7 +2550,9 @@
   sort: TagsSort
 }
 
-"""Enums for sorting tags."""
+"""
+Enums for sorting tags.
+"""
 enum TagsSort {
   newest
   oldest
@@ -1967,7 +2567,9 @@
   type: RecommendTypes!
 }
 
-"""Common input to toggle single item for `toggleXXX` mutations"""
+"""
+Common input to toggle single item for `toggleXXX` mutations
+"""
 input ToggleItemInput {
   id: ID!
   enabled: Boolean
@@ -1981,19 +2583,29 @@
   fee: NonNegativeFloat!
   currency: TransactionCurrency!
 
-  """Timestamp of transaction."""
+  """
+  Timestamp of transaction.
+  """
   createdAt: DateTime!
 
-  """Recipient of transaction."""
+  """
+  Recipient of transaction.
+  """
   recipient: User
 
-  """Sender of transaction."""
+  """
+  Sender of transaction.
+  """
   sender: User
 
-  """Related target article or transaction."""
+  """
+  Related target article or transaction.
+  """
   target: TransactionTarget
 
-  """Message for end user, including reason of failure."""
+  """
+  Message for end user, including reason of failure.
+  """
   message: String
 }
 
@@ -2121,108 +2733,168 @@
 scalar URL
 
 type User implements Node {
-  """Global id of an user."""
-  id: ID!
-
-  """UUID of an user, for backward compatibility."""
+  """
+  Global id of an user.
+  """
+  id: ID!
+
+  """
+  UUID of an user, for backward compatibility.
+  """
   uuid: UUID!
 
-  """Global unique user name of a user."""
+  """
+  Global unique user name of a user.
+  """
   userName: String
 
-  """Display name on user profile, can be duplicated."""
+  """
+  Display name on user profile, can be duplicated.
+  """
   displayName: String
 
-<<<<<<< HEAD
-  """LikerID of LikeCoin"""
-=======
-  """LikerID of LikeCoin, being used by LikeCoin OAuth"""
->>>>>>> 83df9fc0
+  """
+  LikerID of LikeCoin, being used by LikeCoin OAuth
+  """
   likerId: String
 
-  """Liker info of current user"""
+  """
+  Liker info of current user
+  """
   liker: Liker!
 
-  """URL for user avatar."""
+  """
+  URL for user avatar.
+  """
   avatar: URL
 
-  """User information."""
+  """
+  User information.
+  """
   info: UserInfo!
 
-  """User settings."""
+  """
+  User settings.
+  """
   settings: UserSettings!
 
-  """Article recommendations for current user."""
+  """
+  Article recommendations for current user.
+  """
   recommendation: Recommendation!
 
-  """Articles authored by current user."""
+  """
+  Articles authored by current user.
+  """
   articles(input: ConnectionArgs!): ArticleConnection!
 
-  """Tags owned by current user."""
+  """
+  Tags owned by current user.
+  """
   tags(input: ConnectionArgs!): TagConnection!
 
-  """Drafts authored by current user."""
+  """
+  Drafts authored by current user.
+  """
   drafts(input: ConnectionArgs!): DraftConnection!
 
-  """Articles current user commented on"""
+  """
+  Articles current user commented on
+  """
   commentedArticles(input: ConnectionArgs!): ArticleConnection!
 
-  """Artilces current user subscribed to."""
+  """
+  Artilces current user subscribed to.
+  """
   subscriptions(input: ConnectionArgs!): ArticleConnection!
 
-  """Record of user activity, only accessable by current user."""
+  """
+  Record of user activity, only accessable by current user.
+  """
   activity: UserActivity!
 
-  """Followers of this user."""
+  """
+  Followers of this user.
+  """
   followers(input: ConnectionArgs!): UserConnection!
 
-  """Users that this user follows."""
+  """
+  Users that this user follows.
+  """
   followees(input: ConnectionArgs!): UserConnection!
 
-  """Whether current user is following viewer."""
+  """
+  Whether current user is following viewer.
+  """
   isFollower: Boolean!
 
-  """Whether viewer is following current user."""
+  """
+  Whether viewer is following current user.
+  """
   isFollowee: Boolean!
 
-  """Users that blocked by current user."""
+  """
+  Users that blocked by current user.
+  """
   blockList(input: ConnectionArgs!): UserConnection!
 
-  """Whether current user is blocking viewer."""
+  """
+  Whether current user is blocking viewer.
+  """
   isBlocking: Boolean!
 
-  """Whether current user is blocked by viewer."""
+  """
+  Whether current user is blocked by viewer.
+  """
   isBlocked: Boolean!
 
-  """Status of current user."""
+  """
+  Status of current user.
+  """
   status: UserStatus
 
-  """OSS"""
+  """
+  OSS
+  """
   oss: UserOSS!
   remark: String
   notices(input: ConnectionArgs!): NoticeConnection!
 
-  """User Wallet"""
+  """
+  User Wallet
+  """
   wallet: Wallet!
 }
 
 type UserActivity {
-  """User reading history."""
+  """
+  User reading history.
+  """
   history(input: ConnectionArgs!): ReadHistoryConnection!
 
-  """User search history."""
+  """
+  User search history.
+  """
   recentSearches(input: ConnectionArgs!): RecentSearchConnection!
 
-  """Appreciations current user gave."""
+  """
+  Appreciations current user gave.
+  """
   appreciationsSent(input: ConnectionArgs!): AppreciationConnection!
 
-  """Total number of appreciation current user gave."""
+  """
+  Total number of appreciation current user gave.
+  """
   appreciationsSentTotal: Int!
 
-  """Appreciations current user received."""
+  """
+  Appreciations current user received.
+  """
   appreciationsReceived(input: ConnectionArgs!): AppreciationConnection!
 
-  """Total number of appreciation current user received."""
+  """
+  Total number of appreciation current user received.
+  """
   appreciationsReceivedTotal: Int!
 }
 
@@ -2243,28 +2915,44 @@
 }
 
 type UserInfo {
-  """Timestamp of registration."""
+  """
+  Timestamp of registration.
+  """
   createdAt: DateTime!
 
-  """Is user name editable."""
+  """
+  Is user name editable.
+  """
   userNameEditable: Boolean!
 
-  """User desciption."""
+  """
+  User desciption.
+  """
   description: String
 
-  """User email."""
+  """
+  User email.
+  """
   email: Email
 
-  """User badges."""
+  """
+  User badges.
+  """
   badges: [Badge!]
 
-  """Timestamp of user agreement."""
+  """
+  Timestamp of user agreement.
+  """
   agreeOn: DateTime
 
-  """Cover of profile page."""
+  """
+  Cover of profile page.
+  """
   profileCover: URL
 
-  """Type of group."""
+  """
+  Type of group.
+  """
   group: UserGroup!
 }
 
@@ -2291,18 +2979,28 @@
   password: String!
 }
 
-"""This notice type contains info about current user has new followers."""
+"""
+This notice type contains info about current user has new followers.
+"""
 type UserNewFollowerNotice implements Notice {
-  """Unique ID of this notice."""
-  id: ID!
-
-  """The value determines if the notice is unread or not."""
+  """
+  Unique ID of this notice.
+  """
+  id: ID!
+
+  """
+  The value determines if the notice is unread or not.
+  """
   unread: Boolean!
 
-  """Time of this notice was created."""
+  """
+  Time of this notice was created.
+  """
   createdAt: DateTime!
 
-  """List of new followers."""
+  """
+  List of new followers.
+  """
   actors: [User]
 }
 
@@ -2326,10 +3024,14 @@
 }
 
 type UserSettings {
-  """User language setting."""
+  """
+  User language setting.
+  """
   language: UserLanguage!
 
-  """Notification settings."""
+  """
+  Notification settings.
+  """
   notification: NotificationSetting!
   oauthProviders: [OAuthProvider!]
 }
@@ -2343,40 +3045,64 @@
 }
 
 type UserStatus {
-  """User state."""
+  """
+  User state.
+  """
   state: UserState!
 
-  """User role and access level."""
+  """
+  User role and access level.
+  """
   role: UserRole!
 
-  """Total LIKE left in wallet."""
+  """
+  Total LIKE left in wallet.
+  """
   LIKE: LIKE! @deprecated(reason: "Use `liker.total` and `liker.rateUSD`.")
 
-  """Number of articles published by user"""
+  """
+  Number of articles published by user
+  """
   articleCount: Int!
 
-  """Number of comments posted by user."""
+  """
+  Number of comments posted by user.
+  """
   commentCount: Int!
 
-  """Number of unread notices."""
+  """
+  Number of unread notices.
+  """
   unreadNoticeCount: Int!
 
-  """Whether there are unread articles from followees."""
+  """
+  Whether there are unread articles from followees.
+  """
   unreadFolloweeArticles: Boolean!
 
-  """Whether user has read response info or not."""
+  """
+  Whether user has read response info or not.
+  """
   unreadResponseInfoPopUp: Boolean!
 
-  """Whether user already set payment password."""
+  """
+  Whether user already set payment password.
+  """
   hasPaymentPassword: Boolean!
 
-  """Number of total written words."""
+  """
+  Number of total written words.
+  """
   totalWordCount: Int!
 
-  """Number of articles donated by user"""
+  """
+  Number of articles donated by user
+  """
   donatedArticleCount: Int!
 
-  """Number of times of donations received by user"""
+  """
+  Number of times of donations received by user
+  """
   receivedDonationCount: Int!
 }
 
@@ -2395,7 +3121,9 @@
   codeId: ID!
 }
 
-"""Enums for vote types."""
+"""
+Enums for vote types.
+"""
 enum Vote {
   up
   down
