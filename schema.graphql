--- conflicted
+++ resolved
@@ -1605,30 +1605,9 @@
   id: ID!
 }
 
-<<<<<<< HEAD
-type Recommendation {
-  """Activities based on user's following, sort by creation time."""
-  following(input: ConnectionArgs!): FollowingActivityConnection!
-
-  """Articles published by user's followees."""
-  followeeArticles(input: ConnectionArgs!): ArticleConnection! @deprecated(reason: "Merged into `Recommendation.following`")
-
-  """Comments published by user's followees."""
-  followeeComments(input: ConnectionArgs!): CommentConnection! @deprecated(reason: "Merged into `Recommendation.following`")
-
-  """Articles that followee donated"""
-  followeeDonatedArticles(input: ConnectionArgs!): FolloweeDonatedArticleConnection! @deprecated(reason: "Merged into `Recommendation.following`")
-
-  """Articles has been added into followed tags."""
-  followingTagsArticles(input: ConnectionArgs!): ArticleConnection!
-
-  """Global articles sort by publish time."""
-  newest(input: ConnectionArgs!): ArticleConnection!
-=======
 input NodesInput {
   ids: [ID!]!
 }
->>>>>>> 87f2cc76
 
 input FrequentSearchInput {
   key: String
@@ -1913,7 +1892,7 @@
 
 type Recommendation {
   """Activities based on user's following, sort by creation time."""
-  following(input: ConnectionArgs!): FollowingActivityConnection! @deprecated(reason: "Merged into `Recommendation.following`")
+  following(input: ConnectionArgs!): FollowingActivityConnection!
 
   """Articles published by user's followees."""
   followeeArticles(input: ConnectionArgs!): ArticleConnection! @deprecated(reason: "Merged into `Recommendation.following`")
@@ -2179,6 +2158,7 @@
 
 type UserPublishArticleActivity {
   actor: User!
+  createdAt: DateTime!
 
   """Article published by actor"""
   node: Article!
@@ -2186,6 +2166,7 @@
 
 type UserBroadcastCircleActivity {
   actor: User!
+  createdAt: DateTime!
 
   """Comment boardcast by actor"""
   node: Comment!
@@ -2196,6 +2177,7 @@
 
 type UserCreateCircleActivity {
   actor: User!
+  createdAt: DateTime!
 
   """Circle created by actor"""
   node: Circle!
@@ -2203,6 +2185,7 @@
 
 type UserCollectArticleActivity {
   actor: User!
+  createdAt: DateTime!
 
   """Article created by actor"""
   node: Article!
@@ -2213,6 +2196,7 @@
 
 type UserSubscribeCircleActivity {
   actor: User!
+  createdAt: DateTime!
 
   """Circle subscribed by actor"""
   node: Circle!
@@ -2220,6 +2204,7 @@
 
 type UserFollowUserActivity {
   actor: User!
+  createdAt: DateTime!
 
   """User followed by actor"""
   node: User!
@@ -2227,6 +2212,7 @@
 
 type UserDonateArticleActivity {
   actor: User!
+  createdAt: DateTime!
 
   """Article donated by actor"""
   node: Article!
@@ -2234,6 +2220,7 @@
 
 type UserBookmarkArticleActivity {
   actor: User!
+  createdAt: DateTime!
 
   """Article bookmarked by actor"""
   node: Article!
@@ -2241,6 +2228,7 @@
 
 type UserAddArticleTagActivity {
   actor: User!
+  createdAt: DateTime!
 
   """Article added to tag"""
   node: Article!
@@ -2375,11 +2363,6 @@
   architect
 }
 
-<<<<<<< HEAD
-type UserAddArticleTagActivity {
-  actor: User!
-  createdAt: DateTime!
-=======
 enum VerificationCodeType {
   register
   email_reset
@@ -2387,7 +2370,6 @@
   password_reset
   payment_password_reset
 }
->>>>>>> 87f2cc76
 
 enum ResetPasswordType {
   account
@@ -2402,17 +2384,11 @@
   agreeOn
 }
 
-<<<<<<< HEAD
-type UserBookmarkArticleActivity {
-  actor: User!
-  createdAt: DateTime!
-=======
 enum UserLanguage {
   en
   zh_hans
   zh_hant
 }
->>>>>>> 87f2cc76
 
 enum NotificationSettingType {
   enable
@@ -2428,11 +2404,6 @@
   circleNewDiscussion
 }
 
-<<<<<<< HEAD
-type UserBroadcastCircleActivity {
-  actor: User!
-  createdAt: DateTime!
-=======
 enum UserState {
   active
   onboarding
@@ -2440,7 +2411,6 @@
   archived
   frozen
 }
->>>>>>> 87f2cc76
 
 enum UserRole {
   user
@@ -2452,11 +2422,6 @@
   b
 }
 
-<<<<<<< HEAD
-type UserCollectArticleActivity {
-  actor: User!
-  createdAt: DateTime!
-=======
 enum AppreciationPurpose {
   appreciate
   appreciateComment
@@ -2467,7 +2432,6 @@
   firstPost
   systemSubsidy
 }
->>>>>>> 87f2cc76
 
 enum MigrationType {
   medium
@@ -2488,22 +2452,6 @@
   edges: [ResponseEdge!]
 }
 
-<<<<<<< HEAD
-type UserCreateCircleActivity {
-  actor: User!
-  createdAt: DateTime!
-
-  """Circle created by actor"""
-  node: Circle!
-}
-
-type UserDonateArticleActivity {
-  actor: User!
-  createdAt: DateTime!
-
-  """Article donated by actor"""
-  node: Article!
-=======
 type ResponseEdge {
   cursor: String!
   node: Response!
@@ -2517,7 +2465,6 @@
   includeBefore: Boolean
   first: Int
   articleOnly: Boolean
->>>>>>> 87f2cc76
 }
 
 """Enums for sorting responses."""
@@ -2526,13 +2473,7 @@
   newest
 }
 
-<<<<<<< HEAD
-type UserFollowUserActivity {
-  actor: User!
-  createdAt: DateTime!
-=======
 union TransactionTarget = Article | Circle | Transaction
->>>>>>> 87f2cc76
 
 type Wallet {
   balance: Balance!
@@ -2630,16 +2571,10 @@
   redirectUrl: String
 }
 
-<<<<<<< HEAD
-type UserPublishArticleActivity {
-  actor: User!
-  createdAt: DateTime!
-=======
 """Add Credit"""
 input AddCreditInput {
   amount: Float!
 }
->>>>>>> 87f2cc76
 
 input PayToInput {
   amount: Float!
@@ -2726,14 +2661,8 @@
   """Client secret"""
   secret: String!
 
-<<<<<<< HEAD
-type UserSubscribeCircleActivity {
-  actor: User!
-  createdAt: DateTime!
-=======
   """Redirect URIs"""
   redirectURIs: [String!]
->>>>>>> 87f2cc76
 
   """Grant Types"""
   grantTypes: [GrantType!]
