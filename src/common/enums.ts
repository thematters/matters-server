--- conflicted
+++ resolved
@@ -652,13 +652,8 @@
   HKD: 5000,
 }
 
-<<<<<<< HEAD
-export const PAYMENT_PAYOUT_MINIMUM_AMOUNT = {
-  HKD: 500,
-=======
 export enum PAYMENT_PAYOUT_MINIMUM_AMOUNT {
   HKD = 500,
->>>>>>> 3952b380
 }
 
 export enum PAYMENT_STRIPE_PAYOUT_ACCOUNT_TYPE {
