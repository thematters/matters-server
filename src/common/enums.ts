--- conflicted
+++ resolved
@@ -24,12 +24,4 @@
 
 export const BATCH_SIZE = 10
 
-<<<<<<< HEAD
-export const PUBSUB_EVENT = {
-  commentUpdated: 'commentUpdated',
-  commentCreated: 'commentCreated',
-  commentDeleted: 'commentDeleted'
-}
-=======
-export const LOCAL_S3_ENDPOINT = 'http://localhost:4569'
->>>>>>> fcaf7fe8
+export const LOCAL_S3_ENDPOINT = 'http://localhost:4569'