import dotenv from 'dotenv'
import fs from 'fs'
import path from 'path'
dotenv.config()

let firebaseCert = {}
if (process.env.MATTERS_FIREBASE_CREDENTIALS) {
  const filePath = path.resolve(
    __dirname,
    `../../${process.env.MATTERS_FIREBASE_CREDENTIALS}`
  )

  try {
    firebaseCert = require(filePath)
    console.log(
      new Date(),
      `Succeeded to load firebase credentials on ${filePath}`
    )
  } catch (e) {
    console.error(
      new Date(),
      `Failed to load firebase credentials on ${filePath}`
    )
  }
}

let OICDPrivateKey = ''
if (process.env.MATTERS_OICD_PRIVATE_KEY) {
  const filePath = path.resolve(
    __dirname,
    `../../${process.env.MATTERS_OICD_PRIVATE_KEY}`
  )

  try {
    OICDPrivateKey = fs.readFileSync(filePath, { encoding: 'utf8' })
    console.log(new Date(), `Succeeded to load OICD private key on ${filePath}`)
  } catch (e) {
    console.error(new Date(), `Failed to load OICD private key on ${filePath}`)
  }
}

/**
 * Here are all environment variables that server needs. Please add prefix
 * `MATTERS_` before environment variables.
 */

export const environment = {
  env: process.env.MATTERS_ENV,
  domain: process.env.MATTERS_DOMAIN || '',
  siteDomain: process.env.MATTERS_SITE_DOMAIN as string,
  oauthSiteDomain: process.env.MATTERS_OAUTH_SITE_DOMAIN as string,
  awsRegion: process.env.MATTERS_AWS_REGION,
  awsAccessId: process.env.MATTERS_AWS_ACCESS_ID,
  awsAccessKey: process.env.MATTERS_AWS_ACCESS_KEY,
  awsS3Endpoint: process.env.MATTERS_AWS_S3_ENDPOINT,
  awsS3Bucket: process.env.MATTERS_AWS_S3_BUCKET || '',
  esHost: process.env.MATTERS_ELASTICSEARCH_HOST,
  esPort: process.env.MATTERS_ELASTICSEARCH_PORT,
  awsCloudFrontEndpoint: process.env.MATTERS_AWS_CLOUD_FRONT_ENDPOINT,
  pgHost: process.env.MATTERS_PG_HOST,
  pgUser: process.env.MATTERS_PG_USER,
  pgPassword: process.env.MATTERS_PG_PASSWORD,
  pgDatabase: process.env.MATTERS_PG_DATABASE,
  ipfsHost: process.env.MATTERS_IPFS_HOST || '',
  ipfsPort: process.env.MATTERS_IPFS_PORT || '5001',
  pubSubHost: process.env.MATTERS_PUBSUB_HOST as string,
  pubSubPort: (process.env.MATTERS_PUBSUB_PORT || 6379) as number,
  queueHost: process.env.MATTERS_QUEUE_HOST as string,
  queuePort: (process.env.MATTERS_QUEUE_PORT || 6379) as number,
  cacheHost: process.env.MATTERS_CACHE_HOST as string,
  cachePort: (process.env.MATTERS_CACHE_PORT || 6379) as number,
  sgKey: process.env.MATTERS_SENDGRID_API_KEY,
  mattyId: process.env.MATTERS_MATTY_ID || '',
  emailFromAsk: process.env.MATTERS_EMAIL_FROM_ASK,
  jwtSecret: process.env.MATTERS_JWT_SECRET || '_dev_jwt_secret_',
  apiKey: process.env.MATTERS_APOLLO_API_KEY,
  sentryDsn: process.env.MATTERS_SENTRY_DSN,
  firebaseCert,
  gcpProjectId: process.env.MATTERS_GCP_PROJECT_ID,
  translateCertPath: process.env.MATTERS_TRANSLATE_CREDENTIAL_PATH,
  recaptchaSecret: process.env.MATTERS_RECAPTCHA_KEY,
  OICDPrivateKey,
  likecoinOAuthClientName: process.env.MATTERS_LIKECOIN_OAUTH_CLIENT_NAME || '',
  likecoinMigrationApiURL: process.env.MATTERS_LIKECOIN_MIGRATION_API_URL || '',
  likecoinApiURL: process.env.MATTERS_LIKECOIN_API_URL || '',
  likecoinAuthorizationURL: process.env.MATTERS_LIKECOIN_AUTH_URL || '',
  likecoinTokenURL: process.env.MATTERS_LIKECOIN_TOKEN_URL || '',
  likecoinClientId: process.env.MATTERS_LIKECOIN_CLIENT_ID || '',
  likecoinClientSecret: process.env.MATTERS_LIKECOIN_CLIENT_SECRET || '',
  likecoinCallbackURL: process.env.MATTERS_LIKECOIN_CALLBACK_URL || '',
  likecoinPayURL: process.env.MATTERS_LIKECOIN_PAY_URL || '',
  likecoinPayCallbackURL: process.env.MATTERS_LIKECOIN_PAY_CALLBACK_URL || '',
  likecoinPayLikerId: process.env.MATTERS_LIKECOIN_PAY_LIKER_ID || '',
  stripeSecret: process.env.MATTERS_STRIPE_SECRET || '',
  stripeWebhookSecret: process.env.MATTERS_STRIPE_WEBHOOK_SECRET || '',
  stripeConnectClientId: process.env.MATTERS_STRIPE_CONNECT_CLIENT_ID || '',
  stripeConnectCallbackURL:
    process.env.MATTERS_STRIPE_CONNECT_CALLBACK_URL || '',
  stripeCustomerId: process.env.MATTERS_STRIPE_CUSTOMER_ID || '',
<<<<<<< HEAD
  stripeReturnURL: process.env.MATTERS_STRIPE_RETURN_URL || '',
=======
  stripePriceId: process.env.MATTERS_STRIPE_PRICE_ID || '',
>>>>>>> f0f72591
  slackToken: process.env.MATTERS_SLACK_TOKEN || '',
  slackPayoutChannel: process.env.MATTERS_SLACK_PAYOUT_CHANNEL || '',
}

export const isLocal = environment.env === 'local'
export const isTest = environment.env === 'test'
export const isDev = environment.env === 'development'
export const isStage = environment.env === 'stage'
export const isProd = environment.env === 'production'<|MERGE_RESOLUTION|>--- conflicted
+++ resolved
@@ -97,11 +97,8 @@
   stripeConnectCallbackURL:
     process.env.MATTERS_STRIPE_CONNECT_CALLBACK_URL || '',
   stripeCustomerId: process.env.MATTERS_STRIPE_CUSTOMER_ID || '',
-<<<<<<< HEAD
+  stripePriceId: process.env.MATTERS_STRIPE_PRICE_ID || '',
   stripeReturnURL: process.env.MATTERS_STRIPE_RETURN_URL || '',
-=======
-  stripePriceId: process.env.MATTERS_STRIPE_PRICE_ID || '',
->>>>>>> f0f72591
   slackToken: process.env.MATTERS_SLACK_TOKEN || '',
   slackPayoutChannel: process.env.MATTERS_SLACK_PAYOUT_CHANNEL || '',
 }
