import { ApolloError } from 'apollo-server-express'

/*********************************
 *                               *
 *             Common            *
 *                               *
 *********************************/
export class UnknownError extends ApolloError {
  constructor(message: string, properties?: Record<string, any>) {
    super(message, 'UNKNOWN_ERROR', properties)

    Object.defineProperty(this, 'name', { value: 'UnknownError' })
  }
}

export class NetworkError extends ApolloError {
  constructor(message: string, properties?: Record<string, any>) {
    super(message, 'NETWORK_ERROR', properties)

    Object.defineProperty(this, 'name', { value: 'NetworkError' })
  }
}

export class ServerError extends ApolloError {
  constructor(message: string, properties?: Record<string, any>) {
    super(message, 'INTERNAL_SERVER_ERROR', properties)

    Object.defineProperty(this, 'name', { value: 'ServerError' })
  }
}

export class UserInputError extends ApolloError {
  constructor(message: string, properties?: Record<string, any>) {
    super(message, 'BAD_USER_INPUT', properties)

    Object.defineProperty(this, 'name', { value: 'UserInputError' })
  }
}

export class ActionLimitExceededError extends ApolloError {
  constructor(message: string, properties?: Record<string, any>) {
    super(message, 'ACTION_LIMIT_EXCEEDED', properties)

    Object.defineProperty(this, 'name', { value: 'ActionLimitExceededError' })
  }
}

export class ActionFailedError extends ApolloError {
  constructor(message: string) {
    super(message, 'ACTION_FAILED')

    Object.defineProperty(this, 'name', { value: 'ActionFailed' })
  }
}

/*********************************
 *                               *
 *             Auth              *
 *                               *
 *********************************/
export class AuthenticationError extends ApolloError {
  constructor(message: string) {
    super(message, 'UNAUTHENTICATED')

    Object.defineProperty(this, 'name', { value: 'AuthenticationError' })
  }
}

export class ForbiddenError extends ApolloError {
  constructor(message: string) {
    super(message, 'FORBIDDEN')

    Object.defineProperty(this, 'name', { value: 'ForbiddenError' })
  }
}

export class TokenInvalidError extends ApolloError {
  constructor(message: string) {
    super(message, 'TOKEN_INVALID')

    Object.defineProperty(this, 'name', { value: 'TokenInvalidError' })
  }
}

/*********************************
 *                               *
 *           Entity              *
 *                               *
 *********************************/
export class EntityNotFoundError extends ApolloError {
  constructor(message: string) {
    super(message, 'ENTITY_NOT_FOUND')

    Object.defineProperty(this, 'name', { value: 'EntityNotFoundError' })
  }
}

export class UserNotFoundError extends ApolloError {
  constructor(message: string) {
    super(message, 'USER_NOT_FOUND')

    Object.defineProperty(this, 'name', { value: 'UserNotFoundError' })
  }
}

export class CommentNotFoundError extends ApolloError {
  constructor(message: string) {
    super(message, 'COMMENT_NOT_FOUND')

    Object.defineProperty(this, 'name', { value: 'CommentNotFoundError' })
  }
}

export class ArticleNotFoundError extends ApolloError {
  constructor(message: string) {
    super(message, 'ARTICLE_NOT_FOUND')

    Object.defineProperty(this, 'name', { value: 'ArticleNotFoundError' })
  }
}

export class AssetNotFoundError extends ApolloError {
  constructor(message: string) {
    super(message, 'ASSET_NOT_FOUND')

    Object.defineProperty(this, 'name', { value: 'AssetNotFoundError' })
  }
}

export class DraftNotFoundError extends ApolloError {
  constructor(message: string) {
    super(message, 'DRAFT_NOT_FOUND')

    Object.defineProperty(this, 'name', { value: 'DraftNotFoundError' })
  }
}

export class TagNotFoundError extends ApolloError {
  constructor(message: string) {
    super(message, 'TAG_NOT_FOUND')

    Object.defineProperty(this, 'name', { value: 'TagNotFoundError' })
  }
}

export class NoticeNotFoundError extends ApolloError {
  constructor(message: string) {
    super(message, 'NOTICE_NOT_FOUND')

    Object.defineProperty(this, 'name', { value: 'NoticeNotFoundError' })
  }
}

export class MattersTodayNotFoundError extends ApolloError {
  constructor(message: string) {
    super(message, 'MATTERS_TODAY_NOT_FOUND')

    Object.defineProperty(this, 'name', { value: 'MattersTodayNotFoundError' })
  }
}

/*********************************
 *                               *
 *           Article             *
 *                               *
 *********************************/
export class NotEnoughMatError extends ApolloError {
  constructor(message: string) {
    super(message, 'NOT_ENOUGH_MAT')

    Object.defineProperty(this, 'name', { value: 'NotEnoughMatError' })
  }
}

/*********************************
 *                               *
 *             User              *
 *                               *
 *********************************/
export class EmailInvalidError extends ApolloError {
  constructor(message: string) {
    super(message, 'USER_EMAIL_INVALID')

    Object.defineProperty(this, 'name', { value: 'EmailInvalidError' })
  }
}

export class EmailExistsError extends ApolloError {
  constructor(message: string) {
    super(message, 'USER_EMAIL_EXISTS')

    Object.defineProperty(this, 'name', { value: 'EmailExistsError' })
  }
}

export class EmailNotFoundError extends ApolloError {
  constructor(message: string) {
    super(message, 'USER_EMAIL_NOT_FOUND')

    Object.defineProperty(this, 'name', { value: 'EmailNotFoundError' })
  }
}

export class PasswordInvalidError extends ApolloError {
  constructor(message: string) {
    super(message, 'USER_PASSWORD_INVALID')

    Object.defineProperty(this, 'name', { value: 'PasswordInvalidError' })
  }
}

export class UsernameInvalidError extends ApolloError {
  constructor(message: string) {
    super(message, 'USER_USERNAME_INVALID')

    Object.defineProperty(this, 'name', { value: 'UsernameInvalidError' })
  }
}

export class UsernameExistsError extends ApolloError {
  constructor(message: string) {
    super(message, 'USER_USERNAME_EXISTS')

    Object.defineProperty(this, 'name', { value: 'UsernameExistsError' })
  }
}

export class DisplayNameInvalidError extends ApolloError {
  constructor(message: string) {
    super(message, 'USER_DISPLAYNAME_INVALID')

    Object.defineProperty(this, 'name', { value: 'DisplayNameInvalidError' })
  }
}

<<<<<<< HEAD
export class UserInviteFailedError extends ApolloError {
  constructor(message: string) {
    super(message, 'USER_INVITE_FAILED')

    Object.defineProperty(this, 'name', { value: 'UserInviteFailedError' })
  }
}

export class UserInviteStateFailedError extends ApolloError {
  constructor(message: string) {
    super(message, 'USER_INVITE_STATE_INVALID')

    Object.defineProperty(this, 'name', { value: 'UserInviteStateFailedError' })
  }
}

export class UserInviteEmailRegisteredFailedError extends ApolloError {
  constructor(message: string) {
    super(message, 'USER_INVITE_EMAIL_REGISTERED')

    Object.defineProperty(this, 'name', {
      value: 'UserInviteEmailRegisteredFailedError'
    })
  }
}

export class UserInviteEmailInvitedFailedError extends ApolloError {
  constructor(message: string) {
    super(message, 'USER_INVITE_EMAIL_INVITED')

    Object.defineProperty(this, 'name', {
      value: 'UserInviteEmailInvitedFailedError'
    })
  }
}

=======
export class UserFollowFailedError extends ApolloError {
  constructor(message: string) {
    super(message, 'USER_FOLLOW_FAILED')

    Object.defineProperty(this, 'name', { value: 'UserFollowFailedError' })
  }
}
>>>>>>> 94bda6b2
/*********************************
 *                               *
 *      Verification Code        *
 *                               *
 *********************************/
export class CodeInvalidError extends ApolloError {
  constructor(message: string) {
    super(message, 'CODE_INVALID')

    Object.defineProperty(this, 'name', { value: 'CodeInvalidError' })
  }
}

export class CodeExpiredError extends ApolloError {
  constructor(message: string) {
    super(message, 'CODE_EXPIRED')

    Object.defineProperty(this, 'name', { value: 'CodeExpiredError' })
  }
}

/*********************************
 *                               *
 *            LikeCoin           *
 *                               *
 *********************************/
export class LikerNotFoundError extends ApolloError {
  constructor(message: string) {
    super(message, 'LIKER_NOT_FOUND')

    Object.defineProperty(this, 'name', { value: 'LikerNotFoundError' })
  }
}<|MERGE_RESOLUTION|>--- conflicted
+++ resolved
@@ -233,44 +233,6 @@
   }
 }
 
-<<<<<<< HEAD
-export class UserInviteFailedError extends ApolloError {
-  constructor(message: string) {
-    super(message, 'USER_INVITE_FAILED')
-
-    Object.defineProperty(this, 'name', { value: 'UserInviteFailedError' })
-  }
-}
-
-export class UserInviteStateFailedError extends ApolloError {
-  constructor(message: string) {
-    super(message, 'USER_INVITE_STATE_INVALID')
-
-    Object.defineProperty(this, 'name', { value: 'UserInviteStateFailedError' })
-  }
-}
-
-export class UserInviteEmailRegisteredFailedError extends ApolloError {
-  constructor(message: string) {
-    super(message, 'USER_INVITE_EMAIL_REGISTERED')
-
-    Object.defineProperty(this, 'name', {
-      value: 'UserInviteEmailRegisteredFailedError'
-    })
-  }
-}
-
-export class UserInviteEmailInvitedFailedError extends ApolloError {
-  constructor(message: string) {
-    super(message, 'USER_INVITE_EMAIL_INVITED')
-
-    Object.defineProperty(this, 'name', {
-      value: 'UserInviteEmailInvitedFailedError'
-    })
-  }
-}
-
-=======
 export class UserFollowFailedError extends ApolloError {
   constructor(message: string) {
     super(message, 'USER_FOLLOW_FAILED')
@@ -278,7 +240,6 @@
     Object.defineProperty(this, 'name', { value: 'UserFollowFailedError' })
   }
 }
->>>>>>> 94bda6b2
 /*********************************
  *                               *
  *      Verification Code        *
