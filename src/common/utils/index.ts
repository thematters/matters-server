--- conflicted
+++ resolved
@@ -1,11 +1,8 @@
 export * from './makeContext'
 export * from './globalId'
 export * from './initSubscriptions'
-<<<<<<< HEAD
 export * from './connections'
-=======
 export * from './validator'
->>>>>>> 613a07fe
 
 export const stripHtml = (html: string) => html.replace(/(<([^>]+)>)/gi, '')
 
