import _ from 'lodash'

export * from './makeContext'
export * from './globalId'
export * from './initSubscriptions'
export * from './connections'
export * from './validator'
export * from './notice'
export * from './getViewer'
export * from './i18n'
export * from './cookie'
export * from './removeEmpty'
export * from './xss'

<<<<<<< HEAD
export const htmlRe = /((<([^>]+)>)|&nbsp;)/gi

export const stripHtml = (html: string, replacement = ' ') =>
  (html || '').replace(htmlRe, replacement)
=======
export const stripHtml = (html: string) =>
  (html || '').replace(/(<([^>]+)>)/gi, '').replace(/(&nbsp;| )+/gi, ' ')
>>>>>>> 354628af

export const countWords = (html: string) =>
  stripHtml(html)
    .split(' ')
    .filter(s => s !== '').length

export const makeSummary = (string: string, length?: number) =>
  _.truncate(string, {
    length: length || 200,
    separator: /,? +/
  })

/**
 * Make a valid user name based on a given email address. It removes all special characters including _.
 * Also, leave 3 charateres for appending postfix when it's a duplicated user name.
 */
export const makeUserName = (email: string): string => {
  const matched = email.split('@')[0].match(/[a-zA-Z0-9_]*/g)

  if (!matched) {
    return ''
  }

  return matched.join('').substring(0, 18)
}<|MERGE_RESOLUTION|>--- conflicted
+++ resolved
@@ -12,26 +12,40 @@
 export * from './removeEmpty'
 export * from './xss'
 
-<<<<<<< HEAD
 export const htmlRe = /((<([^>]+)>)|&nbsp;)/gi
 
 export const stripHtml = (html: string, replacement = ' ') =>
   (html || '').replace(htmlRe, replacement)
-=======
-export const stripHtml = (html: string) =>
-  (html || '').replace(/(<([^>]+)>)/gi, '').replace(/(&nbsp;| )+/gi, ' ')
->>>>>>> 354628af
 
 export const countWords = (html: string) =>
   stripHtml(html)
     .split(' ')
     .filter(s => s !== '').length
 
-export const makeSummary = (string: string, length?: number) =>
-  _.truncate(string, {
-    length: length || 200,
-    separator: /,? +/
-  })
+export const makeSummary = (html: string, length = 140) => {
+  // buffer for search
+  const buffer = 20
+
+  // split on sentence breaks
+  const sections = stripHtml(html, '')
+    .replace(/([.?!。？！])\s*/g, '$1|')
+    .split('|')
+
+  // grow summary within buffer
+  let summary = ''
+  while (summary.length < length - buffer && sections.length > 0) {
+    const el = sections.shift() || ''
+
+    const addition =
+      el.length + summary.length > length + buffer
+        ? `${el.substring(0, length - summary.length)}...`
+        : el
+
+    summary = summary.concat(addition)
+  }
+
+  return summary
+}
 
 /**
  * Make a valid user name based on a given email address. It removes all special characters including _.
