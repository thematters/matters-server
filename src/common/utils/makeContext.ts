--- conflicted
+++ resolved
@@ -7,11 +7,8 @@
   ArticleService,
   CommentService,
   DraftService,
-<<<<<<< HEAD
+  TagService,
   UserService
-=======
-  TagService
->>>>>>> b44476d0
 } from 'connectors'
 
 export const makeContext = async ({
