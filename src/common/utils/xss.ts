import xss from 'xss'

const CUSTOM_WHITE_LISTS = {
<<<<<<< HEAD
  a: [...(xss.whiteList.a || []), 'class'],
  img: [],
=======
>>>>>>> c6da1267
  figure: [],
  figcaption: [],
  iframe: ['src', 'frameborder', 'allowfullscreen', 'sandbox']
}

const onIgnoreTagAttr = (tag: string, name: string, value: string) => {
  /**
   * Allow attributes of whitelist tags start with "data-" or "class"
   *
   * @see https://github.com/leizongmin/js-xss#allow-attributes-of-whitelist-tags-start-with-data-
   */
  if (name.substr(0, 5) === 'data-' || name.substr(0, 5) === 'class') {
    // escape its value using built-in escapeAttrValue function
    return name + '="' + xss.escapeAttrValue(value) + '"'
  }
}

const ignoreTagProcessor = (
  tag: string,
  html: string,
  options: { [key: string]: any }
) => {
  if (tag === 'input' || tag === 'textarea') {
    return ''
  }
}

export const sanitize = (string: string) =>
  xss(string, {
    whiteList: { ...xss.whiteList, ...CUSTOM_WHITE_LISTS },
    onIgnoreTagAttr,
    onIgnoreTag: ignoreTagProcessor
  })<|MERGE_RESOLUTION|>--- conflicted
+++ resolved
@@ -1,11 +1,8 @@
 import xss from 'xss'
 
 const CUSTOM_WHITE_LISTS = {
-<<<<<<< HEAD
   a: [...(xss.whiteList.a || []), 'class'],
   img: [],
-=======
->>>>>>> c6da1267
   figure: [],
   figcaption: [],
   iframe: ['src', 'frameborder', 'allowfullscreen', 'sandbox']
