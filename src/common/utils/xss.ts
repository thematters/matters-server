import xss from 'xss'

const CUSTOM_WHITE_LISTS = {
  a: [...(xss.whiteList.a || []), 'class'],
  figure: [],
  figcaption: [],
  iframe: ['src', 'class', 'style']
}

const ignoreTagProcessor = (
  tag: string,
  html: string,
  options: { [key: string]: any }
) => {
  if (tag === 'input') {
    return ''
  }
}

export const sanitize = (string: string) =>
  xss(string, {
    whiteList: { ...xss.whiteList, ...CUSTOM_WHITE_LISTS },
<<<<<<< HEAD
    onIgnoreTagAttr: function(tag, name, value, isWhiteAttr) {
      /**
       * Allow attributes of whitelist tags start with "data-"
       *
       * @see https://github.com/leizongmin/js-xss#allow-attributes-of-whitelist-tags-start-with-data-
       */
      if (name.substr(0, 5) === 'data-') {
        // escape its value using built-in escapeAttrValue function
        return name + '="' + xss.escapeAttrValue(value) + '"'
      }
    }
=======
    onIgnoreTag: ignoreTagProcessor
>>>>>>> 7e623362
  })<|MERGE_RESOLUTION|>--- conflicted
+++ resolved
@@ -5,6 +5,18 @@
   figure: [],
   figcaption: [],
   iframe: ['src', 'class', 'style']
+}
+
+const onIgnoreTagAttr = (tag: string, name: string, value: string) => {
+  /**
+   * Allow attributes of whitelist tags start with "data-"
+   *
+   * @see https://github.com/leizongmin/js-xss#allow-attributes-of-whitelist-tags-start-with-data-
+   */
+  if (name.substr(0, 5) === 'data-') {
+    // escape its value using built-in escapeAttrValue function
+    return name + '="' + xss.escapeAttrValue(value) + '"'
+  }
 }
 
 const ignoreTagProcessor = (
@@ -20,19 +32,6 @@
 export const sanitize = (string: string) =>
   xss(string, {
     whiteList: { ...xss.whiteList, ...CUSTOM_WHITE_LISTS },
-<<<<<<< HEAD
-    onIgnoreTagAttr: function(tag, name, value, isWhiteAttr) {
-      /**
-       * Allow attributes of whitelist tags start with "data-"
-       *
-       * @see https://github.com/leizongmin/js-xss#allow-attributes-of-whitelist-tags-start-with-data-
-       */
-      if (name.substr(0, 5) === 'data-') {
-        // escape its value using built-in escapeAttrValue function
-        return name + '="' + xss.escapeAttrValue(value) + '"'
-      }
-    }
-=======
+    onIgnoreTagAttr,
     onIgnoreTag: ignoreTagProcessor
->>>>>>> 7e623362
   })