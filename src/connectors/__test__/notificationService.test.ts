--- conflicted
+++ resolved
@@ -49,11 +49,7 @@
     article_new_collected: false,
 
     // comment
-<<<<<<< HEAD
-=======
-    comment_pinned: false,
     comment_liked: true,
->>>>>>> 5de44555
     comment_mentioned_you: true,
     article_new_comment: true,
     circle_new_broadcast: true,
