import bodybuilder from 'bodybuilder'
import DataLoader from 'dataloader'
import { v4 } from 'uuid'
import slugify from '@matters/slugify'
import _ from 'lodash'

import {
  ARTICLE_APPRECIATE_LIMIT,
  ARTICLE_STATE,
  BATCH_SIZE,
  USER_ACTION,
  TRANSACTION_PURPOSE
} from 'common/enums'
import { ItemData, GQLSearchInput } from 'definitions'
import { ipfs } from 'connectors/ipfs'
import { stripHtml, countWords, makeSummary } from 'common/utils'
import { ArticleNotFoundError, ServerError } from 'common/errors'

import { BaseService } from './baseService'
import { UserService } from './userService'
import { SystemService } from './systemService'
import logger from 'common/logger'

export class ArticleService extends BaseService {
  ipfs: typeof ipfs

  constructor() {
    super('article')
    this.ipfs = ipfs

    this.dataloader = new DataLoader(async (ids: string[]) => {
      const result = await this.baseFindByIds(ids)

      if (result.findIndex((item: any) => !item) >= 0) {
        throw new ArticleNotFoundError('Cannot find article')
      }

      return result
    })

    this.uuidLoader = new DataLoader(async (uuids: string[]) => {
      const result = await this.baseFindByUUIDs(uuids)

      if (result.findIndex((item: any) => !item) >= 0) {
        throw new ArticleNotFoundError('Cannot find article')
      }

      return result
    })
  }

  /**
   * Create a new article item.
   */
  create = async (articleData: ItemData & { content: string }) => {
    // craete article
    const article = await this.baseCreate({
      uuid: v4(),
      wordCount: countWords(articleData.content),
      ...articleData
    })
    return article
  }

  /**
   * Publish an article to IPFS
   */
  publish = async ({
    authorId,
    upstreamId,
    title,
    cover,
    summary: draftSummary,
    content
  }: {
    [key: string]: string
  }) => {
    const userService = new UserService()
    const systemService = new SystemService()

    // prepare metadata
    const author = await userService.dataloader.load(authorId)
    const now = new Date()
    const summary = draftSummary || makeSummary(stripHtml(content))
    const userImg =
      author.avatar && (await systemService.findAssetUrl(author.avatar))
    const articleImg = cover && (await systemService.findAssetUrl(cover))

    // add content to ipfs
    const html = this.ipfs.makeHTML({
      title,
      author: { userName: author.userName, displayName: author.displayName },
      summary,
      content,
      publishedAt: now
    })
    const dataHash = await this.ipfs.addHTML(html)

    // add meta data to ipfs
    let mediaObj: { [key: string]: any } = {
      '@context': 'http://schema.org',
      '@type': 'Article',
      '@id': `ipfs://ipfs/${dataHash}`,
      author: {
        name: author.userName,
        image: userImg,
        url: `https://matters.news/@${author.userName}`,
        description: author.description
      },
      dateCreated: now.toISOString(),
      description: summary,
      image: articleImg
    }

    // add cover to ipfs
    // TODO: check data type for cover
    if (cover) {
      const coverData = await this.ipfs.getDataAsFile(cover, '/')
      if (coverData && coverData.content) {
        const [{ hash }] = await this.ipfs.client.add(coverData.content, {
          pin: true
        })
        mediaObj.cover = { '/': hash }
      }
    }

    // add upstream
    if (upstreamId) {
      const upstream = await this.dataloader.load(upstreamId)
<<<<<<< HEAD
      mediaObj.upstream = `ipfs://ipfs/${upstream.mediaHash}`
=======

      if (upstream && upstream.mediaHash) {
        mediaObj.upstream = { '/': upstream.mediaHash }
      }
>>>>>>> 138a946e
    }

    const cid = await this.ipfs.client.dag.put(_.pickBy(mediaObj, _.isObject), {
      format: 'dag-cbor',
      pin: true,
      hashAlg: 'sha2-256'
    })
    const mediaHash = cid.toBaseEncodedString()

    // edit db record
    const article = await this.create({
      authorId,
      upstreamId,
      title,
      slug: slugify(title),
      summary,
      content,
      cover,
      dataHash,
      mediaHash,
      state: ARTICLE_STATE.active
    })

    return article
  }

  /**
   *  Find articles by a given author id (user).
   */
  findByAuthor = async (authorId: string) =>
    await this.knex
      .select()
      .from(this.table)
      .where({ authorId })
      .orderBy('id', 'desc')

  /**
   * Find article by media hash
   */
  findByMediaHash = async (mediaHash: string) =>
    await this.knex
      .select()
      .from(this.table)
      .where({ mediaHash })
      .first()

  /**
   * Find articles by upstream id (article).
   */
  findByUpstream = async (upstreamId: string) =>
    await this.knex
      .select()
      .from(this.table)
      .where({ upstreamId })

  /**
   * Count articles by a given authorId (user).
   */
  countByAuthor = async (authorId: string): Promise<number> => {
    const result = await this.knex(this.table)
      .where({ authorId, state: ARTICLE_STATE.active })
      .count()
      .first()
    return parseInt(result.count, 10)
  }

  /*********************************
   *                               *
   *           Search              *
   *                               *
   *********************************/
  /**
   * Dump all data to ES (Currently only used in test)
   */
  initSearch = async () => {
    const articles = await this.knex(this.table).select(
      'content',
      'title',
      'id'
    )

    return this.es.indexManyItems({
      index: this.table,
      items: articles.map(
        (article: { content: string; title: string; id: string }) => ({
          ...article,
          content: stripHtml(article.content)
        })
      )
    })
  }

  addToSearch = async ({
    id,
    title,
    content,
    tags
  }: {
    [key: string]: string
  }) => {
    const result = await this.es.indexItems({
      index: this.table,
      items: [
        {
          id,
          title,
          content: stripHtml(content),
          tags
        }
      ]
    })
    return result
  }

  search = async ({ key }: GQLSearchInput) => {
    const body = bodybuilder()
      .query('multi_match', {
        query: key,
        fuzziness: 5,
        fields: ['title^10', 'content']
      })
      .size(100)
      .build()

    try {
      const { hits } = await this.es.client.search({
        index: this.table,
        type: this.table,
        body
      })
      const ids = hits.hits.map(({ _id }) => _id)
      return this.baseFindByIds(ids)
    } catch (err) {
      logger.error(err)
      throw new ServerError('search failed')
    }
  }

  /*********************************
   *                               *
   *           Recommand           *
   *                               *
   *********************************/
  /**
   * Find Many
   */
  recommendHottest = async ({
    limit = BATCH_SIZE,
    offset = 0,
    where = {},
    oss = false
  }: {
    limit?: number
    offset?: number
    where?: { [key: string]: any }
    oss?: boolean
  }) => {
    // use view when oss for real time update
    // use materialized in other cases
    const table = oss
      ? 'article_activity_view'
      : 'article_activity_materialized'

    let qs = this.knex(`${table} as view`)
      .select('view.*', 'setting.in_hottest')
      .leftJoin(
        'article_recommend_setting as setting',
        'view.id',
        'setting.article_id'
      )
      .orderByRaw('latest_activity DESC NULLS LAST')
      .where(where)
      .limit(limit)
      .offset(offset)

    if (!oss) {
      qs = qs.andWhere(function() {
        this.where({ inHottest: true }).orWhereNull('in_hottest')
      })
    }

    const result = await qs
    return result
  }

  recommendNewest = async ({
    limit = BATCH_SIZE,
    offset = 0,
    where = {},
    oss = false
  }: {
    limit?: number
    offset?: number
    where?: { [key: string]: any }
    oss?: boolean
  }) => {
    let qs = this.knex('article')
      .select('article.*', 'setting.in_newest')
      .leftJoin(
        'article_recommend_setting as setting',
        'article.id',
        'setting.article_id'
      )
      .orderBy('id', 'desc')
      .where(where)
      .limit(limit)
      .offset(offset)

    if (!oss) {
      qs = qs.andWhere(function() {
        this.where({ inNewest: true }).orWhereNull('in_newest')
      })
    }

    const result = await qs
    return result
  }

  recommendToday = async ({
    limit = BATCH_SIZE,
    offset = 0,
    where = {}
  }: {
    limit?: number
    offset?: number
    where?: { [key: string]: any }
  }) =>
    this.knex('article')
      .select('article.*', 'c.updated_at as chose_at')
      .join('matters_today as c', 'c.article_id', 'article.id')
      .orderBy('chose_at', 'desc')
      .where(where)
      .offset(offset)
      .limit(limit)

  recommendIcymi = async ({
    limit = BATCH_SIZE,
    offset = 0,
    where = {}
  }: {
    limit?: number
    offset?: number
    where?: { [key: string]: any }
  }) =>
    this.knex('article')
      .select('article.*', 'c.updated_at as chose_at')
      .join('matters_choice as c', 'c.article_id', 'article.id')
      .orderBy('chose_at', 'desc')
      .where(where)
      .offset(offset)
      .limit(limit)

  recommendTopics = async ({
    limit = BATCH_SIZE,
    offset = 0,
    where = {},
    oss = false
  }: {
    limit?: number
    offset?: number
    where?: { [key: string]: any }
    oss?: boolean
  }) => {
    const table = oss ? 'article_count_view' : 'article_count_materialized'

    return await this.knex(table)
      .orderByRaw('topic_score DESC NULLS LAST')
      .where(where)
      .limit(limit)
      .offset(offset)
  }

  /**
   * Find One
   */
  findRecommendToday = async (articleId: string) =>
    this.knex('article')
      .select('article.*', 'c.updated_at as chose_at')
      .join('matters_today as c', 'c.article_id', 'article.id')
      .where({ articleId })
      .first()

  findRecommendIcymi = async (articleId: string) =>
    this.knex('article')
      .select('article.*', 'c.updated_at as chose_at')
      .join('matters_choice as c', 'c.article_id', 'article.id')
      .orderBy('chose_at', 'desc')
      .where({ articleId })
      .first()

  findRecommendHottest = async (articleId: string) =>
    this.knex('article_activity_materialized')
      .where({ id: articleId })
      .first()

  findRecommendNewset = async (articleId: string) =>
    this.knex(this.table)
      .where({ id: articleId })
      .first()

  findRecommendTopic = async (articleId: string) =>
    this.knex('article_count_materialized')
      .where({ id: articleId })
      .first()

  /**
   * Count
   */
  countRecommendToday = async (where: { [key: string]: any } = {}) => {
    const result = await this.knex('article')
      .join('matters_today as c', 'c.article_id', 'article.id')
      .where(where)
      .count()
      .first()
    return parseInt(result.count, 10)
  }

  countRecommendIcymi = async (where: { [key: string]: any } = {}) => {
    const result = await this.knex('article')
      .join('matters_choice as c', 'c.article_id', 'article.id')
      .where(where)
      .count()
      .first()
    return parseInt(result.count, 10)
  }

  countRecommendHottest = async ({
    where = {},
    oss = false
  }: {
    where?: { [key: string]: any }
    oss?: boolean
  }) => {
    // use view when oss for real time update
    // use materialized in other cases
    const table = oss
      ? 'article_activity_view'
      : 'article_activity_materialized'

    let qs = this.knex(`${table} as view`)
      .leftJoin(
        'article_recommend_setting as setting',
        'view.id',
        'setting.article_id'
      )
      .where(where)
      .count()
      .first()

    if (!oss) {
      qs = qs.andWhere(function() {
        this.where({ inHottest: true }).orWhereNull('in_hottest')
      })
    }
    const result = await qs
    return parseInt(result.count, 10)
  }

  countRecommendNewest = async ({
    where = {},
    oss = false
  }: {
    where?: { [key: string]: any }
    oss?: boolean
  }) => {
    let qs = this.knex('article')
      .leftJoin(
        'article_recommend_setting as setting',
        'article.id',
        'setting.article_id'
      )
      .where(where)
      .count()
      .first()

    if (!oss) {
      qs = qs.andWhere(function() {
        this.where({ inNewest: true }).orWhereNull('in_newest')
      })
    }

    const result = await qs
    return parseInt(result.count, 10)
  }

  /**
   * Boost & Score
   */
  findBoost = async (articleId: string) => {
    const articleBoost = await this.knex('article_boost')
      .select()
      .where({ articleId })
      .first()

    if (!articleBoost) {
      return 1
    }

    return articleBoost.boost
  }

  setBoost = async ({ id, boost }: { id: string; boost: number }) =>
    this.baseUpdateOrCreate({
      where: { articleId: id },
      data: { articleId: id, boost, updatedAt: new Date() },
      table: 'article_boost'
    })

  findScore = async (articleId: string) => {
    const article = await this.knex('article_count_view')
      .select()
      .where({ id: articleId })
      .first()
    return article.topicScore || 0
  }

  /**
   * Find or Update recommendation
   */
  addRecommendToday = async (articleId: string) =>
    this.baseFindOrCreate({
      where: { articleId },
      data: { articleId },
      table: 'matters_today'
    })

  removeRecommendToday = async (articleId: string) =>
    this.knex('matters_today')
      .where({ articleId })
      .del()

  addRecommendIcymi = async (articleId: string) =>
    this.baseFindOrCreate({
      where: { articleId },
      data: { articleId },
      table: 'matters_choice'
    })

  removeRecommendIcymi = async (articleId: string) =>
    this.knex('matters_choice')
      .where({ articleId })
      .del()

  findRecommendSetting = async (articleId: string) => {
    const setting = await this.knex('article_recommend_setting')
      .select()
      .where({ articleId })
      .first()

    if (!setting) {
      return { inHottest: true, inNewest: true }
    }

    return setting
  }

  updateRecommendSetting = async ({
    articleId,
    data
  }: {
    articleId: string
    data: { [key in 'inHottest' | 'inNewest']?: boolean }
  }) =>
    this.baseUpdateOrCreate({
      where: { articleId },
      data: { ...data, articleId },
      table: 'article_recommend_setting'
    })

  /*********************************
   *                               *
   *          Appreciaton          *
   *                               *
   *********************************/
  /**
   * Sum total appreciaton by a given article id.
   */
  totalAppreciation = async (articleId: string): Promise<number> => {
    const result = await this.knex
      .select()
      .from('transaction')
      .where({
        referenceId: articleId,
        purpose: TRANSACTION_PURPOSE.appreciate
      })
      .sum('amount')
      .first()
    return parseInt(result.sum || '0', 10)
  }

  /**
   * Count total appreciaton by a given article id and user ids.
   */
  countAppreciationByUserIds = async ({
    articleId,
    userIds
  }: {
    articleId: string
    userIds: string[]
  }): Promise<number> => {
    const result = await this.knex
      .select()
      .from('transaction')
      .where({
        referenceId: articleId,
        purpose: TRANSACTION_PURPOSE.appreciate
      })
      .whereIn('senderId', userIds)
      .sum('amount')
      .first()
    return parseInt(result.sum || '0', 10)
  }

  countAppreciators = async (articleId: string) => {
    const result = await this.knex('transaction')
      .where({
        referenceId: articleId,
        purpose: TRANSACTION_PURPOSE.appreciate
      })
      .countDistinct('sender_id')
      .first()
    return parseInt(result.count, 10)
  }

  /**
   * Find an article's appreciations by a given articleId.
   */
  findAppreciations = async (referenceId: string): Promise<any[]> =>
    await this.knex('transaction')
      .select()
      .where({
        referenceId,
        purpose: TRANSACTION_PURPOSE.appreciate
      })

  /**
   * Find an article's appreciators by a given article id.
   */
  findAppreciators = async ({
    id,
    limit = BATCH_SIZE,
    offset = 0
  }: {
    id: string
    limit?: number
    offset?: number
  }) =>
    await this.knex('transaction')
      .distinct('sender_id')
      .select('sender_id')
      .where({
        referenceId: id,
        purpose: TRANSACTION_PURPOSE.appreciate
      })
      .limit(limit)
      .offset(offset)

  appreciateLeftByUser = async ({
    articleId,
    userId
  }: {
    articleId: string
    userId: string
  }): Promise<number> => {
    const appreciations = await this.knex('transaction')
      .select()
      .where({
        senderId: userId,
        referenceId: articleId,
        purpose: TRANSACTION_PURPOSE.appreciate
      })
    return Math.max(ARTICLE_APPRECIATE_LIMIT - appreciations.length, 0)
  }

  hasAppreciate = async ({
    userId: senderId,
    articleId
  }: {
    userId: string
    articleId: string
  }): Promise<boolean> => {
    const result = await this.knex('transaction')
      .select()
      .where({
        senderId,
        referenceId: articleId,
        purpose: TRANSACTION_PURPOSE.appreciate
      })
    return result.length > 0
  }

  /**
   * User appreciate an article
   */
  appreciate = async ({
    uuid,
    articleId,
    senderId,
    senderMAT,
    recipientId,
    amount
  }: {
    uuid: string
    articleId: string
    senderId: string
    senderMAT: number
    recipientId: string
    amount: number
  }): Promise<any> => {
    const result = await this.knex('transaction')
      .insert({
        uuid,
        senderId,
        recipientId,
        referenceId: articleId,
        purpose: TRANSACTION_PURPOSE.appreciate,
        amount
      })
      .into('transaction')
      .returning('*')
    return result
  }

  /*********************************
   *                               *
   *              Tag              *
   *                               *
   *********************************/
  /**
   * Find tages by a given article id.
   */
  findTagIds = async ({
    id: articleId
  }: {
    id: string
  }): Promise<any | null> => {
    const result = await this.knex
      .select('tag_id')
      .from('article_tag')
      .where({ articleId })

    return result.map(({ tagId }: { tagId: string }) => tagId)
  }

  /*********************************
   *                               *
   *          Subscription         *
   *                               *
   *********************************/
  /**
   * Find an article's subscribers by a given targetId (article).
   */
  findSubscriptions = async ({
    id: targetId,
    limit,
    offset = 0
  }: {
    id: string
    limit?: number
    offset?: number
  }) => {
    const query = this.knex
      .select()
      .from('action_article')
      .where({ targetId, action: USER_ACTION.subscribe })
      .orderBy('id', 'desc')
      .offset(offset)

    return limit ? await query.limit(limit) : await query
  }

  countSubscriptions = async (id: string) => {
    const result = await this.knex('action_article')
      .where({ targetId: id, action: USER_ACTION.subscribe })
      .countDistinct('user_id')
      .first()
    return parseInt(result.count, 10)
  }

  isSubscribed = async ({
    userId,
    targetId
  }: {
    userId: string
    targetId: string
  }): Promise<boolean> => {
    const result = await this.knex
      .select()
      .from('action_article')
      .where({ userId, targetId, action: USER_ACTION.subscribe })
    return result.length > 0
  }

  /**
   * User subscribe an article
   */
  subscribe = async (targetId: string, userId: string): Promise<any[]> => {
    const data = {
      targetId,
      userId,
      action: USER_ACTION.subscribe
    }
    return this.baseUpdateOrCreate({
      where: data,
      data: { updatedAt: new Date(), ...data },
      table: 'action_article'
    })
  }

  /**
   * User unsubscribe an article
   */
  unsubscribe = async (targetId: string, userId: string): Promise<any[]> =>
    await this.knex
      .from('action_article')
      .where({
        targetId,
        userId,
        action: USER_ACTION.subscribe
      })
      .del()

  /*********************************
   *                               *
   *         Read History          *
   *                               *
   *********************************/
  /**
   * User read an article
   */
  read = async ({
    articleId,
    userId,
    ip
  }: {
    articleId: string
    userId?: string | null
    ip?: string
  }): Promise<any[]> =>
    await this.baseCreate(
      {
        uuid: v4(),
        articleId,
        userId,
        ip
      },
      'article_read'
    )

  /*********************************
   *                               *
   *             Report            *
   *                               *
   *********************************/
  /**
   * User report an article
   */
  report = async ({
    articleId,
    userId,
    category,
    description,
    contact,
    assetIds
  }: {
    articleId?: string
    userId?: string | null
    category: string
    description?: string
    contact?: string
    assetIds?: string[]
  }): Promise<void> => {
    // create report
    const { id: reportId } = await this.baseCreate(
      {
        userId,
        articleId,
        category,
        description,
        contact
      },
      'report'
    )
    // create report assets
    if (!assetIds || assetIds.length <= 0) {
      return
    }
    const reportAssets = assetIds.map(assetId => ({
      reportId,
      assetId
    }))
    await this.baseBatchCreate(reportAssets, 'report_asset')
  }
}<|MERGE_RESOLUTION|>--- conflicted
+++ resolved
@@ -114,8 +114,8 @@
 
     // add cover to ipfs
     // TODO: check data type for cover
-    if (cover) {
-      const coverData = await this.ipfs.getDataAsFile(cover, '/')
+    if (articleImg) {
+      const coverData = await this.ipfs.getDataAsFile(articleImg, '/')
       if (coverData && coverData.content) {
         const [{ hash }] = await this.ipfs.client.add(coverData.content, {
           pin: true
@@ -127,14 +127,7 @@
     // add upstream
     if (upstreamId) {
       const upstream = await this.dataloader.load(upstreamId)
-<<<<<<< HEAD
       mediaObj.upstream = `ipfs://ipfs/${upstream.mediaHash}`
-=======
-
-      if (upstream && upstream.mediaHash) {
-        mediaObj.upstream = { '/': upstream.mediaHash }
-      }
->>>>>>> 138a946e
     }
 
     const cid = await this.ipfs.client.dag.put(_.pickBy(mediaObj, _.isObject), {
