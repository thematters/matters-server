import {
  makeHtmlBundle,
  makeMetaData,
  stripHtml,
  TemplateOptions,
} from '@matters/matters-html-formatter'
import bodybuilder from 'bodybuilder'
import DataLoader from 'dataloader'
import { Knex } from 'knex'
<<<<<<< HEAD
=======
// import _ from 'lodash'
>>>>>>> fdfaa75e
import { v4 } from 'uuid'

import {
  APPRECIATION_PURPOSE,
  ARTICLE_ACCESS_TYPE,
  ARTICLE_APPRECIATE_LIMIT,
  ARTICLE_STATE,
  CIRCLE_STATE,
  COMMENT_TYPE,
  MINUTE,
  PUBLISH_STATE,
  TRANSACTION_PURPOSE,
  TRANSACTION_STATE,
  TRANSACTION_TARGET_TYPE,
  USER_ACTION,
} from 'common/enums'
import { environment, isTest } from 'common/environment'
import { ArticleNotFoundError, ServerError } from 'common/errors'
import logger from 'common/logger'
import { BaseService, ipfs, SystemService, UserService } from 'connectors'
import { GQLSearchExclude, Item } from 'definitions'

export class ArticleService extends BaseService {
  ipfs: typeof ipfs
  draftLoader: DataLoader<string, Item>

  constructor() {
    super('article')
    this.ipfs = ipfs

    this.dataloader = new DataLoader(async (ids: readonly string[]) => {
      const result = await this.baseFindByIds(ids)

      if (result.findIndex((item: any) => !item) >= 0) {
        throw new ArticleNotFoundError('Cannot find article')
      }

      return result
    })

    this.draftLoader = new DataLoader(async (ids: readonly string[]) => {
      const items = await this.baseFindByIds(ids)

      if (items.findIndex((item: any) => !item) >= 0) {
        throw new ArticleNotFoundError('Cannot find article')
      }

      const draftIds = items.map((item: any) => item.draftId)
      const result = await this.baseFindByIds(draftIds, 'draft')
      if (result.findIndex((item: any) => !item) >= 0) {
        throw new ArticleNotFoundError("Cannot find article's linked draft")
      }

      return result
    })
  }

  /**
   * Create a active article with linked draft
   */
  createArticle = async ({
    draftId,
    authorId,
    title,
    slug,
    wordCount,
    summary,
    content,
    cover,
    dataHash,
    mediaHash,
  }: Record<string, any>) =>
    this.baseCreate({
      uuid: v4(),
      state: ARTICLE_STATE.active,
      draftId,
      authorId,
      title,
      slug,
      wordCount,
      summary,
      content,
      cover,
      dataHash,
      mediaHash,
    })

  /**
   * Publish draft data to IPFS
   */
  publishToIPFS = async ({
    authorId,
    title,
    cover,
    content,
    circleId,
    summary,
    summaryCustomized,
    access,
  }: Record<string, any>) => {
    const userService = new UserService()
    const systemService = new SystemService()

    // prepare metadata
    const author = await userService.dataloader.load(authorId)
    const { avatar, description, displayName, userName, paymentPointer } =
      author
    const userImg = avatar && (await systemService.findAssetUrl(avatar))
    const articleImg = cover && (await systemService.findAssetUrl(cover))

    const bundleInfo = {
      title,
      author: {
        name: displayName,
        link: {
          text: `${displayName} (@${userName})`,
          url: new URL(`/@${userName}`, environment.siteDomain).href,
        },
      },
      from: {
        text: 'Matters',
        url: environment.siteDomain,
      },
      content,
    } as TemplateOptions

    // paywall info
    if (circleId) {
      const circle = await this.knex('circle')
        .select('name', 'displayName')
        .where({ id: circleId, state: CIRCLE_STATE.active })
        .first()
      const circleName = circle?.name
      const circleDisplayName = circle?.displayName

      if (circleName && circleDisplayName) {
        bundleInfo.readMore = {
          url: `${environment.siteDomain}/~${circleName}`,
          text: circleDisplayName,
        }
      }

      // encrypt paywalled content
      if (access === ARTICLE_ACCESS_TYPE.paywall) {
        bundleInfo.encrypt = true
      }
    }

    // add summury when customized or encrypted
    if (summaryCustomized || bundleInfo.encrypt) {
      bundleInfo.summary = summary
    }

    // payment pointer
    if (paymentPointer) {
      bundleInfo.paymentPointer = paymentPointer
    }

    // make bundle and add content to ipfs
    const directoryName = 'article'
    const { bundle, key } = await makeHtmlBundle(bundleInfo)

    const results = []
    for await (const result of this.ipfs.client.addAll(
      bundle.map((file) =>
        file ? { ...file, path: `${directoryName}/${file.path}` } : undefined
      )
    )) {
      results.push(result)
    }

    // filter out the hash for the bundle
    let entry = results.filter(
      ({ path }: { path: string }) => path === directoryName
    )

    // FIXME: fix missing bundle path and remove fallback logic
    // fallback to index file when no bundle path is matched
    if (entry.length === 0) {
      entry = results.filter(({ path }: { path: string }) =>
        path.endsWith('index.html')
      )
    }

    const contentHash = entry[0].cid.toString()

    // add meta data to ipfs
    const articleInfo = {
      contentHash,
      author: {
        name: userName,
        ...(userImg ? { image: userImg } : null), // `undefined` is not supported by the IPLD Data Model and cannot be encoded
        url: `https://matters.news/@${userName}`,
        description,
      },
      description: summary,
      image: articleImg,
    }

    const metaData = makeMetaData(articleInfo)

    // console.log(new Date, 'articleInfo:', { articleInfo, metaData, })
    const cid = await this.ipfs.client.dag.put(metaData, {
      // storeCodec: 'dag-cbor',
      format: 'dag-cbor',
      pin: true,
      hashAlg: 'sha2-256',
    })
    // console.log(new Date, 'after dag.put:', { cid, })
    const mediaHash = cid.toV1().toString() // cid.toBaseEncodedString()
    // console.log(new Date, 'after dag.put:', { cid, mediaHash, })

    return { contentHash, mediaHash, key }
  }

  /**
   * Archive article
   */
  archive = async (id: string) => {
    // update search
    try {
      await this.es.client.update({
        index: this.table,
        id,
        body: {
          doc: { state: ARTICLE_STATE.archived },
        },
      })
    } catch (e) {
      logger.error(e)
    }

    return this.baseUpdate(id, {
      state: ARTICLE_STATE.archived,
      sticky: false,
      updatedAt: new Date(),
    })
  }

  /**
   *  Find articles by a given author id (user).
   */
  findByAuthor = async (
    authorId: string,
    // filter = {},
    {
      // filter = {},
      showAll = false,
      stickyFirst = false,
      tagIds,
      inRangeStart,
      inRangeEnd,
    }: {
      // filter?: object
      showAll?: boolean
      stickyFirst?: boolean
      tagIds?: string[]
      inRangeStart?: string
      inRangeEnd?: string
    } = {}
  ) =>
    this.knex
      .select('draft_id')
      .from(this.knex.ref(this.table).as('a'))
      .join(
        this.knex
          .from('draft')
          .select('id', 'article_id')
          .distinctOn('article_id')
          .where({ authorId, publishState: PUBLISH_STATE.published })
          .orderByRaw('article_id DESC NULLS LAST') // the first orderBy must match distinctOn
          .as('t'),
        'article_id',
        'a.id'
      )
      .where({
        authorId,
        ...(showAll
          ? null
          : {
              state: ARTICLE_STATE.active,
            }),
      })
      .modify(function (this: Knex.QueryBuilder) {
        if (Array.isArray(tagIds) && tagIds.length > 0) {
          this.join('article_tag AS at', 'at.article_id', 'a.id').andWhere(
            'tag_id',
            'in',
            tagIds
          )
        }
        if (inRangeStart != null && inRangeEnd != null) {
          // neither null nor undefined
          this.andWhereBetween('a.created_at', [inRangeStart, inRangeEnd])
        } else if (inRangeStart != null) {
          this.andWhere('a.created_at', '>=', inRangeStart)
        } else if (inRangeEnd != null) {
          this.andWhere('a.created_at', '<', inRangeEnd)
        }

        if (stickyFirst === true) {
          this.orderBy('a.sticky', 'desc')
        }
        // always as last orderBy
        this.orderBy('a.id', 'desc')
      })

  /**
   * Find article by title
   */
  findByTitle = async ({
    title,
    oss = false,
    filter,
  }: {
    title: string
    oss?: boolean
    filter?: Record<string, any>
  }) => {
    const query = this.knex.select().from(this.table).where({ title })

    if (!oss) {
      query.andWhere({ state: ARTICLE_STATE.active })
    }

    if (filter && Object.keys(filter).length > 0) {
      query.andWhere(filter)
    }

    return query.orderBy('id', 'desc')
  }

  /**
   * Find articles by which commented by author.
   */
  findByCommentedAuthor = async ({
    id,
    skip,
    take,
  }: {
    id: string
    skip?: number
    take?: number
  }) => {
    const query = this.knex
      .select('article.*')
      .max('comment.id', { as: '_comment_id_' })
      .from('comment')
      .innerJoin(this.table, 'comment.target_id', 'article.id')
      .where({
        'comment.author_id': id,
        'comment.type': COMMENT_TYPE.article,
      })
      .groupBy('article.id')
      .orderBy('_comment_id_', 'desc')

    if (skip) {
      query.offset(skip)
    }
    if (take || take === 0) {
      query.limit(take)
    }

    return query
  }

  /*********************************
   *                               *
   *           Search              *
   *                               *
   *********************************/
  /**
   * Dump all data to ES (Currently only used in test)
   */
  initSearch = async () => {
    const articles = await this.knex(this.table)
      .innerJoin('user', `${this.table}.author_id`, 'user.id')
      .select(
        `${this.table}.id as id`,
        'title',
        'content',
        'author_id as authorId',
        'user.user_name as userName',
        'user.display_name as displayName'
      )

    return this.es.indexManyItems({
      index: this.table,
      items: articles.map(
        (article: { content: string; title: string; id: string }) => ({
          ...article,
          content: stripHtml(article.content),
        })
      ),
    })
  }

  addToSearch = async ({
    id,
    title,
    content,
    authorId,
    userName,
    displayName,
    tags,
  }: {
    [key: string]: any
  }) => {
    try {
      return await this.es.indexItems({
        index: this.table,
        items: [
          {
            id,
            title,
            content: stripHtml(content),
            state: ARTICLE_STATE.active,
            authorId,
            userName,
            displayName,
            tags,
          },
        ],
      })
    } catch (error) {
      logger.error(error)
    }
  }

  searchByMediaHash = async ({
    key,
    oss = false,
    filter,
  }: {
    key: string
    oss?: boolean
    filter?: Record<string, any>
  }) => {
    const query = this.knex.select().from(this.table).where({ mediaHash: key })

    if (!oss) {
      query.andWhere({ state: ARTICLE_STATE.active })
    }

    if (filter && Object.keys(filter).length > 0) {
      query.andWhere(filter)
    }

    const rows = await query
    if (rows.length > 0) {
      return {
        nodes: rows,
        totalCount: rows.length,
      }
    } else {
      throw new ServerError('article search by media hash failed')
    }
  }

  search = async ({
    key,
    take,
    skip,
    oss = false,
    filter,
    exclude,
    viewerId,
  }: {
    key: string
    author?: string
    take: number
    skip: number
    oss?: boolean
    filter?: Record<string, any>
    viewerId?: string | null
    exclude?: GQLSearchExclude
  }) => {
    const searchBody = bodybuilder()
      .query('multi_match', {
        query: key,
        fuzziness: 'AUTO',
        fields: [
          'displayName^15',
          'title^10',
          'title.synonyms^5',
          'content^2',
          'content.synonyms',
        ],
        type: 'most_fields',
      })
      .from(skip)
      .size(take)

    // only return active if not in oss
    if (!oss) {
      searchBody.filter('term', { state: ARTICLE_STATE.active })
    }

    // add filter
    if (filter && Object.keys(filter).length > 0) {
      searchBody.filter('term', filter)
    }

    // gather users that blocked viewer
    const excludeBlocked = exclude === GQLSearchExclude.blocked && viewerId
    let blockedIds: string[] = []
    if (excludeBlocked) {
      blockedIds = (
        await this.knex('action_user')
          .select('user_id')
          .where({ action: USER_ACTION.block, targetId: viewerId })
      ).map(({ userId }) => userId)
    }

    try {
      // check if media hash in search key
      const re = /^([0-9a-zA-Z]{49,59})$/gi
      const match = re.exec(key)
      if (match) {
        const matched = await this.searchByMediaHash({
          key: match[1],
          oss,
          filter,
        })
        let items = (await this.draftLoader.loadMany(
          matched.nodes.map((item) => item.id)
        )) as Array<Record<string, any>>

        if (excludeBlocked) {
          items = items.filter((item) => !blockedIds.includes(item.authorId))
        }
        return { nodes: items, totalCount: items.length }
      }

      // take the condition that searching for exact article title into consideration
      const idsByTitle = []
      if (key.length >= 5 && skip === 0) {
        const articles = await this.findByTitle({ title: key, oss, filter })
        for (const article of articles) {
          idsByTitle.push(article.id)
        }
      }
      searchBody.notFilter('ids', { values: idsByTitle })

      const body = await this.es.client.search({
        index: this.table,
        body: searchBody.build(),
      })
      const { hits } = body
      const ids = idsByTitle.concat(
        hits.hits.map(({ _id }: { _id: any }) => _id)
      )

      let nodes = (await this.draftLoader.loadMany(ids)) as Array<
        Record<string, any>
      >

      if (excludeBlocked) {
        nodes = nodes.filter((node) => !blockedIds.includes(node.authorId))
      }

      return { nodes, totalCount: nodes.length }
    } catch (err) {
      logger.error(err)
      throw new ServerError('article search failed')
    }
  }

  /*********************************
   *                               *
   *           Recommand           *
   *                               *
   *********************************/
  related = async ({
    id,
    size,
    notIn = [],
  }: {
    id: string
    size: number
    notIn?: string[]
  }) => {
    // skip if in test
    if (isTest) {
      return []
    }

    // get vector score
    const scoreResult = await this.es.client.get({
      index: this.table,
      id,
    })

    const factors = (scoreResult as any)?._source?.embedding_vector

    // return empty list if we don't have any score
    if (!factors) {
      return []
    }

    const searchBody = {
      index: this.table,
      knn: {
        field: 'embedding_vector',
        query_vector: factors,
        k: 10,
        num_candidates: size,
      },
      filter: {
        bool: {
          must: { term: { state: ARTICLE_STATE.active } },
          must_not: { ids: { values: notIn.concat([id]) } },
        },
      },
    }

    const body = await this.es.client.knnSearch(searchBody)
    // add recommendation
    return body.hits.hits.map((hit: any) => ({ ...hit, id: hit._id }))
  }

  /**
   * Boost & Score
   */
  setBoost = async ({ id, boost }: { id: string; boost: number }) =>
    this.baseUpdateOrCreate({
      where: { articleId: id },
      data: { articleId: id, boost, updatedAt: new Date() },
      table: 'article_boost',
    })

  /*********************************
   *                               *
   *          Appreciaton          *
   *                               *
   *********************************/
  /**
   * Sum total appreciaton by a given article id.
   */
  sumAppreciation = async (articleId: string) => {
    const result = await this.knex
      .select()
      .from('appreciation')
      .whereIn(
        ['reference_id', 'purpose'],
        [
          [articleId, APPRECIATION_PURPOSE.appreciate],
          [articleId, APPRECIATION_PURPOSE.appreciateSubsidy],
        ]
      )
      .sum('amount', { as: 'sum' })
      .first()
    return parseInt(result?.sum || '0', 10)
  }

  /**
   * Find an article's appreciations by a given articleId.
   */
  findAppreciations = async ({
    referenceId,
    take,
    skip,
  }: {
    referenceId: string
    take?: number
    skip?: number
  }) => {
    const query = this.knex('appreciation')
      .select('reference_id', 'sender_id')
      .where({
        referenceId,
        purpose: APPRECIATION_PURPOSE.appreciate,
      })
      .groupBy('sender_id', 'reference_id')
      .sum('amount as amount')
      .max('created_at as created_at')
      .orderBy('created_at', 'desc')

    if (skip) {
      query.offset(skip)
    }
    if (take || take === 0) {
      query.limit(take)
    }

    return query
  }

  appreciateLeftByUser = async ({
    articleId,
    userId,
  }: {
    articleId: string
    userId: string
  }) => {
    const appreciations = await this.knex('appreciation')
      .select()
      .where({
        senderId: userId,
        referenceId: articleId,
        purpose: APPRECIATION_PURPOSE.appreciate,
      })
      .sum('amount as total')
<<<<<<< HEAD
    const total = appreciations?.[0]?.total ?? 0
=======
      .first()
    const total = appreciations?.total ?? 0
>>>>>>> fdfaa75e

    return Math.max(ARTICLE_APPRECIATE_LIMIT - total, 0)
  }

  /**
   * User appreciate an article
   */
  appreciate = async ({
    articleId,
    senderId,
    recipientId,
    amount,
    type,
  }: {
    articleId: string
    senderId: string
    recipientId: string
    amount: number
    type: string
  }) => {
    const appreciation = {
      senderId,
      recipientId,
      referenceId: articleId,
      purpose: APPRECIATION_PURPOSE.appreciate,
      type,
    }

    // find appreciations within 1 minutes and bundle
    const bundle = await this.knex('appreciation')
      .select()
      .where(appreciation)
      .andWhere(
        'created_at',
        '>=',
        this.knex.raw(`now() - INTERVAL '5 minutes'`)
      )
      .orderBy('created_at')
      .first()

    let result

    if (bundle) {
      result = await this.knex('appreciation')
        .where({ id: bundle.id })
        .update({
          amount: Math.min(bundle.amount + amount, ARTICLE_APPRECIATE_LIMIT),
          createdAt: this.knex.fn.now(),
        })
    } else {
      const uuid = v4()
      result = await this.knex('appreciation')
        .insert({
          ...appreciation,
          uuid,
          amount,
        })
        .into('appreciation')
        .returning('*')
    }

    return result
  }

  /*********************************
   *                               *
   *              Tag              *
   *                               *
   *********************************/
  /**
   * Find tags by a given article id.
   */
  findTagIds = async ({
    id: articleId,
  }: {
    id: string
  }): Promise<any | null> => {
    const result = await this.knex
      .select('tag_id')
      .from('article_tag')
      .where({ articleId })
      .orderBy('created_at', 'desc')

    return result.map(({ tagId }: { tagId: string }) => tagId)
  }

  /*********************************
   *                               *
   *          Subscription         *
   *                               *
   *********************************/
  /**
   * Find an article's subscribers by a given targetId (article).
   */
  findSubscriptions = async ({
    id: targetId,
    take,
    skip,
  }: {
    id: string
    take?: number
    skip?: number
  }) => {
    const query = this.knex
      .select()
      .from('action_article')
      .where({ targetId, action: USER_ACTION.subscribe })
      .orderBy('id', 'desc')

    if (skip) {
      query.offset(skip)
    }
    if (take || take === 0) {
      query.limit(take)
    }

    return query
  }

  /*********************************
   *                               *
   *         Read History          *
   *                               *
   *********************************/
  /**
   * User read an article
   */
  read = async ({
    userId,
    articleId,
    ip,
  }: {
    articleId: string
    userId?: string | null
    ip?: string
  }) => {
    const table = 'article_read_count'

    /***
     * recording parameters:
     * updatedAt: last heart beat update
     * lastRead: last new read start timestamp
     * readTime: total read time in seconds, accumulated from heart beat and updatedAt
     */

    // current read data
    const newData = {
      articleId,
      userId,
      updatedAt: new Date(),
      archived: false,
      ip,
    }

    // get past record
    const record = await this.baseFind({ where: { articleId, userId }, table })

    /**
     * Case 1: no past record exists
     * create new record and return
     */
    if (!record || record.length === 0) {
      await this.baseCreate(
        {
          ...newData,
          count: 1,
          timedCount: 1,
          readTime: userId ? 0 : null,
          lastRead: new Date(),
        },
        table
      )
      return { newRead: true }
    }

    // get old data
    const oldData = record[0]

    // prepare funtion to only update count
    const updateReadCount = async () => {
      await this.baseUpdate(
        oldData.id,
        {
          ...oldData,
          ...newData,
          count: parseInt(oldData.count, 10) + 1,
          timedCount: parseInt(oldData.timedCount, 10) + 1,
          lastRead: new Date(),
        },
        table
      )
    }

    /**
     *
     * Case 2: visitor
     * don't accumulate read time
     * add a new count and update last read timestamp for visitors
     */
    if (!userId) {
      await updateReadCount()
      return { newRead: true }
    }

    // for logged-in user, calculate lapsed time in milisecondes
    // based on updatedAt
    const lapse = Date.now() - new Date(oldData.updatedAt).getTime()

    // calculate total time since last read started
    const readLength = Date.now() - new Date(oldData.lastRead).getTime()

    // calculate total read time by accumulating heart beat
    const readTime = Math.round(parseInt(oldData.readTime, 10) + lapse / 1000)

    /**
     * Case 3: user continuous read that exceeds 30 minutes
     * stop accumulating read time and only update updatedAt
     *
     * also check if lapse time is longer than 5 minutes,
     * if so it's a new read and go to case 4
     */
    if (lapse < MINUTE * 5 && readLength > MINUTE * 30) {
      await this.baseUpdate(
        oldData.id,
        {
          updatedAt: newData.updatedAt,
        },
        table
      )
      return { newRead: false }
    }

    /**
     * Case 4: lapse equal or longer than 5 minutes
     * treat as a new read
     * add a new count and update last read timestamp
     */
    if (lapse >= MINUTE * 5) {
      await updateReadCount()
      return { newRead: true }
    }

    /**
     * Case 5: all other normal readings
     * accumulate time and update data
     */
    await this.baseUpdate(
      oldData.id,
      {
        ...oldData,
        ...newData,
        readTime,
      },
      table
    )
    return { newRead: false }
  }

  /*********************************
   *                               *
   *          Collection           *
   *                               *
   *********************************/
  /**
   * Find an article's collections by a given article id.
   */
  findCollections = async ({
    entranceId,
    take,
    skip,
  }: {
    entranceId: string
    take?: number
    skip?: number
  }) => {
    const query = this.knex('collection')
      .select('article_id', 'state')
      .innerJoin('article', 'article.id', 'article_id')
      .where({ entranceId, state: ARTICLE_STATE.active })
      .orderBy('order', 'asc')

    if (skip) {
      query.offset(skip)
    }
    if (take || take === 0) {
      query.limit(take)
    }

    return query
  }

  /**
   * Count an article is collected by how many active articles.
   */
  countActiveCollectedBy = async (id: string) => {
    const query = this.knex('collection')
      .rightJoin('article', 'collection.entrance_id', 'article.id')
      .where({
        'collection.article_id': id,
        'article.state': ARTICLE_STATE.active,
      })
      .countDistinct('entrance_id')
      .first()
    const result = await query
    return parseInt(result ? (result.count as string) : '0', 10)
  }

  /*********************************
   *                               *
   *           Response            *
   *                               *
   *********************************/
  makeResponseQuery = ({
    id,
    order,
    state,
    fields = '*',
    articleOnly = false,
  }: {
    id: string
    order: string
    state?: string
    fields?: string
    articleOnly?: boolean
  }) =>
    this.knex.select(fields).from((wrapper: any) => {
      wrapper
        .select(
          this.knex.raw('row_number() over (order by created_at) as seq, *')
        )
        .from((knex: any) => {
          const source = knex.union((operator: any) => {
            operator
              .select(
                this.knex.raw(
                  "'Article' as type, entrance_id as entity_id, collection.created_at"
                )
              )
              .from('collection')
              .rightJoin('article', 'collection.entrance_id', 'article.id')
              .where({ 'collection.article_id': id, 'article.state': state })
          })

          if (articleOnly !== true) {
            source.union((operator: any) => {
              operator
                .select(
                  this.knex.raw(
                    "'Comment' as type, id as entity_id, created_at"
                  )
                )
                .from('comment')
                .where({
                  targetId: id,
                  parentCommentId: null,
                  type: COMMENT_TYPE.article,
                })
            })
          }

          source.as('base_sources')
          return source
        })
        .orderBy('created_at', order)
        .as('sources')
    })

  makeResponseFilterQuery = ({
    id,
    entityId,
    order,
    state,
    articleOnly,
  }: {
    id: string
    entityId: string
    order: string
    state?: string
    articleOnly?: boolean
  }) => {
    const query = this.makeResponseQuery({
      id,
      order,
      state,
      fields: 'seq',
      articleOnly,
    })
    return query.where({ entityId }).first()
  }

  findResponses = ({
    id,
    order = 'desc',
    state = ARTICLE_STATE.active,
    after,
    before,
    first,
    includeAfter = false,
    includeBefore = false,
    articleOnly = false,
  }: {
    id: string
    order?: string
    state?: string
    after?: any
    before?: any
    first?: number
    includeAfter?: boolean
    includeBefore?: boolean
    articleOnly?: boolean
  }) => {
    const query = this.makeResponseQuery({ id, order, state, articleOnly })
    if (after) {
      const subQuery = this.makeResponseFilterQuery({
        id,
        order,
        state,
        entityId: after,
        articleOnly,
      })
      if (includeAfter) {
        query.andWhere('seq', order === 'asc' ? '>=' : '<=', subQuery)
      } else {
        query.andWhere('seq', order === 'asc' ? '>' : '<', subQuery)
      }
    }
    if (before) {
      const subQuery = this.makeResponseFilterQuery({
        id,
        order,
        state,
        entityId: before,
      })
      if (includeBefore) {
        query.andWhere('seq', order === 'asc' ? '<=' : '>=', subQuery)
      } else {
        query.andWhere('seq', order === 'asc' ? '<' : '>', subQuery)
      }
    }
    if (first) {
      query.limit(first)
    }
    return query
  }

  responseRange = async ({
    id,
    order,
    state,
  }: {
    id: string
    order: string
    state: string
  }) => {
    const query = this.makeResponseQuery({ id, order, state, fields: '' })
    const { count, max, min } = (await query
      .max('seq')
      .min('seq')
      .count()
      .first()) as Record<string, any>
    return {
      count: parseInt(count, 10),
      max: parseInt(max, 10),
      min: parseInt(min, 10),
    }
  }

  /*********************************
   *                               *
   *          Transaction          *
   *                               *
   *********************************/
  /**
   * Count an article's transactions by a given articleId.
   */
  countTransactions = async ({
    purpose = TRANSACTION_PURPOSE.donation,
    state = TRANSACTION_STATE.succeeded,
    targetId,
    targetType = TRANSACTION_TARGET_TYPE.article,
  }: {
    purpose?: TRANSACTION_PURPOSE
    state?: TRANSACTION_STATE
    targetId: string
    targetType?: TRANSACTION_TARGET_TYPE
  }) => {
    const { id: entityTypeId } = await this.baseFindEntityTypeId(targetType)
    const result = await this.knex
      .select()
      .from((knex: any) => {
        const source = knex
          .select('sender_id', 'target_id')
          .from('transaction')
          .where({
            purpose,
            state,
            targetId,
            targetType: entityTypeId,
          })
          .groupBy('sender_id', 'target_id')
        source.as('source')
      })
      .count()
      .first()

    return parseInt((result?.count as string) || '0', 10)
  }

  /**
   * Find an article's transactions by a given articleId.
   */
  findTransactions = async ({
    take,
    skip,
    purpose = TRANSACTION_PURPOSE.donation,
    state = TRANSACTION_STATE.succeeded,
    targetId,
    targetType = TRANSACTION_TARGET_TYPE.article,
  }: {
    take?: number
    skip?: number
    purpose?: TRANSACTION_PURPOSE
    state?: TRANSACTION_STATE
    targetId: string
    targetType?: TRANSACTION_TARGET_TYPE
  }) => {
    const { id: entityTypeId } = await this.baseFindEntityTypeId(targetType)
    const query = this.knex('transaction')
      .select('sender_id', 'target_id')
      .where({
        purpose,
        state,
        targetId,
        targetType: entityTypeId,
      })
      .groupBy('sender_id', 'target_id')
      .sum('amount as amount')
      .max('created_at as created_at')
      .orderBy('created_at', 'desc')

    if (skip) {
      query.offset(skip)
    }
    if (take || take === 0) {
      query.limit(take)
    }

    return query
  }

  /**
   * Count articles which also donated by the donator of a given article
   */
  makeRelatedDonationsQuery = ({
    articleId,
    targetTypeId,
    notIn,
  }: {
    articleId: string
    targetTypeId: string
    notIn: string[]
  }) => {
    // 1 LIKE = 0.05 HKD
    const RATE_HKD_TO_LIKE = 20

    const baseWhere = {
      targetType: targetTypeId,
      state: TRANSACTION_STATE.succeeded,
      purpose: TRANSACTION_PURPOSE.donation,
    }

    const donatorsQuery = this.knex('transaction')
      .select('sender_id as user_id')
      .where({
        targetId: articleId,
        ...baseWhere,
      })
      .groupBy('sender_id')
      .as('donators')

    const relatedDonationsQuery = this.knex('transaction')
      .select('target_id')
      .select(
        this.knex.raw(`
            sum(
              CASE WHEN currency = 'HKD' THEN
                amount * ${RATE_HKD_TO_LIKE}
              ELSE
                amount
              END
            ) score
          `)
      )
      .rightJoin(donatorsQuery, 'donators.user_id', 'transaction.sender_id')
      .where({ ...baseWhere })
      .whereNotIn('target_id', notIn)
      .groupBy('target_id')
      .as('related_donations')

    return this.knex
      .select('article.*')
      .from(this.table)
      .rightJoin(
        relatedDonationsQuery,
        'article.id',
        'related_donations.target_id'
      )
      .where({ state: ARTICLE_STATE.active })
  }

  countRelatedDonations = async ({
    articleId,
    notIn,
  }: {
    articleId: string
    notIn: string[]
  }) => {
    const { id: entityTypeId } = await this.baseFindEntityTypeId(
      TRANSACTION_TARGET_TYPE.article
    )

    const query = this.makeRelatedDonationsQuery({
      articleId,
      targetTypeId: entityTypeId,
      notIn,
    })

    const result = await this.knex.from(query.as('base')).count().first()

    return parseInt(result ? (result.count as string) : '0', 10)
  }

  /**
   * Find articles which also donated by the donator of a given article
   */
  findRelatedDonations = async ({
    articleId,
    notIn,
    take,
    skip,
  }: {
    articleId: string
    notIn: string[]
    take?: number
    skip?: number
  }) => {
    const { id: entityTypeId } = await this.baseFindEntityTypeId(
      TRANSACTION_TARGET_TYPE.article
    )

    const query = this.makeRelatedDonationsQuery({
      articleId,
      targetTypeId: entityTypeId,
      notIn,
    })

    if (skip) {
      query.offset(skip)
    }
    if (take || take === 0) {
      query.limit(take)
    }

    return query.orderBy('score')
  }

  /*********************************
   *                               *
   *            Access             *
   *                               *
   *********************************/
  findArticleCircle = async (articleId: string) => {
    return this.knex
      .select('article_circle.*')
      .from('article_circle')
      .join('circle', 'article_circle.circle_id', 'circle.id')
      .where({
        'article_circle.article_id': articleId,
        'circle.state': CIRCLE_STATE.active,
      })
      .first()
  }
}<|MERGE_RESOLUTION|>--- conflicted
+++ resolved
@@ -7,10 +7,6 @@
 import bodybuilder from 'bodybuilder'
 import DataLoader from 'dataloader'
 import { Knex } from 'knex'
-<<<<<<< HEAD
-=======
-// import _ from 'lodash'
->>>>>>> fdfaa75e
 import { v4 } from 'uuid'
 
 import {
@@ -714,12 +710,8 @@
         purpose: APPRECIATION_PURPOSE.appreciate,
       })
       .sum('amount as total')
-<<<<<<< HEAD
-    const total = appreciations?.[0]?.total ?? 0
-=======
       .first()
     const total = appreciations?.total ?? 0
->>>>>>> fdfaa75e
 
     return Math.max(ARTICLE_APPRECIATE_LIMIT - total, 0)
   }
