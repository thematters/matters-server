--- conflicted
+++ resolved
@@ -1,10 +1,6 @@
 import {
   ArticlePageContext,
   makeArticlePage,
-<<<<<<< HEAD
-=======
-  // makeMetaData,
->>>>>>> 25231d8e
   stripHtml,
 } from '@matters/ipns-site-generator'
 import bodybuilder from 'bodybuilder'
@@ -130,10 +126,6 @@
       updatedAt: publishedAt,
     } = draft
     const author = await userService.dataloader.load(authorId)
-<<<<<<< HEAD
-    const { displayName, userName, paymentPointer } = author
-    const [articleCoverImg, ipnsKeyRec] = await Promise.all([
-=======
     const {
       // avatar,
       displayName,
@@ -146,7 +138,6 @@
       ipnsKeyRec,
     ] = await Promise.all([
       // avatar && (await systemService.findAssetUrl(avatar)),
->>>>>>> 25231d8e
       cover && (await systemService.findAssetUrl(cover)),
       atomService.findFirst({
         table: 'user_ipns_keys',
@@ -212,10 +203,6 @@
     let ipfs = this.ipfsServers.client
     let retries = 0
 
-<<<<<<< HEAD
-    const contentHash = entry[0].cid.toString()
-    const mediaHash = entry[0].cid.toV1().toString() // cid.toV1().toString() // cid.toBaseEncodedString()
-=======
     do {
       try {
         const results = []
@@ -253,7 +240,6 @@
         ipfs = this.ipfsServers.backupClient
       }
     } while (ipfs && ++retries <= 3) // break the retry if there's no backup
->>>>>>> 25231d8e
 
     // re-fill dataHash & mediaHash later in IPNS-listener
     console.error(new Date(), `failed publishToIPFS after ${retries} retries.`)
