import * as cheerio from 'cheerio'
import { BaseService } from './baseService'
import { BATCH_SIZE, USER_ACTION } from 'common/enums'
import DataLoader from 'dataloader'

export class ArticleService extends BaseService {
  constructor() {
    super('article')
    this.idLoader = new DataLoader(this.baseFindByIds)
    this.uuidLoader = new DataLoader(this.baseFindByUUIDs)
  }

  /**
   * Count articles by a given authorId (user).
   */
  countByAuthor = async (authorId: number): Promise<number> => {
    const result = await this.knex(this.table)
      .countDistinct('id')
      .where({ authorId })
      .first()
    return parseInt(result.count, 10)
  }

  /**
   * Count total appreciaton by a given article id.
   */
  countAppreciation = async (articleId: number): Promise<number> => {
    const result = await this.knex
      .select()
      .from('appreciate')
      .where({ articleId })
      .sum('amount')
      .first()
    return parseInt(result.sum, 10)
  }

  /**
   * Count tags by a given tag text.
   */
  countByTag = async (tag: string): Promise<number> => {
    const result = await this.knex('article_tag')
      .countDistinct('article_id')
      .where(tag)
      .first()
    return parseInt(result.count, 10)
  }

  countWords = (html: string) =>
    cheerio
      .load(html)('body')
      .text()
      .split(' ')
      .filter(s => s !== '').length

  /**
   * Find articles by a given author id (user).
   */
  findByAuthor = async (authorId: number) =>
    await this.knex
      .select()
      .from(this.table)
      .where({ authorId })

  /**
   *  Find articles by a given author id (user) in batches.
   */
  findByAuthorInBatch = async (
    authorId: number,
    offset: number,
    limit = BATCH_SIZE
  ) =>
    await this.knex
      .select()
      .from(this.table)
      .where({ authorId })
      .offset(offset)
      .limit(limit)

  findByUpstream = async (upstreamId: number) =>
    await this.knex
      .select()
      .from(this.table)
      .where({ upstreamId })

  /**
   * Find an article's appreciations by a given articleId.
   */
  findAppreciations = async (articleId: number): Promise<any[]> =>
    await this.knex
      .select()
      .from('appreciate')
<<<<<<< HEAD
      .where('article_id', articleId)
=======
      .where({ articleId })
>>>>>>> 23846f8a

  /**
   * Find an article's appreciations by a given article id in batches.
   */
  findAppreciationsInBatch = async (
    articleId: number,
    offset: number,
    limit = BATCH_SIZE
  ): Promise<any[]> =>
    await this.knex
      .select()
      .from('appreciate')
      .where({ articleId })
      .offset(offset)
      .limit(limit)

  /**
   * Find an article's appreciators by a given article id in batches.
   */
  findAppreciatorsInBatch = async (
    articleId: number,
    offset: number,
    limit = BATCH_SIZE
  ): Promise<any[]> =>
    await this.knex('appreciate')
      .distinct('user_id')
      .select()
      .where({ articleId })
      .offset(offset)
      .limit(limit)

  /**
   * Find tags by a given tag text.
   */
  findByTag = async (tag: string) => {
    const result = await this.knex
      .select()
      .from('article_tag')
      .where(tag)
    return this.baseFindByIds(
      result.map(({ articleId }: { articleId: number }) => articleId)
    )
  }

  /**
   * Find tages by a given article id.
   */
  findTags = async (articleId: number): Promise<any | null> => {
    const result = await this.knex
      .select()
      .from('article_tag')
      .where({ articleId })
    return result.map(({ tag }: { tag: string }) => tag)
  }

  /**
   * Find an article's subscribers by a given targetId (article).
   */
  findSubscriptions = async (targetId: number): Promise<any[]> =>
    await this.knex
      .select()
      .from('action_article')
<<<<<<< HEAD
      .where({
        targetId,
        action: USER_ACTION.subscribe
      })
=======
      .where({ targetId, action: USER_ACTION.subscribe })

  /**
   * Find an article's subscribers by a given targetId (article) in batches.
   */
  findSubscriptionsInBatch = async (
    targetId: number,
    offset: number,
    limit = BATCH_SIZE
  ): Promise<any[]> =>
    await this.knex
      .select()
      .from('action_article')
      .where({ targetId, action: USER_ACTION.subscribe })
      .offset(offset)
      .limit(limit)
>>>>>>> 23846f8a

  /**
   * Find an article's subscriber by a given targetId (article) and user id.
   */
  findSubscriptionByTargetIdAndUserId = async (
    targetId: number,
    userId: number
  ): Promise<any[]> =>
    await this.knex
      .select()
      .from('action_article')
      .where({
        targetId,
        userId,
        action: USER_ACTION.subscribe
      })

  /**
   * Find an article's rates by a given targetId (article).
   */
  findRateByTargetId = async (targetId: number): Promise<any[]> =>
    await this.knex
      .select()
      .from('action_user')
      .where({
        targetId,
        action: USER_ACTION.rate
      })

  /**
   * Find article read records by articleId and userId
   */
  findReadByArticleIdAndUserId = async (
    articleId: number,
    userId: number
  ): Promise<any[]> =>
    await this.knex
      .select()
      .from('article_read')
      .where({
        articleId,
        userId
      })

  /**
   * User subscribe an article
   */
  subscribe = async (targetId: number, userId: number): Promise<any[]> =>
    (await this.knex
      .insert({
        targetId,
        userId,
        action: USER_ACTION.subscribe
      })
      .into('action_article')
      .returning('*'))[0]

  /**
   * User unsubscribe an article
   */
  unsubscribe = async (targetId: number, userId: number): Promise<any[]> =>
    await this.knex
      .from('action_article')
      .where({
        targetId,
        userId,
        action: USER_ACTION.subscribe
      })
      .del()

  /**
   * User appreciate an article
   */
  appreciate = async (
    articleId: number,
    userId: number,
    amount: number,
    userMAT: number
  ): Promise<any> =>
    this.knex.transaction(async function(trx) {
      await trx
        .where('id', userId)
        .update('mat', userMAT - amount)
        .into('user')
      await trx
        .insert({
          userId,
          articleId,
          amount
        })
        .into('appreciate')
        .returning('*')
    })

  // findRateByTargetId = async (targetId: number): Promise<any[]> => {
  //   return await this.knex
  //     .select()
  //     .from('action_user')
  //     .where({
  //       target_id: targetId,
  //       action: USER_ACTION.rate
  //     })
  // }

  // update an object with id and kv pairs object
  update = async (id: number, kv: { [k: string]: any }) => {
    const qs = await this.knex(this.table)
      .where({
        id
      })
      .update(kv)
      .returning('*')

    return qs[0]
  }

  /**
   * User read an article
   */
  read = async (articleId: number, userId: number): Promise<any[]> =>
    (await this.knex
      .insert({
        userId,
        articleId
      })
      .into('article_read')
      .returning('*'))[0]

  /**
   * User report an article
   */
  report = async (
    articleId: number,
    userId: number,
    category: string,
    description: string
  ): Promise<any[]> =>
    (await this.knex
      .insert({
        userId,
        articleId,
        category,
        description
      })
      .into('report_article')
      .returning('*'))[0]

  // TODO
  getContentFromHash = (hash: string) => `
    <html>
      <head>
        <title></title>
      </head>
      <body>
        <p></p>
      </body>
    </html>`
}<|MERGE_RESOLUTION|>--- conflicted
+++ resolved
@@ -89,11 +89,7 @@
     await this.knex
       .select()
       .from('appreciate')
-<<<<<<< HEAD
-      .where('article_id', articleId)
-=======
-      .where({ articleId })
->>>>>>> 23846f8a
+      .where({ articleId })
 
   /**
    * Find an article's appreciations by a given article id in batches.
@@ -156,12 +152,6 @@
     await this.knex
       .select()
       .from('action_article')
-<<<<<<< HEAD
-      .where({
-        targetId,
-        action: USER_ACTION.subscribe
-      })
-=======
       .where({ targetId, action: USER_ACTION.subscribe })
 
   /**
@@ -178,7 +168,6 @@
       .where({ targetId, action: USER_ACTION.subscribe })
       .offset(offset)
       .limit(limit)
->>>>>>> 23846f8a
 
   /**
    * Find an article's subscriber by a given targetId (article) and user id.
