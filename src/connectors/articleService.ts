--- conflicted
+++ resolved
@@ -793,45 +793,6 @@
     return parseInt(result.sum || '0', 10)
   }
 
-<<<<<<< HEAD
-=======
-  countAppreciation = async (referenceId: string) => {
-    const result = await this.knex
-      .select()
-      .from('appreciation')
-      .where({
-        referenceId,
-        purpose: APPRECIATION_PURPOSE.appreciate,
-      })
-      .count()
-      .first()
-    return parseInt(result.count || '0', 10)
-  }
-
-  /**
-   * Count total appreciaton by a given article id and user ids.
-   */
-  countAppreciationByUserIds = async ({
-    articleId,
-    userIds,
-  }: {
-    articleId: string
-    userIds: string[]
-  }) => {
-    const result = await this.knex
-      .select()
-      .from('appreciation')
-      .where({
-        referenceId: articleId,
-        purpose: APPRECIATION_PURPOSE.appreciate,
-      })
-      .whereIn('senderId', userIds)
-      .sum('amount')
-      .first()
-    return parseInt(result.sum || '0', 10)
-  }
-
->>>>>>> 7de4d77a
   /**
    * Count an article's appreciations by a given articleId.
    */
