--- conflicted
+++ resolved
@@ -171,7 +171,6 @@
     // make bundle and add content to ipfs
     const directoryName = 'article'
     const { bundle, key } = await makeHtmlBundle(bundleInfo)
-    console.log('bundle to ipfs', bundle)
 
     const results = []
     for await (const result of this.ipfs.client.addAll(
@@ -183,36 +182,19 @@
     }
 
     // filter out the hash for the bundle
-<<<<<<< HEAD
     let entry = results.filter(
-=======
-    let entry = result.filter(
->>>>>>> f99ab112
       ({ path }: { path: string }) => path === directoryName
     )
 
     // FIXME: fix missing bundle path and remove fallback logic
     // fallback to index file when no bundle path is matched
     if (entry.length === 0) {
-<<<<<<< HEAD
-      console.log('fallback to index.html', results)
       entry = results.filter(({ path }: { path: string }) =>
         path.endsWith('index.html')
       )
-    } else {
-      console.log('use directory hash', results)
     }
 
     const contentHash = entry[0].cid.toString()
-=======
-      logger.error(`No hash found for directory: ${JSON.stringify(result)}`)
-      entry = result.filter(({ path }: { path: string }) =>
-        path.endsWith('index.html')
-      )
-    }
-
-    const [{ hash: contentHash }] = entry
->>>>>>> f99ab112
 
     // add meta data to ipfs
     const articleInfo = {
