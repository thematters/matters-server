--- conflicted
+++ resolved
@@ -6,12 +6,9 @@
 import {
   ARTICLE_APPRECIATE_LIMIT,
   ARTICLE_STATE,
-<<<<<<< HEAD
-  BATCH_SIZE
-=======
+  BATCH_SIZE,
   USER_ACTION,
   TRANSACTION_PURPOSE
->>>>>>> 6b8bd2b9
 } from 'common/enums'
 import { ItemData, GQLSearchInput } from 'definitions'
 import { ipfs } from 'connectors/ipfs'
