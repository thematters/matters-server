// external
import { DataSource } from 'apollo-datasource'
import _ from 'lodash'
import assert from 'assert'
import DataLoader from 'dataloader'
import Knex from 'knex'
import { Client as ESClient } from 'elasticsearch'
//local
import { Item, ItemData, TableName } from 'definitions'
import { aws, AWSService } from './aws'
import { knex } from './db'
import { es } from './es'

<<<<<<< HEAD
export class BaseService {
  es: typeof es
=======
export class BaseService extends DataSource {
  es: ESClient
>>>>>>> 66c9995a

  aws: InstanceType<typeof AWSService>

  knex: Knex

  dataloader: DataLoader<string, Item>

  uuidLoader: DataLoader<string, Item>

  table: TableName

  constructor(table: TableName) {
    super()
    this.es = es
    this.knex = knex
    this.table = table
    this.aws = aws
  }

  /**
   * Find an item by a given id.
   */
  baseFindById = async (id: string, table?: TableName): Promise<any | null> => {
    const result = await this.knex
      .select()
      .from(table || this.table)
      .where({ id })
    if (result && result.length > 0) {
      return result[0]
    }
    return null
  }

  /**
   * Find items by given ids.
   */
  baseFindByIds = async (ids: string[]) =>
    await this.knex
      .select()
      .from(this.table)
      .whereIn('id', ids)

  /**
   * Find an item by a given uuid.
   *
   */
  baseFindByUUID = async (uuid: string): Promise<any | null> => {
    const result = await this.knex
      .select()
      .from(this.table)
      .where('uuid', uuid)
    if (result && result.length > 0) {
      return result[0]
    }
    return null
  }

  /**
   * Find items by given ids.
   */
  baseFindByUUIDs = async (uuids: string[]): Promise<any[]> =>
    await this.knex
      .select()
      .from(this.table)
      .whereIn('uuid', uuids)

  /**
   * Create item
   */
  baseCreate = async (data: ItemData, table?: TableName): Promise<any> => {
    const [result] = await this.knex(table || this.table)
      .returning('*')
      .insert(data)
    return result
  }

  /**
   * Create a batch of items
   */
  baseBatchCreate = async (
    dataItems: [ItemData],
    table?: TableName
  ): Promise<any> =>
    await this.knex.batchInsert(table || this.table, dataItems).returning('*')

  /**
   * Create or Update Item
   * https://github.com/ratson/knex-upsert/blob/master/index.js
   */
  baseUpdateOrCreate = (
    data: ItemData,
    key: string | string[],
    table: TableName
  ) => {
    const keys = _.isString(key) ? [key] : key
    keys.forEach(field =>
      assert(_.has(data, field), `Key "${field}" is missing.`)
    )

    const updateFields = _.keys(_.omit(data, keys))
    const insert = this.knex.table(table).insert(data)
    const keyPlaceholders = new Array(keys.length).fill('??').join(',')

    if (updateFields.length === 0) {
      return this.knex
        .raw(`? ON CONFLICT (${keyPlaceholders}) DO NOTHING RETURNING *`, [
          insert,
          ...keys
        ])
        .then(result => _.get(result, ['rows', 0]))
    }

    const update = this.knex.queryBuilder().update(_.pick(data, updateFields))
    return this.knex
      .raw(`? ON CONFLICT (${keyPlaceholders}) DO ? RETURNING *`, [
        insert,
        ...keys,
        update
      ])
      .then(result => _.get(result, ['rows', 0]))
  }

  /**
   * Update an item by a given id.
   */
  baseUpdateById = async (
    id: string,
    data: ItemData,
    table?: TableName
  ): Promise<any> =>
    (await this.knex
      .where('id', id)
      .update(data)
      .into(table || this.table)
      .returning('*'))[0]

  /**
   * Update an item by a given UUID.
   */
  baseUpdateByUUID = async (
    uuid: string,
    data: ItemData,
    table?: TableName
  ): Promise<any> =>
    (await this.knex
      .where('uuid', uuid)
      .update(data)
      .into(table || this.table)
      .returning('*'))[0]

  /**
   * Delete an item by a given id.
   */
  baseDelete = async (id: string, table?: TableName): Promise<any> =>
    await this.knex(table || this.table)
      .where({ id })
      .del()
}<|MERGE_RESOLUTION|>--- conflicted
+++ resolved
@@ -11,13 +11,8 @@
 import { knex } from './db'
 import { es } from './es'
 
-<<<<<<< HEAD
-export class BaseService {
+export class BaseService extends DataSource {
   es: typeof es
-=======
-export class BaseService extends DataSource {
-  es: ESClient
->>>>>>> 66c9995a
 
   aws: InstanceType<typeof AWSService>
 
