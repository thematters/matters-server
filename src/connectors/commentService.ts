import DataLoader from 'dataloader'
import { v4 } from 'uuid'

import {
  BATCH_SIZE,
  USER_ACTION,
  ARTICLE_PIN_COMMENT_LIMIT
} from 'common/enums'
import { BaseService } from './baseService'

import { GQLCommentsInput, GQLVote } from 'definitions/schema'

export class CommentService extends BaseService {
  constructor() {
    super('comment')
    this.dataloader = new DataLoader(this.baseFindByIds)
    this.uuidLoader = new DataLoader(this.baseFindByUUIDs)
  }

  create = async ({
    authorId,
    articleId,
    parentCommentId,
    mentionedUserIds = [],
    content
  }: {
    [key: string]: any
  }) => {
    // create comment
    const comemnt = await this.baseCreate({
      uuid: v4(),
      authorId,
      articleId,
      parentCommentId,
      content
    })
    // create mentions
    const mentionsDataItems = mentionedUserIds.map((userId: string) => ({
      commentId: comemnt.id,
      userId
    }))
    await this.baseBatchCreate(mentionsDataItems, 'comment_mentioned_user')
    return comemnt
  }

  update = async ({
    id,
    articleId,
    parentCommentId,
    mentionedUserIds = [],
    content
  }: {
    [key: string]: any
  }) => {
    // update comment
    const comemnt = await this.baseUpdateById(id, {
      articleId,
      parentCommentId,
      content
    })
    // remove exists mentions
    await this.knex('comment_mentioned_user')
      .where({ commentId: id })
      .del()
    // re-create mentions
    const mentionsDataItems = mentionedUserIds.map((userId: string) => ({
      commentId: comemnt.id,
      userId
    }))
    await this.baseBatchCreate(mentionsDataItems, 'comment_mentioned_user')
    return comemnt
  }

  vote = async ({
    userId,
    commentId,
    vote
  }: {
    userId: string
    commentId: string
    vote: GQLVote
  }) =>
    this.baseCreate(
      {
        userId,
        targetId: commentId,
        action: `${vote}_vote`
      },
      'action_comment'
    )

  unvote = async ({
    userId,
    commentId
  }: {
    userId: string
    commentId: string
  }) =>
    this.knex('action_comment')
      .where({
        userId,
        targetId: commentId
      })
      .del()

  /**
   * Count comments by a given author id (user).
   */
  countByAuthor = async (authorId: string): Promise<number> => {
    const result = await this.knex(this.table)
      .countDistinct('id')
      .where({ authorId })
      .first()
    return parseInt(result.count, 10)
  }

  /**
   * Count comments by a given article id.
   */
  countByArticle = async (articleId: string): Promise<number> => {
    const result = await this.knex(this.table)
      .countDistinct('id')
      .where({ articleId, state: 'active' })
      .first()
    return parseInt(result.count, 10)
  }

  /**
   * Count comments by a given comment id.
   */
  countByParent = async (commentId: string): Promise<number> => {
    const result = await this.knex(this.table)
      .countDistinct('id')
      .where('parent_comment_id', commentId)
      .first()
    return parseInt(result.count, 10)
  }

  /**
   * Count a comment's up votes by a given target id (comment).
   */
  countUpVote = async (targetId: string): Promise<number> => {
    const result = await this.knex('action_comment')
      .countDistinct('id')
      .where({
        targetId,
        action: USER_ACTION.upVote
      })
      .first()
    return parseInt(result.count, 10)
  }

  /**
   * Count a comment's down votes by a given target id (comment).
   */
  countDownVote = async (targetId: string): Promise<number> => {
    const result = await this.knex('action_comment')
      .countDistinct('id')
      .where({
        target_id: targetId,
        action: USER_ACTION.downVote
      })
      .first()
    return parseInt(result.count, 10)
  }

  /**
   * Find comments by a given author id (user) in batches.
   */
  findByAuthor = async (authorId: string): Promise<any[]> =>
    await this.knex
      .select()
      .from(this.table)
      .where({ authorId })
      .orderBy('created_at', 'desc')

  /**
   * Find articles ids by comment author id (user) in batches.
   */
  findArticleByAuthorInBatch = async (
    authorId: string,
    offset = 0,
    limit = BATCH_SIZE
  ): Promise<string[]> =>
    await this.knex
      .select()
      .from(this.table)
      .where({ authorId })
      .distinct()
      .pluck('article_id')
      .offset(offset)
      .limit(limit)

  /**
   * Find comments by a given article id.
   */
  findByArticle = async ({
    id,
    author,
    quote,
<<<<<<< HEAD
    sort
=======
    sort,
    parent,
    offset = 0,
    limit = BATCH_SIZE
>>>>>>> 51da0afc
  }: GQLCommentsInput & { id: string }) => {
    let where: { [key: string]: string | boolean } = { articleId: id }
    if (author) {
      where = { ...where, authorId: author }
    }
    if (quote) {
      where = { ...where, quote }
    }

    let query = null
    const sortCreatedAt = (by: 'desc' | 'asc') =>
      this.knex
        .select()
        .from(this.table)
        .where(where)
        .orderBy('created_at', by)

    if (sort == 'upvotes') {
      query = this.knex('comment')
        .select('comment.*')
        .countDistinct('votes.user_id as upvotes')
        .leftJoin(
          this.knex
            .select('target_id', 'user_id')
            .from('action_comment')
            .as('votes'),
          'votes.target_id',
          'comment.id'
        )
        .groupBy('comment.id')
        .where(where)
        .orderBy('upvotes', 'desc')
    } else if (sort === 'oldest') {
      query = sortCreatedAt('asc')
    } else if (sort === 'newest') {
      query = sortCreatedAt('desc')
    } else {
      query = sortCreatedAt('desc')
    }

    if (parent === true) {
      query = query.whereNull('parent_comment_id')
    } else if (parent === false) {
      query = query.whereNotNull('parent_comment_id')
    }

    return query
  }

  /**
   * Find pinned comments by a given article id.
   */
  findPinnedByArticle = async (articleId: string): Promise<any[]> =>
    await this.knex
      .select()
      .from(this.table)
      .where({ articleId, pinned: true })

  pinLeftByArticle = async (articleId: string): Promise<number> => {
    const pinned = await this.findPinnedByArticle(articleId)
    return Math.max(ARTICLE_PIN_COMMENT_LIMIT - pinned.length, 0)
  }

  /**
   * Find comments by a given comment id.
   */
  findByParent = async (commentId: string): Promise<any[]> =>
    await this.knex
      .select()
      .from(this.table)
      .where({
        parentCommentId: commentId
      })

  /**
   * Find a comment's up votes by a given target id (comment).
   */
  findUpVotes = async (targetId: string): Promise<any[]> =>
    await this.knex
      .select()
      .from('action_comment')
      .where({
        targetId,
        action: USER_ACTION.upVote
      })

  /**
   * Find a comment's down votes by a given target id (comment).
   */
  findDownVotes = async (targetId: string): Promise<any[]> => {
    return await this.knex
      .select()
      .from('action_comment')
      .where({
        targetId,
        action: USER_ACTION.downVote
      })
  }

  /**
   * Find a comment's votes by a given target id (comment).
   */
  findVotesByUserId = async ({
    userId,
    commentId: targetId
  }: {
    userId: string
    commentId: string
  }): Promise<any[]> =>
    await this.knex
      .select()
      .from('action_comment')
      .where({
        userId,
        targetId
      })
      .whereIn('action', [USER_ACTION.upVote, USER_ACTION.downVote])

  /**
   * Remove a comment's votes a given target id (comment).
   */
  removeVotesByUserId = async ({
    userId,
    commentId: targetId
  }: {
    userId: string
    commentId: string
  }): Promise<any[]> =>
    await this.knex
      .select()
      .from('action_comment')
      .where({
        userId,
        targetId
      })
      .whereIn('action', [USER_ACTION.upVote, USER_ACTION.downVote])
      .del()

  /**
   * Find a comment's mentioned users by a given comment id.
   */
  findMentionedUsers = async (commentId: string): Promise<any[]> => {
    return await this.knex
      .select()
      .from('comment_mentioned_user')
      .where({
        commentId
      })
  }

  /**
   * User report an comment
   */
  report = async ({
    commentId,
    userId,
    category,
    description,
    contact,
    assetIds
  }: {
    commentId: string
    userId?: string | null
    category: string
    description?: string
    contact?: string
    assetIds?: string[]
  }): Promise<void> => {
    // create report
    const { id: reportId } = await this.baseCreate(
      {
        userId,
        commentId,
        category,
        description,
        contact
      },
      'report'
    )
    // create report assets
    if (!assetIds || assetIds.length <= 0) {
      return
    }
    const reportAssets = assetIds.map(assetId => ({
      reportId,
      assetId
    }))
    await this.baseBatchCreate(reportAssets, 'report_asset')
  }
}<|MERGE_RESOLUTION|>--- conflicted
+++ resolved
@@ -198,14 +198,8 @@
     id,
     author,
     quote,
-<<<<<<< HEAD
-    sort
-=======
     sort,
-    parent,
-    offset = 0,
-    limit = BATCH_SIZE
->>>>>>> 51da0afc
+    parent
   }: GQLCommentsInput & { id: string }) => {
     let where: { [key: string]: string | boolean } = { articleId: id }
     if (author) {
