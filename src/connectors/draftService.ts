import { BaseService } from './baseService'
import { BATCH_SIZE, USER_ACTION } from 'common/enums'
import DataLoader from 'dataloader'

export class DraftService extends BaseService {
  constructor() {
    super('draft')
    this.idLoader = new DataLoader(this.baseFindByIds)
    this.uuidLoader = new DataLoader(this.baseFindByUUIDs)
  }

  /**
   * Count user's drafts by a given author id (user).
   */
  countByAuthor = async (authorId: number): Promise<number> => {
    const result = await this.knex(this.table)
      .countDistinct('id')
      .where({ authorId })
      .first()
    return parseInt(result.count, 10)
  }

  /**
   * Find user's drafts by a given author id (user).
   */
<<<<<<< HEAD
  findByAuthorId = async (authorId: number): Promise<number> =>
    await this.knex
      .select()
      .from(this.table)
      .where('author_id', authorId)
=======
  findByAuthor = async (authorId: number): Promise<any[]> =>
    await this.knex
      .select()
      .from(this.table)
      .where({ authorId })

  /**
   *  Find drafts by a given author id (user) in batches.
   */
  findByAuthorInBatch = async (
    authorId: number,
    offset: number,
    limit = BATCH_SIZE
  ): Promise<any[]> =>
    await this.knex
      .select()
      .from(this.table)
      .where({ authorId })
      .offset(offset)
      .limit(limit)
>>>>>>> 23846f8a
}<|MERGE_RESOLUTION|>--- conflicted
+++ resolved
@@ -23,13 +23,6 @@
   /**
    * Find user's drafts by a given author id (user).
    */
-<<<<<<< HEAD
-  findByAuthorId = async (authorId: number): Promise<number> =>
-    await this.knex
-      .select()
-      .from(this.table)
-      .where('author_id', authorId)
-=======
   findByAuthor = async (authorId: number): Promise<any[]> =>
     await this.knex
       .select()
@@ -50,5 +43,4 @@
       .where({ authorId })
       .offset(offset)
       .limit(limit)
->>>>>>> 23846f8a
 }