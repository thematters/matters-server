--- conflicted
+++ resolved
@@ -30,15 +30,8 @@
     await this.knex
       .select()
       .from(this.table)
-<<<<<<< HEAD
       .where({ authorId, archived: false })
-      .orderBy('id', 'desc')
-      .offset(offset)
-      .limit(limit)
-=======
-      .where({ authorId })
       .orderBy('updated_at', 'desc')
->>>>>>> 1cf5d50d
 
   /**
    * Find drafts by publish state
