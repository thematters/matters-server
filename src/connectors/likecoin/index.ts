import axios, { AxiosRequestConfig } from 'axios'
import _ from 'lodash'
import * as Sentry from '@sentry/node'

import { UserOAuthLikeCoin } from 'definitions'
import { environment } from 'common/environment'
import { toGlobalId, fromGlobalId } from 'common/utils'

import { UserService } from '../userService'
import { BaseService } from '../baseService'

const {
  likecoinApiURL,
  likecoinMigrationApiURL,
  likecoinClientId,
  likecoinClientSecret
} = environment

type LikeCoinLocale =
  | 'en'
  | 'zh'
  | 'cn'
  | 'de'
  | 'es'
  | 'fr'
  | 'it'
  | 'ja'
  | 'ko'
  | 'pt'
  | 'ru'

type RequestProps = {
  endpoint: string
  liker?: UserOAuthLikeCoin
  withClientCredential?: boolean
} & AxiosRequestConfig

const ENDPOINTS = {
  acccessToken: '/oauth/access_token',
  check: '/users/new/check',
  register: '/users/new/matters',
  edit: '/users/edit/matters',
  total: '/like/info/like/history/total',
  generateTempLikers: '/user',
  transferPendingLIKE: '/like'
}

export class LikeCoin extends BaseService {
  constructor() {
    super('noop')
  }

  /**
   * Base Request
   */
  request = async ({
    endpoint,
    liker,
    withClientCredential,
    ...axiosOptions
  }: RequestProps) => {
    const makeRequest = ({ accessToken }: { accessToken?: string }) => {
      // Headers
      let headers = {}
      if (accessToken) {
        headers = {
          ...headers,
          Authorization: `Bearer ${accessToken}`
        }
      }

      // Params
      let params = {}
      if (withClientCredential) {
        if (axiosOptions.method === 'GET') {
          params = {
            ...params,
            client_id: likecoinClientId,
            client_secret: likecoinClientSecret
          }
        } else if (axiosOptions.data) {
          axiosOptions.data = {
            ...axiosOptions.data,
            client_id: likecoinClientId,
            client_secret: likecoinClientSecret
          }
        }
      }

      return axios({
        url: endpoint,
        baseURL: likecoinApiURL,
        params,
        headers,
        ...axiosOptions
      })
    }

    try {
      return await makeRequest({
        accessToken: liker ? liker.accessToken : undefined
      })
    } catch (e) {
      // refresh token and retry once
      if (liker && _.get(e, 'response.data') === 'TOKEN_EXPIRED') {
        const accessToken = await this.refreshToken({ liker })
        return await makeRequest({ accessToken })
      } else {
        console.error(e)
        Sentry.captureException(e)
        throw e
      }
    }
  }

  refreshToken = async ({
    liker
  }: {
    liker: UserOAuthLikeCoin
  }): Promise<string> => {
    const res = await this.request({
      endpoint: ENDPOINTS.acccessToken,
      withClientCredential: true,
      method: 'POST',
      data: {
        grant_type: 'refresh_token',
        refresh_token: liker.refreshToken
      }
    })

    // update db
    const data = _.get(res, 'data')
    try {
      await this.knex('user_oauth_likecoin')
        .where({ likerId: liker.likerId })
        .update({
          accessToken: data.access_token,
          refreshToken: data.refresh_token,
          scope: data.scope,
          updatedAt: new Date()
        })
    } catch (e) {
      console.error(e)
      Sentry.captureException(e)
    }

    return data.access_token
  }

  /**
   * Register
   */
  check = async ({ user, email }: { user: string; email?: string }) => {
    try {
      const res = await this.request({
        endpoint: ENDPOINTS.check,
        method: 'POST',
        data: {
          user,
          email
        }
      })
      const data = _.get(res, 'data')

      if (data === 'OK') {
        return user
      } else {
        throw res
      }
    } catch (e) {
      const data = _.get(e, 'response.data')
      const alternative = _.get(data, 'alternative')

      if (alternative) {
        return alternative
      }

      throw e
    }
  }

  register = async ({
    user,
    token,
    displayName,
    email,
    locale = 'zh',
    isEmailEnabled
  }: {
    user: string
    token: string
    displayName?: string
    email?: string
    locale?: LikeCoinLocale
    isEmailEnabled?: boolean
  }) => {
    const res = await this.request({
      endpoint: ENDPOINTS.register,
      withClientCredential: true,
      method: 'POST',
      data: {
        user,
        token,
        displayName,
        email,
        locale,
        isEmailEnabled
      }
    })
    const data = _.get(res, 'data')

    if (data.accessToken && data.refreshToken) {
      return data
    } else {
      throw res
    }
  }

  /**
   * Claim or Transfer
   */
  edit = async ({
    user,
    action,
    payload
  }: {
    user: string
    action: 'claim' | 'transfer'
    payload: { [key: string]: any }
  }) => {
    const res = await this.request({
      endpoint: ENDPOINTS.edit,
      withClientCredential: true,
      method: 'POST',
      data: {
        user,
        action,
        payload
      }
    })
    const data = _.get(res, 'data')

    if (!data) {
      throw res
    }

    return
  }

  /**
   * Info
   */
  total = async ({ liker }: { liker: UserOAuthLikeCoin }) => {
    const res = await this.request({
      endpoint: ENDPOINTS.total,
      method: 'GET',
      liker
    })
    const data = _.get(res, 'data')

    if (!data) {
      throw res
    }

    return data.total
  }

  /**
   * Migrations
   */
<<<<<<< HEAD
  // generate temporal likerId for users
  generateTempUsers = async ({
    step,
    userIds
  }: {
    step: number
    userIds?: string[]
  }) => {
    const users = await userService.findNoLikerIdUsers({ limit: step, userIds })
=======
  generateTempUsers = async ({ step }: { step: number }) => {
    const userService = new UserService()

    // get first 50 users which haven't Liker ID
    const users = await userService.findNoLikerIdUsers({ limit: step })
>>>>>>> 44282867

    // normalize users for request body
    const normalizedUsers = users.map(({ id, userName }) => ({
      userId: userName,
      dbId: toGlobalId({ type: 'Article', id })
    }))

    if (normalizedUsers.length <= 0) {
      return
    }

    const res = await this.request({
      baseURL: likecoinMigrationApiURL,
      endpoint: ENDPOINTS.generateTempLikers,
      withClientCredential: true,
      method: 'POST',
      data: {
        users: normalizedUsers
      }
    })
    const data = _.get(res, 'data')

    if (!data || data.length !== users.length) {
      throw res
    }

    // save
    await Promise.all(
      data.map(async ({ dbId, likerId, accessToken, refreshToken }: any) => {
        const userId = fromGlobalId(dbId).id

        await userService.saveLiker({
          userId,
          likerId,
          accessToken,
          refreshToken,
          accountType: 'temporal'
        })
      })
    )
  }

  // transfer user's MAT to pending LIKE
  transferLIKE = async ({
    step,
    userIds
  }: {
    step: number
    userIds?: string[]
  }) => {
    const users = await userService.findNoPendingLIKEUsers({
      limit: step,
      userIds
    })

    // normalize users for request body
    const normalizedUsers = users.map(({ mat: MAT, likerId }) => ({
      likerId,
      pendingLIKE: MAT
    }))

    if (normalizedUsers.length <= 0) {
      return
    }

    const res = await this.request({
      baseURL: likecoinMigrationApiURL,
      endpoint: ENDPOINTS.transferPendingLIKE,
      withClientCredential: true,
      method: 'POST',
      data: {
        users: normalizedUsers
      }
    })
    const data = _.get(res, 'data')

    if (!data || data.length !== users.length) {
      throw res
    }

    // save
    await Promise.all(
      data.map(async ({ likerId, pendingLIKE }: any) => {
        await userService.updateLiker({
          likerId,
          pendingLike: pendingLIKE
        })
      })
    )
  }
}

export const likecoin = new LikeCoin()<|MERGE_RESOLUTION|>--- conflicted
+++ resolved
@@ -268,7 +268,6 @@
   /**
    * Migrations
    */
-<<<<<<< HEAD
   // generate temporal likerId for users
   generateTempUsers = async ({
     step,
@@ -277,14 +276,8 @@
     step: number
     userIds?: string[]
   }) => {
+    const userService = new UserService()
     const users = await userService.findNoLikerIdUsers({ limit: step, userIds })
-=======
-  generateTempUsers = async ({ step }: { step: number }) => {
-    const userService = new UserService()
-
-    // get first 50 users which haven't Liker ID
-    const users = await userService.findNoLikerIdUsers({ limit: step })
->>>>>>> 44282867
 
     // normalize users for request body
     const normalizedUsers = users.map(({ id, userName }) => ({
@@ -335,6 +328,7 @@
     step: number
     userIds?: string[]
   }) => {
+    const userService = new UserService()
     const users = await userService.findNoPendingLIKEUsers({
       limit: step,
       userIds
