import axios, { AxiosRequestConfig } from 'axios'
import { Knex } from 'knex'
import _ from 'lodash'

import { CACHE_TTL } from 'common/enums'
import { environment } from 'common/environment'
import {
  LikerEmailExistsError,
  LikerISCNPublishWithoutWalletError,
  LikerUserIdExistsError,
  OAuthTokenInvalidError,
} from 'common/errors'
import logger from 'common/logger'
import { CacheService, knex } from 'connectors'
import { UserOAuthLikeCoin } from 'definitions'

const { likecoinApiURL, likecoinClientId, likecoinClientSecret } = environment

const ERROR_CODES = {
  TOKEN_EXPIRED: 'TOKEN_EXPIRED',
  EMAIL_ALREADY_USED: 'EMAIL_ALREADY_USED',
  OAUTH_USER_ID_ALREADY_USED: 'OAUTH_USER_ID_ALREADY_USED',
  LOGIN_NEEDED: 'LOGIN_NEEDED',
  INSUFFICIENT_PERMISSION: 'INSUFFICIENT_PERMISSION',
}

type LikeCoinLocale =
  | 'en'
  | 'zh'
  | 'cn'
  | 'de'
  | 'es'
  | 'fr'
  | 'it'
  | 'ja'
  | 'ko'
  | 'pt'
  | 'ru'

type RequestProps = {
  endpoint: string
  headers?: { [key: string]: any }
  liker?: UserOAuthLikeCoin
  withClientCredential?: boolean
  ip?: string
  userAgent?: string
} & AxiosRequestConfig

const ENDPOINTS = {
  acccessToken: '/oauth/access_token',
  check: '/users/new/check',
  register: '/users/new/matters',
  edit: '/users/edit/matters',
  total: '/like/info/like/history/total',
  like: '/like/likebutton',
  rate: '/misc/price',
  superlike: '/like/share',
  iscnPublish: '/iscn/new?claim=1',
  cosmosTx: '/cosmos/lcd/txs',
}

/**
 * Interact with LikeCoin
 *
 * API Docs:
 * @see {@url https://documenter.getpostman.com/view/6879252/SVzxZfwH?version=latest}
 */
export class LikeCoin {
  knex: Knex
  cache: CacheService

  constructor() {
    this.knex = knex
    this.cache = new CacheService('likecoin')
  }

  /**
   * Base Request
   */
  request = async ({
    endpoint,
    liker,
    withClientCredential,
    ip,
    userAgent,
    headers = {},
    ...axiosOptions
  }: RequestProps) => {
    let accessToken = liker?.accessToken
    const makeRequest = () => {
      // Headers
      if (accessToken) {
        headers = {
          ...headers,
          Authorization: `Bearer ${accessToken}`,
        }
      }
      if (ip) {
        headers = {
          ...headers,
          'X-LIKECOIN-REAL-IP': ip,
        }
      }
      if (userAgent) {
        headers = {
          ...headers,
          'X-LIKECOIN-USER-AGENT': userAgent,
        }
      }

      // Params
      let params = {}
      if (withClientCredential) {
        if (axiosOptions.method === 'GET') {
          params = {
            ...params,
            client_id: likecoinClientId,
            client_secret: likecoinClientSecret,
          }
        } else if (axiosOptions.data) {
          axiosOptions.data = {
            ...axiosOptions.data,
            client_id: likecoinClientId,
            client_secret: likecoinClientSecret,
          }
        }
      }

      return axios({
        url: endpoint,
        baseURL: likecoinApiURL,
        params,
        headers,
        ...axiosOptions,
      })
    }

    let retries = 0
    while (retries < 2) {
      // call makeRequest at most twice
      try {
        return await makeRequest()
      } catch (e) {
        const err = _.get(e, 'response.data')

        switch (err) {
          case ERROR_CODES.TOKEN_EXPIRED:
          case ERROR_CODES.LOGIN_NEEDED:
            if (liker && retries++ < 1) {
              accessToken = await this.refreshToken({ liker })
              continue
            }
            break

          case ERROR_CODES.EMAIL_ALREADY_USED:
            throw new LikerEmailExistsError('email already used.')
          case ERROR_CODES.OAUTH_USER_ID_ALREADY_USED:
            throw new LikerUserIdExistsError('user id already used.')

          // notify client to prompt the user for reauthentication.
          // case ERROR_CODES.LOGIN_NEEDED: // was not re-trying
          case ERROR_CODES.INSUFFICIENT_PERMISSION:
            throw new OAuthTokenInvalidError(
              'token has no permission to access the resource, please reauth.'
            )
        }

        logger.error(e)
        throw e
      }
    }
  }

  refreshToken = async ({
    liker,
  }: {
    liker: UserOAuthLikeCoin
  }): Promise<string> => {
    const res = await this.request({
      endpoint: ENDPOINTS.acccessToken,
      withClientCredential: true,
      method: 'POST',
      data: {
        grant_type: 'refresh_token',
        refresh_token: liker.refreshToken,
      },
    })

    // update db
    const data = _.get(res, 'data')
    try {
      await this.knex('user_oauth_likecoin')
        .where({ likerId: liker.likerId })
        .update({
          accessToken: data.access_token,
          refreshToken: data.refresh_token,
          scope: data.scope,
          updatedAt: knex.fn.now(), // new Date(),
        })
    } catch (e) {
      logger.error(e)
    }

    return data.access_token
  }

  /**
   * Register
   */
  check = async ({ user, email }: { user: string; email?: string }) => {
    try {
      const res = await this.request({
        endpoint: ENDPOINTS.check,
        method: 'POST',
        data: {
          user,
          email,
        },
      })
      const data = _.get(res, 'data')

      if (data === 'OK') {
        return user
      } else {
        throw res
      }
    } catch (e) {
      const data = _.get(e, 'response.data')
      const alternative = _.get(data, 'alternative')

      if (alternative) {
        return alternative
      }

      throw e
    }
  }

  register = async ({
    user,
    token,
    displayName,
    email,
    locale = 'zh',
    isEmailEnabled,
    ip,
  }: {
    user: string
    token: string
    ip?: string
    displayName?: string
    email?: string
    locale?: LikeCoinLocale
    isEmailEnabled?: boolean
  }) => {
    const res = await this.request({
      endpoint: ENDPOINTS.register,
      withClientCredential: true,
      method: 'POST',
      data: {
        user,
        token,
        displayName,
        email,
        locale,
        isEmailEnabled,
      },
      ip,
    })
    const data = _.get(res, 'data')

    if (data.accessToken && data.refreshToken) {
      return data
    } else {
      throw res
    }
  }

  /**
   * Claim, Transfer or Bind
   */
  edit = async ({
    action,
    payload,
    ip,
  }: {
    action: 'claim' | 'transfer' | 'bind'
    payload: { [key: string]: any }
    ip?: string
  }) => {
    const res = await this.request({
      endpoint: ENDPOINTS.edit,
      withClientCredential: true,
      method: 'POST',
      data: {
        action,
        payload,
      },
      ip,
    })
    const data = _.get(res, 'data')

    if (!data) {
      throw res
    }

    return
  }

  /**
   * Info
   */
  total = async ({ liker }: { liker: UserOAuthLikeCoin }) => {
    const res = await this.request({
      endpoint: ENDPOINTS.total,
      method: 'GET',
      liker,
    })
    const data = _.get(res, 'data')

    if (!data) {
      throw res
    }

    return data.total
  }

  rate = async (currency: 'usd' | 'twd' = 'usd') => {
    const res = await this.request({
      endpoint: ENDPOINTS.rate,
      method: 'GET',
      params: {
        currency,
      },
    })
    const price = _.get(res, 'data.price')

    return price
  }

  /**
   * Check if user is a civic liker
   */
  isCivicLiker = async ({ liker }: { liker: UserOAuthLikeCoin }) => {
    const res = await this.request({
      endpoint: `/users/id/${liker.likerId}/min`,
      method: 'GET',
      // liker,
    })
    return !!_.get(res, 'data.isSubscribedCivicLiker')
  }

  /**
   * Check if user is a civic liker
   */
  getCosmosWallet = async ({ liker }: { liker: UserOAuthLikeCoin }) => {
    const res = await this.request({
      endpoint: `/users/id/${liker.likerId}/min`,
      method: 'GET',
      // liker,
    })
    return _.get(res, 'data.cosmosWallet')
  }

  /**
   * current user like count of a content
   */
  count = async ({
    liker,
    authorLikerId,
    url,
    likerIp,
    userAgent,
  }: {
    liker?: UserOAuthLikeCoin
    authorLikerId: string
    url: string
    likerIp?: string
    userAgent: string
  }) => {
    const endpoint = `${ENDPOINTS.like}/${authorLikerId}/self`
    const res = await this.request({
      endpoint,
      method: 'GET',
      liker,
      ip: likerIp,
      userAgent,
      withClientCredential: true,
      params: {
        referrer: encodeURI(url),
      },
    })
    const data = _.get(res, 'data')

    if (!data) {
      throw res
    }

    return data.count
  }

  /**
   * Like a content.
   */
  like = async ({
    authorLikerId,
    liker,
    url,
    likerIp,
    amount,
    userAgent,
  }: {
    authorLikerId: string
    liker: UserOAuthLikeCoin
    url: string
    likerIp?: string
    amount: number
    userAgent: string
  }) => {
    try {
      const endpoint = `${ENDPOINTS.like}/${authorLikerId}/${amount}`
      const result = await this.request({
        ip: likerIp,
        userAgent,
        endpoint,
        withClientCredential: true,
        method: 'POST',
        liker,
        data: {
          referrer: encodeURI(url),
        },
      })
      const data = _.get(result, 'data')
      if (data === 'OK') {
        return data
      } else {
        throw result
      }
    } catch (error) {
      throw error
    }
  }

  /**
   * Super Like
   */
  superlike = async ({
    authorLikerId,
    liker,
    url,
    likerIp,
    userAgent,
  }: {
    authorLikerId: string
    liker: UserOAuthLikeCoin
    url: string
    likerIp?: string
    userAgent: string
  }) => {
    try {
      const endpoint = `${ENDPOINTS.superlike}/${authorLikerId}/`
      const result = await this.request({
        ip: likerIp,
        userAgent,
        endpoint,
        withClientCredential: true,
        method: 'POST',
        liker,
        data: {
          referrer: encodeURI(url),
        },
      })
      const data = _.get(result, 'data')
      if (data === 'OK') {
        return data
      } else {
        throw result
      }
    } catch (error) {
      throw error
    }
  }

  canSuperLike = async ({
    liker,
    url,
    likerIp,
    userAgent,
  }: {
    liker: UserOAuthLikeCoin
    url: string
    likerIp?: string
    userAgent: string
  }) => {
    const endpoint = `${ENDPOINTS.superlike}/self`

    const res = await this.request({
      endpoint,
      method: 'GET',
      ip: likerIp,
      userAgent,
      withClientCredential: true,
      params: {
        referrer: encodeURI(url),
      },
      liker,
    })
    const data = _.get(res, 'data')

    if (!data) {
      throw res
    }

    return data.canSuperLike
  }

  iscnPublish = async ({
    mediaHash,
    ipfsHash,
    cosmosWallet,
    userName,
    title,
    description,
    datePublished,
    url,
    tags,
    liker,
  }: // likerIp,
  // userAgent,
  {
    mediaHash: string
    ipfsHash: string
    cosmosWallet: string
    userName: string
    title: string
    description: string
    datePublished: string // in format like 'YYYY-mm-dd' // "datePublished": "2019-04-19",
    url: string
    tags: string[]
    liker: UserOAuthLikeCoin
    // likerIp?: string
    // userAgent?: string
  }) => {
    const endpoint = `${ENDPOINTS.iscnPublish}`

    if (!(cosmosWallet && liker)) {
      throw new LikerISCNPublishWithoutWalletError('no liker or no wallet')
    }

    const postData = {
      recordNotes: 'Add IPFS fingerprint (by Matters.News)',
      contentFingerprints: [
        // "hash://sha256/9564b85669d5e96ac969dd0161b8475bbced9e5999c6ec598da718a3045d6f2e",
        mediaHash,
        ipfsHash, // "ipfs://QmNrgEMcUygbKzZeZgYFosdd27VE9KnWbyUD73bKZJ3bGi111"
      ],
      stakeholders: [
        {
          entity: {
            '@id': `did:cosmos:${cosmosWallet}`,
            name: userName,
          },
          rewardProportion: 100,
          contributionType: 'http://schema.org/author',
        },
        {
          rewardProportion: 0,
          contributionType: 'http://schema.org/publisher',
          entity: {
            name: 'Matters.News',
          },
          // "footprint": "https://en.wikipedia.org/wiki/Fibonacci_number",
          // "description": "The blog post referred the matrix form of computing Fibonacci numbers."
        },
      ],
      type: 'Article',
      name: title, // "使用矩陣計算遞歸關係式",
      description, // "description": "An article on computing recursive function with matrix multiplication.",
      datePublished, // "datePublished": "2019-04-19",
      url, // "url": "https://nnkken.github.io/post/recursive-relation/",
      // "usageInfo": "https://creativecommons.org/licenses/by/4.0",
      keywords: tags, // ["matrix","recursion","keyword3"]
    }

    console.log('iscnPublish with postData:', JSON.stringify(postData))

    const res = await this.request({
      endpoint,
      // ip: likerIp,
      // userAgent,
      withClientCredential: true,
      method: 'POST',
      data: postData,
      liker,
    })

    const data = _.get(res, 'data')

    this.cache.storeObject({
      // keys: ['iscnPublish', userName, 'likerId', liker.likerId],
      keys: {
        type: 'iscnPublish',
        id: userName,
        field: 'likerId',
<<<<<<< HEAD
        args: { likerId: liker.likerId },
=======
        args: { likerId: liker.likerId, mediaHash },
>>>>>>> 0c39baa9
      },
      data: {
        postData,
        resData: data,
      },
      expire: CACHE_TTL.LONG, // save for 1 day
    })

    if (!data) {
      console.error('iscnPublish with no data:', res)
      throw res
    }

    if (!data.iscnId) {
      console.error(
        'iscnPublish failed posted results:',
        res,
        'with:',
        postData
      )
    }

    return data.iscnId
  }

  getCosmosTxData = async ({ hash }: { hash: string }) => {
    const endpoint = `${ENDPOINTS.cosmosTx}/${hash}`
    const result = await this.request({
      endpoint,
      method: 'GET',
    })
    const data = _.get(result, 'data')

    if (!data) {
      throw result
    }
    const msg = _.get(data, 'tx.value.msg')
    const msgSend = _.find(msg, { type: 'cosmos-sdk/MsgSend' })
    const amount = _.get(msgSend, 'value.amount[0].amount')
    return { amount }
  }
}

export const likecoin = new LikeCoin()<|MERGE_RESOLUTION|>--- conflicted
+++ resolved
@@ -602,11 +602,7 @@
         type: 'iscnPublish',
         id: userName,
         field: 'likerId',
-<<<<<<< HEAD
-        args: { likerId: liker.likerId },
-=======
         args: { likerId: liker.likerId, mediaHash },
->>>>>>> 0c39baa9
       },
       data: {
         postData,
