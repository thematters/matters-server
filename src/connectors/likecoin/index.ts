import type { UserOAuthLikeCoin, Connections } from 'definitions'

import axios, { AxiosRequestConfig } from 'axios'
import Redis from 'ioredis'
import { Knex } from 'knex'
import _ from 'lodash'
import { v4 } from 'uuid'

import { CACHE_PREFIX, CACHE_TTL, QUEUE_URL } from 'common/enums'
import { environment } from 'common/environment'
import {
  LikerEmailExistsError,
  LikerISCNPublishWithoutWalletError,
  LikerUserIdExistsError,
  OAuthTokenInvalidError,
} from 'common/errors'
import { getLogger } from 'common/logger'
import { aws, CacheService } from 'connectors'

const logger = getLogger('service-likecoin')

interface LikeData {
  likerId: string
  likerIp?: string
  userAgent: string
  authorLikerId: string
  url: string
  amount: number
}

interface SendPVData {
  likerId?: string
  likerIp?: string
  userAgent: string
  authorLikerId: string
  url: string
}

interface UpdateCivicLikerCacheData {
  likerId: string
  userId: string
  key: string
  expire: (typeof CACHE_TTL)[keyof typeof CACHE_TTL]
}

const { likecoinApiURL, likecoinClientId, likecoinClientSecret } = environment

const ERROR_CODES = {
  TOKEN_EXPIRED: 'TOKEN_EXPIRED',
  EMAIL_ALREADY_USED: 'EMAIL_ALREADY_USED',
  OAUTH_USER_ID_ALREADY_USED: 'OAUTH_USER_ID_ALREADY_USED',
  LOGIN_NEEDED: 'LOGIN_NEEDED',
  INSUFFICIENT_PERMISSION: 'INSUFFICIENT_PERMISSION',
}

type LikeCoinLocale =
  | 'en'
  | 'zh'
  | 'cn'
  | 'de'
  | 'es'
  | 'fr'
  | 'it'
  | 'ja'
  | 'ko'
  | 'pt'
  | 'ru'

type RequestProps = {
  endpoint: string
  headers?: { [key: string]: any }
  liker?: UserOAuthLikeCoin
  withClientCredential?: boolean
  ip?: string
  userAgent?: string
} & AxiosRequestConfig

const ENDPOINTS = {
  acccessToken: '/oauth/access_token',
  check: '/users/new/check',
  register: '/users/new/matters',
  edit: '/users/edit/matters',
  total: '/like/info/like/amount',
  like: '/like/likebutton',
  rate: '/misc/price',
  superlike: '/like/share',
  iscnPublish: '/iscn/new?claim=1',
  cosmosTx: '/cosmos/lcd/cosmos/tx/v1beta1/txs',
}

/**
 * Interact with LikeCoin
 *
 * API Docs:
 * @see {@url https://documenter.getpostman.com/view/6879252/SVzxZfwH?version=latest}
 */
export class LikeCoin {
<<<<<<< HEAD
  private knex: Knex
  private cache: CacheService
  private aws: typeof aws

  public constructor() {
    this.knex = knex
    this.cache = new CacheService(CACHE_PREFIX.LIKECOIN)
=======
  knex: Knex
  redis: Redis
  cache: CacheService
  aws: typeof aws

  constructor(connections: Connections) {
    this.knex = connections.knex
    this.redis = connections.redis
>>>>>>> 22c1fed5
    this.aws = aws
  }

  /**
   * Base Request
   */
  private request = async ({
    endpoint,
    liker,
    withClientCredential,
    ip,
    userAgent,
    headers = {},
    ...axiosOptions
  }: RequestProps) => {
    let accessToken = liker?.accessToken
    const makeRequest = () => {
      // Headers
      if (accessToken) {
        headers = {
          ...headers,
          Authorization: `Bearer ${accessToken}`,
        }
      }
      if (ip) {
        headers = {
          ...headers,
          'X-LIKECOIN-REAL-IP': ip,
        }
      }
      if (userAgent) {
        headers = {
          ...headers,
          'X-LIKECOIN-USER-AGENT': userAgent,
        }
      }

      // Params
      let params = {}
      if (withClientCredential) {
        if (axiosOptions.method === 'GET') {
          params = {
            ...params,
            client_id: likecoinClientId,
            client_secret: likecoinClientSecret,
          }
        } else if (axiosOptions.data) {
          axiosOptions.data = {
            ...axiosOptions.data,
            client_id: likecoinClientId,
            client_secret: likecoinClientSecret,
          }
        }
      }

      logger.info('request %s with %j', endpoint, axiosOptions.data)
      return axios({
        url: endpoint,
        baseURL: likecoinApiURL,
        params,
        headers,
        ...axiosOptions,
      })
    }

    let retries = 0
    while (retries < 2) {
      // call makeRequest at most twice
      try {
        return await makeRequest()
      } catch (err: any) {
        const data = _.get(err, 'response.data')

        switch (data) {
          case ERROR_CODES.TOKEN_EXPIRED:
          case ERROR_CODES.LOGIN_NEEDED:
            if (liker && retries++ < 1) {
              accessToken = await this.refreshToken({ liker })
              continue
            }
            break

          case ERROR_CODES.EMAIL_ALREADY_USED:
            throw new LikerEmailExistsError('email already used.')
          case ERROR_CODES.OAUTH_USER_ID_ALREADY_USED:
            throw new LikerUserIdExistsError('user id already used.')

          // notify client to prompt the user for reauthentication.
          // case ERROR_CODES.LOGIN_NEEDED: // was not re-trying
          case ERROR_CODES.INSUFFICIENT_PERMISSION:
            throw new OAuthTokenInvalidError(
              'token has no permission to access the resource, please reauth.'
            )
        }

        logger.error(err)
        throw err
      }
    }
  }

  public refreshToken = async ({
    liker,
  }: {
    liker: UserOAuthLikeCoin
  }): Promise<string> => {
    const res = await this.request({
      endpoint: ENDPOINTS.acccessToken,
      withClientCredential: true,
      method: 'POST',
      data: {
        grant_type: 'refresh_token',
        refresh_token: liker.refreshToken,
      },
    })

    // update db
    const data = _.get(res, 'data')
    try {
      await this.knex('user_oauth_likecoin')
        .where({ likerId: liker.likerId })
        .update({
          accessToken: data.access_token,
          refreshToken: data.refresh_token,
          scope: data.scope,
          updatedAt: this.knex.fn.now(), // new Date(),
        })
    } catch (e) {
      logger.error(e)
    }

    return data.access_token
  }

  /**
   * Register
   */
  public check = async ({ user, email }: { user: string; email?: string }) => {
    try {
      const res = await this.request({
        endpoint: ENDPOINTS.check,
        method: 'POST',
        data: {
          user,
          email,
        },
      })
      const data = _.get(res, 'data')

      if (data === 'OK') {
        return user
      } else {
        throw res
      }
    } catch (e) {
      const data = _.get(e, 'response.data')
      const alternative = _.get(data, 'alternative')

      if (alternative) {
        return alternative
      }

      throw e
    }
  }

  public register = async ({
    user,
    token,
    displayName,
    email,
    locale = 'zh',
    isEmailEnabled,
    ip,
  }: {
    user: string
    token: string
    ip?: string
    displayName?: string
    email?: string
    locale?: LikeCoinLocale
    isEmailEnabled?: boolean
  }) => {
    const res = await this.request({
      endpoint: ENDPOINTS.register,
      withClientCredential: true,
      method: 'POST',
      data: {
        user,
        token,
        displayName,
        email,
        locale,
        isEmailEnabled,
      },
      ip,
    })
    const data = _.get(res, 'data')

    if (data.accessToken && data.refreshToken) {
      return data
    } else {
      throw res
    }
  }

  /**
   * Claim, Transfer or Bind
   */
  public edit = async ({
    action,
    payload,
    ip,
  }: {
    action: 'claim' | 'transfer' | 'bind'
    payload: { [key: string]: any }
    ip?: string
  }) => {
    const res = await this.request({
      endpoint: ENDPOINTS.edit,
      withClientCredential: true,
      method: 'POST',
      data: {
        action,
        payload,
      },
      ip,
    })
    const data = _.get(res, 'data')

    if (!data) {
      throw res
    }

    return
  }

  /**
   * Info
   */
  public total = async ({ liker }: { liker: UserOAuthLikeCoin }) => {
    const res = await this.request({
      endpoint: ENDPOINTS.total,
      method: 'GET',
      liker,
    })
    const data = _.get(res, 'data')

    if (!data) {
      throw res
    }

    return data.cosmosLIKE || data.walletLIKE
  }

  public rate = async (currency: 'usd' | 'twd' = 'usd') => {
    const res = await this.request({
      endpoint: ENDPOINTS.rate,
      method: 'GET',
      params: {
        currency,
      },
    })
    const price = _.get(res, 'data.price')

    return price
  }

  /**
   * Check if user is a civic liker
   */
  public isCivicLiker = async ({
    likerId,
    userId,
  }: {
    likerId: string
    userId: string
  }): Promise<boolean> => {
    const cache = new CacheService(CACHE_PREFIX.CIVIC_LIKER, this.redis)
    const keys = { id: likerId }
    const isCivicLiker = (await cache.getObject({
      keys,
      getter: async () => {
        this.updateCivicLikerCache({
          likerId,
          userId,
          key: cache.genKey(keys),
          expire: CACHE_TTL.LONG,
        })
        return false
      },
      expire: CACHE_TTL.MEDIUM,
    })) as boolean | null
    return isCivicLiker ?? false
  }

  /**
   * Check if user is a civic liker
   */
  public getCosmosWallet = async ({ liker }: { liker: UserOAuthLikeCoin }) => {
    const res = await this.request({
      endpoint: `/users/id/${liker.likerId}/min`,
      method: 'GET',
      // liker,
    })
    return _.get(res, 'data.cosmosWallet')
  }

  /**
   * Send page view to likecoin
   */
  public sendPV = async (data: SendPVData) =>
    this.aws.sqsSendMessage({
      messageBody: data,
      queueUrl: QUEUE_URL.likecoinSendPV,
    })

  /**
   * Like a content.
   */
  public like = async (data: LikeData) =>
    this.aws.sqsSendMessage({
      messageBody: data,
      queueUrl: QUEUE_URL.likecoinLike,
      messageGroupId: 'like',
      messageDeduplicationId: v4(),
    })

  /**
   * Super Like
   */
  public superlike = async ({
    authorLikerId,
    liker,
    iscn_id,
    url,
    likerIp,
    userAgent,
  }: {
    authorLikerId: string
    liker: UserOAuthLikeCoin
    iscn_id?: string
    url: string
    likerIp?: string
    userAgent: string
  }) => {
    const endpoint = `${ENDPOINTS.superlike}/${authorLikerId}/`
    const result = await this.request({
      ip: likerIp,
      userAgent,
      endpoint,
      withClientCredential: true,
      method: 'POST',
      liker,
      data: _.omitBy(
        {
          iscn_id,
          referrer: url, // encodeURI(url),
        },
        _.isNil
      ),
    })
    const data = _.get(result, 'data')
    if (data) {
      return data
    } else {
      throw result
    }
  }

  public canSuperLike = async ({
    liker,
    iscn_id,
    url,
    likerIp,
    userAgent,
  }: {
    liker: UserOAuthLikeCoin
    iscn_id?: string
    url: string
    likerIp?: string
    userAgent: string
  }) => {
    const endpoint = `${ENDPOINTS.superlike}/self`

    const res = await this.request({
      endpoint,
      method: 'GET',
      ip: likerIp,
      userAgent,
      withClientCredential: true,
      params: _.omitBy(
        {
          iscn_id,
          referrer: url, // encodeURI(url),
        },
        _.isNil
      ),
      liker,
    })
    const data = _.get(res, 'data')

    if (!data) {
      throw res
    }

    return data.canSuperLike
  }

  public iscnPublish = async ({
    mediaHash,
    ipfsHash,
    cosmosWallet,
    userName,
    title,
    description,
    datePublished,
    url,
    tags,
    liker,
  }: // likerIp,
  // userAgent,
  {
    mediaHash: string
    ipfsHash: string
    cosmosWallet: string
    userName: string
    title: string
    description: string
    datePublished: string // in format like 'YYYY-mm-dd' // "datePublished": "2019-04-19",
    url: string
    tags: string[]
    liker: UserOAuthLikeCoin
    // likerIp?: string
    // userAgent?: string
  }) => {
    const endpoint = `${ENDPOINTS.iscnPublish}`

    if (!(cosmosWallet && liker)) {
      throw new LikerISCNPublishWithoutWalletError('no liker or no wallet')
    }

    const postData = {
      recordNotes: 'Add IPFS fingerprint (by Matters.News)',
      contentFingerprints: [
        // "hash://sha256/9564b85669d5e96ac969dd0161b8475bbced9e5999c6ec598da718a3045d6f2e",
        mediaHash,
        ipfsHash, // "ipfs://QmNrgEMcUygbKzZeZgYFosdd27VE9KnWbyUD73bKZJ3bGi111"
      ],
      stakeholders: [
        {
          entity: {
            '@id': `did:cosmos:${cosmosWallet}`,
            name: userName,
          },
          rewardProportion: 100,
          contributionType: 'http://schema.org/author',
        },
        {
          rewardProportion: 0,
          contributionType: 'http://schema.org/publisher',
          entity: {
            name: 'Matters.News',
          },
          // "footprint": "https://en.wikipedia.org/wiki/Fibonacci_number",
          // "description": "The blog post referred the matrix form of computing Fibonacci numbers."
        },
      ],
      type: 'Article',
      name: title, // "使用矩陣計算遞歸關係式",
      description, // "description": "An article on computing recursive function with matrix multiplication.",
      datePublished, // "datePublished": "2019-04-19",
      url, // "url": "https://nnkken.github.io/post/recursive-relation/",
      // "usageInfo": "https://creativecommons.org/licenses/by/4.0",
      keywords: tags, // ["matrix","recursion","keyword3"]
    }

    const res = await this.request({
      endpoint,
      // ip: likerIp,
      // userAgent,
      withClientCredential: true,
      method: 'POST',
      data: postData,
      liker,
    })

    const data = _.get(res, 'data')

    const cache = new CacheService(CACHE_PREFIX.LIKECOIN, this.redis)
    cache.storeObject({
      // keys: ['iscnPublish', userName, 'likerId', liker.likerId],
      keys: {
        type: 'iscnPublish',
        id: userName,
        field: 'likerId',
        args: { likerId: liker.likerId, mediaHash },
      },
      data: {
        postData,
        resData: data,
      },
      expire: CACHE_TTL.LONG, // save for 1 day
    })

    if (!data) {
      logger.error('iscnPublish with no data: %j', res)
      throw res
    }

    if (!data.iscnId) {
      logger.warn(
        'iscnPublish failed posted results: %j with: %j',
        res,
        postData
      )
    }

    return data.iscnId
  }

  public getCosmosTxData = async ({ hash }: { hash: string }) => {
    const endpoint = `${ENDPOINTS.cosmosTx}/${hash}`
    const result = await this.request({
      endpoint,
      method: 'GET',
    })
    const data = _.get(result, 'data')

    if (!data) {
      throw result
    }
    const code = _.get(data, 'tx_response.code')
    if (code) {
      throw code
    }
    const msg = _.get(data, 'tx.body.messages')
    const msgSend = _.find(msg, { '@type': '/cosmos.bank.v1beta1.MsgSend' })
    const amount = _.get(msgSend, 'amount[0].amount')
    return { amount }
  }

  private updateCivicLikerCache = async (data: UpdateCivicLikerCacheData) =>
    this.aws.sqsSendMessage({
      messageBody: data,
      queueUrl: QUEUE_URL.likecoinUpdateCivicLikerCache,
    })
}<|MERGE_RESOLUTION|>--- conflicted
+++ resolved
@@ -95,24 +95,14 @@
  * @see {@url https://documenter.getpostman.com/view/6879252/SVzxZfwH?version=latest}
  */
 export class LikeCoin {
-<<<<<<< HEAD
-  private knex: Knex
-  private cache: CacheService
-  private aws: typeof aws
-
-  public constructor() {
-    this.knex = knex
-    this.cache = new CacheService(CACHE_PREFIX.LIKECOIN)
-=======
   knex: Knex
   redis: Redis
   cache: CacheService
   aws: typeof aws
 
-  constructor(connections: Connections) {
+  public constructor(connections: Connections) {
     this.knex = connections.knex
     this.redis = connections.redis
->>>>>>> 22c1fed5
     this.aws = aws
   }
 
