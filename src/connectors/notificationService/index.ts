import type { Connections, UserNotifySetting } from 'definitions'

import {
  BUNDLED_NOTICE_TYPE,
  DB_NOTICE_TYPE,
  OFFICIAL_NOTICE_EXTEND_TYPE,
} from 'common/enums'
import { getLogger } from 'common/logger'
import { UserService, AtomService, ArticleService } from 'connectors'
import { LANGUAGES, NotificationPrarms, PutNoticeParams } from 'definitions'

import { mail } from './mail'
import { Notice } from './notice'
import trans from './translations'

const logger = getLogger('service-notification')

export class NotificationService {
  public mail: typeof mail
  public notice: Notice
  private connections: Connections

  public constructor(connections: Connections) {
    this.connections = connections
    this.mail = mail
    this.notice = new Notice(connections)
  }

  public trigger = async (params: NotificationPrarms): Promise<void> => {
    try {
      await this.__trigger(params)
    } catch (e) {
      logger.error(e)
    }
  }

  private getNoticeParams = async (
    params: NotificationPrarms,
    language: LANGUAGES
  ): Promise<PutNoticeParams | undefined> => {
    const articleService = new ArticleService(this.connections)
    switch (params.event) {
      // entity-free
      case DB_NOTICE_TYPE.user_new_follower:
        return {
          type: params.event,
          recipientId: params.recipientId,
          actorId: params.actorId,
        }
      // system as the actor
      case DB_NOTICE_TYPE.article_published:
      case DB_NOTICE_TYPE.revised_article_published:
      case DB_NOTICE_TYPE.revised_article_not_published:
      case DB_NOTICE_TYPE.circle_new_article: // deprecated
        return {
          type: params.event,
          recipientId: params.recipientId,
          entities: params.entities,
        }
      // single actor with one or more entities
      case DB_NOTICE_TYPE.article_new_collected:
      case DB_NOTICE_TYPE.article_new_appreciation:
      case DB_NOTICE_TYPE.article_new_subscriber:
      case DB_NOTICE_TYPE.article_mentioned_you:
      case DB_NOTICE_TYPE.comment_mentioned_you:
<<<<<<< HEAD
      case DB_NOTICE_TYPE.article_new_comment:
=======
      case DB_NOTICE_TYPE.comment_pinned:
>>>>>>> 5de44555
      case DB_NOTICE_TYPE.comment_new_reply:
      case DB_NOTICE_TYPE.payment_received_donation:
      case DB_NOTICE_TYPE.circle_new_broadcast: // deprecated
      case DB_NOTICE_TYPE.circle_new_subscriber:
      case DB_NOTICE_TYPE.circle_new_follower:
      case DB_NOTICE_TYPE.circle_new_unsubscriber:
        return {
          type: params.event,
          recipientId: params.recipientId,
          actorId: params.actorId,
          entities: params.entities,
        }
      case DB_NOTICE_TYPE.article_new_comment:
      case DB_NOTICE_TYPE.comment_liked:
        return {
          type: params.event,
          recipientId: params.recipientId,
          actorId: params.actorId,
          entities: params.entities,
          bundle: { disabled: true },
        }
      case DB_NOTICE_TYPE.circle_invitation:
        return {
          type: params.event,
          recipientId: params.recipientId,
          actorId: params.actorId,
          entities: params.entities,
          resend: true,
        }
      // bundled: circle_new_broadcast_comments
      case BUNDLED_NOTICE_TYPE.circle_broadcast_mentioned_you:
      case BUNDLED_NOTICE_TYPE.circle_member_new_broadcast_reply:
      case BUNDLED_NOTICE_TYPE.in_circle_new_broadcast_reply:
        return {
          type: DB_NOTICE_TYPE.circle_new_broadcast_comments,
          recipientId: params.recipientId,
          actorId: params.actorId,
          entities: params.entities,
          data: params.data, // update latest comment to DB `data` field
          bundle: { mergeData: true },
        }
      // bundled: circle_new_discussion_comments
      case BUNDLED_NOTICE_TYPE.circle_discussion_mentioned_you:
      case BUNDLED_NOTICE_TYPE.circle_member_new_discussion:
      case BUNDLED_NOTICE_TYPE.circle_member_new_discussion_reply:
      case BUNDLED_NOTICE_TYPE.in_circle_new_discussion:
      case BUNDLED_NOTICE_TYPE.in_circle_new_discussion_reply:
        return {
          type: DB_NOTICE_TYPE.circle_new_discussion_comments,
          recipientId: params.recipientId,
          actorId: params.actorId,
          entities: params.entities,
          data: params.data, // update latest comment to DB `data` field
          bundle: { mergeData: true },
        }
      // act as official announcement
      case DB_NOTICE_TYPE.official_announcement:
        return {
          type: DB_NOTICE_TYPE.official_announcement,
          recipientId: params.recipientId,
          message: params.message,
          data: params.data,
        }
      case OFFICIAL_NOTICE_EXTEND_TYPE.user_banned:
        return {
          type: DB_NOTICE_TYPE.official_announcement,
          recipientId: params.recipientId,
          message: trans.user_banned(language, {}),
        }
      case OFFICIAL_NOTICE_EXTEND_TYPE.user_banned_payment:
        return {
          type: DB_NOTICE_TYPE.official_announcement,
          recipientId: params.recipientId,
          message: trans.user_banned_payment(language, {}),
        }
      case OFFICIAL_NOTICE_EXTEND_TYPE.user_frozen:
        return {
          type: DB_NOTICE_TYPE.official_announcement,
          recipientId: params.recipientId,
          message: trans.user_frozen(language, {}),
        }
      case OFFICIAL_NOTICE_EXTEND_TYPE.user_unbanned:
        return {
          type: DB_NOTICE_TYPE.official_announcement,
          recipientId: params.recipientId,
          message: trans.user_unbanned(language, {}),
        }
      case OFFICIAL_NOTICE_EXTEND_TYPE.comment_banned:
        return {
          type: DB_NOTICE_TYPE.official_announcement,
          recipientId: params.recipientId,
          message: trans.comment_banned(language, {
            content: params.entities[0].entity.content,
          }),
          entities: params.entities,
        }
      case OFFICIAL_NOTICE_EXTEND_TYPE.article_banned:
        return {
          type: DB_NOTICE_TYPE.official_announcement,
          recipientId: params.recipientId,
          message: trans.article_banned(language, {
            title: (
              await articleService.loadLatestArticleVersion(
                params.entities[0].entity.id
              )
            ).title,
          }),
          entities: params.entities,
        }
      case OFFICIAL_NOTICE_EXTEND_TYPE.comment_reported:
        return {
          type: DB_NOTICE_TYPE.official_announcement,
          recipientId: params.recipientId,
          message: trans.comment_reported(language, {
            content: params.entities[0].entity.content,
          }),
          entities: params.entities,
        }
      case OFFICIAL_NOTICE_EXTEND_TYPE.article_reported:
        return {
          type: DB_NOTICE_TYPE.official_announcement,
          recipientId: params.recipientId,
          message: trans.article_reported(language, {
            title: (
              await articleService.loadLatestArticleVersion(
                params.entities[0].entity.id
              )
            ).title,
          }),
          entities: params.entities,
        }
      default:
        return
    }
  }

  private async __trigger(params: NotificationPrarms) {
    const atomService = new AtomService(this.connections)
    const userService = new UserService(this.connections)
    const recipient = await atomService.userIdLoader.load(params.recipientId)

    if (!recipient) {
      logger.warn(`recipient ${params.recipientId} not found, skipped`)
      return
    }

    const noticeParams = await this.getNoticeParams(params, recipient.language)

    if (!noticeParams) {
      return
    }

    // skip if actor === recipient
    if ('actorId' in params && params.actorId === params.recipientId) {
      logger.warn(
        `Actor ${params.actorId} is same as recipient ${params.recipientId}, skipped`
      )
      return
    }

    // skip if user disable notify
    const notifySetting = await userService.findNotifySetting(recipient.id)
    const enable = await this.notice.checkUserNotifySetting({
      event: params.event,
      setting: notifySetting as UserNotifySetting,
    })

    if (!enable) {
      logger.info(
        `Send ${noticeParams.type} to ${noticeParams.recipientId} skipped`
      )
      return
    }

    // skip if sender is blocked by recipient
    if ('actorId' in params) {
      const blocked = await userService.blocked({
        userId: recipient.id,
        targetId: params.actorId,
      })

      if (blocked) {
        logger.info(
          `Actor ${params.actorId} is blocked by recipient ${params.recipientId}, skipped`
        )
        return
      }
    }

    // Put Notice to DB
    const { created, bundled } = await this.notice.process(noticeParams)

    if (!created && !bundled) {
      logger.info(`Notice ${params.event} to ${params.recipientId} skipped`)
      return
    }
  }
}<|MERGE_RESOLUTION|>--- conflicted
+++ resolved
@@ -63,11 +63,6 @@
       case DB_NOTICE_TYPE.article_new_subscriber:
       case DB_NOTICE_TYPE.article_mentioned_you:
       case DB_NOTICE_TYPE.comment_mentioned_you:
-<<<<<<< HEAD
-      case DB_NOTICE_TYPE.article_new_comment:
-=======
-      case DB_NOTICE_TYPE.comment_pinned:
->>>>>>> 5de44555
       case DB_NOTICE_TYPE.comment_new_reply:
       case DB_NOTICE_TYPE.payment_received_donation:
       case DB_NOTICE_TYPE.circle_new_broadcast: // deprecated
