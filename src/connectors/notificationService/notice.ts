import type {
  GQLNotificationSettingType,
  Notice as NoticeDB,
  NoticeData,
  NoticeDetail,
  NoticeEntitiesMap,
  NoticeEntity,
  NoticeItem,
  NoticeUserId,
  NotificationEntity,
  NotificationType,
  PutNoticeParams,
  User,
  Connections,
} from 'definitions'

import { isArray, isEqual, mergeWith, uniq } from 'lodash'
import { v4 } from 'uuid'

import { DB_NOTICE_TYPE, MONTH } from 'common/enums'
import { getLogger } from 'common/logger'
import { BaseService } from 'connectors'

const logger = getLogger('service:notice')

const mergeDataCustomizer = (objValue: any, srcValue: any) => {
  if (isArray(objValue)) {
    return uniq(objValue.concat(srcValue))
  }
}

const mergeDataWith = (objValue: any, srcValue: any) =>
  mergeWith(objValue, srcValue, mergeDataCustomizer)

export class Notice extends BaseService<NoticeDB> {
  public constructor(connections: Connections) {
    super('notice', connections)
  }

  /**
   * Create a notice item
   */
  public async create({
    type,
    actorId,
    recipientId,
    entities,
    message,
    data,
  }: PutNoticeParams): Promise<void> {
    await this.knex.transaction(async (trx) => {
      // create notice detail
      const [{ id: noticeDetailId }] = await trx
        .insert({
          noticeType: type,
          message,
          data,
        })
        .into('notice_detail')
        .returning('*')

      // create notice
      const [{ id: noticeId }] = await trx
        .insert({
          uuid: v4(),
          noticeDetailId,
          recipientId,
        })
        .into('notice')
        .returning('*')

      // create notice actorId
      if (actorId) {
        // const [{ id: noticeActorId }] =
        await trx
          .insert({
            noticeId,
            actorId,
          })
          .into('notice_actor')
          .returning('*')
      }

      // create notice entities
      if (entities) {
        await Promise.all(
          entities.map(
            async ({
              type: entityType,
              entityTable,
              entity,
            }: NotificationEntity) => {
              const { id: entityTypeId } = await trx
                .select('id')
                .from('entity_type')
                .where({ table: entityTable })
                .first()
              await trx
                .insert({
                  type: entityType,
                  entityTypeId,
                  entityId: entity.id,
                  noticeId,
                })
                .into('notice_entity')
                .returning('*')
            }
          )
        )
      }
    })
  }

  /**
   * Bundle with existing notice
   */
  public async addNoticeActor({
    noticeId,
    actorId,
  }: {
    noticeId: string
    actorId: NoticeUserId
  }): Promise<void> {
    await this.knex.transaction(async (trx) => {
      // add actor
      await trx
        .insert({
          noticeId,
          actorId,
        })
        .into('notice_actor')
        .returning('*')
        .onConflict(['actor_id', 'notice_id'])
        .ignore() // .merge({ updatedAt: this.knex.fn.now(), })

      // update notice
      await trx('notice')
        .where({ id: noticeId })
        .update({ unread: true, updatedAt: this.knex.fn.now() })
      logger.info(`updated id %s in notice`, noticeId)
    })
  }

  /**
   * Update data of existing notice
   */
  private async updateNoticeData({
    noticeId,
    data,
  }: {
    noticeId: string
    data: NoticeData
  }) {
    return this.knex('notice_detail')
      .update({ data })
      .whereIn('id', function () {
        this.select('notice_detail_id').from('notice').where({ id: noticeId })
      })
  }

  /**
   * Process new event to determine
   * whether to bundle with old notice or create new notice or do nothing
   */
  public process = async (
    params: PutNoticeParams
  ): Promise<{ created: boolean; bundled: boolean }> => {
    if (params.bundle?.disabled === true) {
      await this.create(params)
      return { created: true, bundled: false }
    } else {
      const bundleables = await this.findBundleables(params)

      // bundle
      if (bundleables[0] && params.actorId && params.resend !== true) {
        await this.addNoticeActor({
          noticeId: bundleables[0].id,
          actorId: params.actorId,
        })

        if (params.bundle?.mergeData && params.data) {
          await this.updateNoticeData({
            noticeId: bundleables[0].id,
            data: mergeDataWith(bundleables[0].data, params.data),
          })
        }

        return { created: false, bundled: true }
      }

      // create new notice
      await this.create(params)
      return { created: true, bundled: false }
    }
  }

  /**
   * Find bundleable notices
   *
   */
  public findBundleables = async ({
    type,
    recipientId,
    entities,
    message = null,
    data = null,
    bundle: { mergeData } = { mergeData: false },
  }: PutNoticeParams): Promise<NoticeDetail[]> => {
    const notices = await this.findDetail({
      where: [
        [
          {
            noticeType: type,
            unread: true,
            deleted: false,
            recipientId,
            message,
          },
        ],
      ],
    })
    const bundleables: NoticeDetail[] = []

    // no notices have same details
    if (!notices || notices.length <= 0) {
      return bundleables
    }

    await Promise.all(
      notices.map(async (n) => {
        // skip if data isn't the same
        if (!isEqual(n.data, data) && !mergeData) {
          return
        }

        const targetEntities = (await this.findEntities(
          n.id,
          false
        )) as NoticeEntity[]

        // check entities' existence
        const isTargetEntitiesExists =
          targetEntities && targetEntities.length > 0
        const isSourceEntitiesExists = entities && entities.length > 0
        if (!isTargetEntitiesExists || !isSourceEntitiesExists) {
          bundleables.push(n)
          return
        }
        if (
          (isTargetEntitiesExists && !isSourceEntitiesExists) ||
          (!isTargetEntitiesExists && isSourceEntitiesExists)
        ) {
          return
        }

        // compare notice entities
        const targetEntitiesHashMap: any = {}
        const sourceEntitiesHashMap: any = {}
        const sourceEntities = entities || []
        targetEntities.forEach(({ type: targetType, table, entityId }) => {
          const hash = `${targetType}:${table}:${entityId}`
          targetEntitiesHashMap[hash] = true
        })
        sourceEntities.forEach(({ type: sourceType, entityTable, entity }) => {
          const hash = `${sourceType}:${entityTable}:${entity.id}`
          sourceEntitiesHashMap[hash] = true
        })

        if (isEqual(targetEntitiesHashMap, sourceEntitiesHashMap)) {
          bundleables.push(n)
          return
        }
      })
    )

    return bundleables
  }

  /**
   * Find notices with detail
   */
  private findDetail = async ({
    where,
    whereIn,
    skip,
    take,
  }: {
    where?: any[][]
    whereIn?: [string, any[]]
    skip?: number
    take?: number
  }): Promise<NoticeDetail[]> => {
    const query = this.knexRO
      .select([
        'notice.id',
        'notice.unread',
        'notice.deleted',
        'notice.updated_at',
        'notice_detail.notice_type',
        'notice_detail.message',
        'notice_detail.data',
      ])
      .from('notice')
      .innerJoin(
        'notice_detail',
        'notice.notice_detail_id',
        '=',
        'notice_detail.id'
      )
      .orderBy('updated_at', 'desc')
      .whereIn('notice_detail.notice_type', Object.values(DB_NOTICE_TYPE))

    if (where) {
      where.forEach((w) => {
        query.where(w[0], w[1], w[2])
      })
    }

    if (whereIn) {
      query.whereIn(...whereIn)
    }

    if (skip) {
      query.offset(skip)
    }

    if (take || take === 0) {
      query.limit(take)
    }

    const result = await query

    return result
  }

  /**
   * Find notice entities by a given notice id
   */
  private findEntities = async (
    noticeId: string,
    expand = true
  ): Promise<NoticeEntity[] | NoticeEntitiesMap> => {
    const entities = await this.knex
      .select([
        'notice_entity.type',
        'notice_entity.entity_id',
        'entity_type.table',
      ])
      .from('notice_entity')
      .innerJoin(
        'entity_type',
        'entity_type.id',
        '=',
        'notice_entity.entity_type_id'
      )
      .where({ noticeId })

    if (expand) {
      const _entities = {} as any

      await Promise.all(
        entities.map(async ({ type, entityId, table }: any) => {
          const entity = await this.knex
            .select()
            .from(table)
            .where({ id: entityId })
            .first()

          _entities[type] = entity
        })
      )

      return _entities
    }

    return entities
  }

  /**
   * Find notice actors by a given notice id
   */
  public findActors = async (
    noticeId: string
  ): Promise<Array<User & { noticeActorCreatedAt: string }>> => {
    const actors = await this.knex
      .select('user.*', 'notice_actor.created_at as noticeActorCreatedAt')
      .from('notice_actor')
      .innerJoin('user', 'notice_actor.actor_id', '=', 'user.id')
      .where({ noticeId })
    return actors
  }

  /*********************************
   *                               *
   *           By User             *
   *                               *
   *********************************/
  public findByUser = async ({
    userId,
    onlyRecent,
    take,
    skip,
  }: {
    userId: string
    onlyRecent?: boolean
    take?: number
    skip?: number
  }): Promise<NoticeItem[]> => {
    const where = [[{ recipientId: userId, deleted: false }]] as any[][]
    if (onlyRecent) {
      where.push(['notice.updated_at', '>', new Date(Date.now() - 6 * MONTH)])
    }

    const notices = await this.findDetail({
      where,
      skip,
      take,
    })

    return Promise.all(
      notices.map(async (n: NoticeDetail) => {
        const entities = (await this.findEntities(n.id)) as NoticeEntitiesMap
        const actors = await this.findActors(n.id)

        return {
          ...n,
          createdAt: n.updatedAt,
          type: n.noticeType,
          actors,
          entities,
        }
      })
    )
  }

  public checkUserNotifySetting = async ({
    event,
    setting,
  }: {
    event: NotificationType
    setting: { [key in GQLNotificationSettingType]: boolean }
  }) => {
    if (!setting) {
      return false
    }

    const noticeSettingMap: Record<NotificationType, boolean> = {
      // user
      user_new_follower: setting.userNewFollower,

      // article
      article_published: true,
      article_new_appreciation: setting.articleNewAppreciation,
      article_new_subscriber: setting.articleNewSubscription,
      article_mentioned_you: setting.mention,
      revised_article_published: true,
      revised_article_not_published: true,
      circle_new_article: setting.inCircleNewArticle,

      // article-article
      article_new_collected: setting.articleNewCollected,

      // comment
<<<<<<< HEAD
=======
      comment_pinned: setting.articleCommentPinned,
      comment_liked: true,
>>>>>>> 5de44555
      comment_mentioned_you: setting.mention,
      article_new_comment: setting.articleNewComment,
      circle_new_broadcast: setting.inCircleNewBroadcast,

      // comment-comment
      comment_new_reply: setting.articleNewComment,

      // transaction
      payment_received_donation: true,

      // circle
      circle_invitation: true,
      circle_new_subscriber: setting.circleNewSubscriber,
      circle_new_unsubscriber: setting.circleNewUnsubscriber,
      circle_new_follower: setting.circleNewFollower,

      // circle bundles
      circle_new_broadcast_comments: true, // only a placeholder
      circle_broadcast_mentioned_you: true,
      circle_member_new_broadcast_reply: setting.circleMemberNewBroadcastReply,
      in_circle_new_broadcast_reply: setting.inCircleNewBroadcastReply,

      circle_new_discussion_comments: true, // only a placeholder
      circle_discussion_mentioned_you: true,
      circle_member_new_discussion: setting.circleMemberNewDiscussion,
      circle_member_new_discussion_reply:
        setting.circleMemberNewDiscussionReply,
      in_circle_new_discussion: setting.inCircleNewDiscussion,
      in_circle_new_discussion_reply: setting.inCircleNewDiscussionReply,

      // system
      official_announcement: true,
      user_banned: true,
      user_banned_payment: true,
      user_frozen: true,
      user_unbanned: true,
      comment_banned: true,
      article_banned: true,
      comment_reported: true,
      article_reported: true,
    }

    return noticeSettingMap[event]
  }

  public markAllNoticesAsRead = async (userId: string) =>
    this.knex('notice')
      .where({ recipientId: userId, unread: true })
      .update({ unread: false })

  public countNotice = async ({
    userId,
    unread,
    onlyRecent,
  }: {
    userId: string
    unread?: boolean
    onlyRecent?: boolean
  }) => {
    const query = this.knex('notice')
      .where({ recipientId: userId, deleted: false })
      .count()
      .first()

    if (unread) {
      query.where({ unread: true })
    }

    if (onlyRecent) {
      query.whereRaw(`updated_at > now() - interval '6 months'`)
    }

    const result = await query
    return parseInt(result ? (result.count as string) : '0', 10)
  }
}<|MERGE_RESOLUTION|>--- conflicted
+++ resolved
@@ -461,11 +461,8 @@
       article_new_collected: setting.articleNewCollected,
 
       // comment
-<<<<<<< HEAD
-=======
-      comment_pinned: setting.articleCommentPinned,
+
       comment_liked: true,
->>>>>>> 5de44555
       comment_mentioned_you: setting.mention,
       article_new_comment: setting.articleNewComment,
       circle_new_broadcast: setting.inCircleNewBroadcast,
