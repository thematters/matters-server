--- conflicted
+++ resolved
@@ -9,17 +9,12 @@
   Falsey
 } from 'definitions'
 import logger from 'common/logger'
-<<<<<<< HEAD
 import { environment } from 'common/environment'
 import {
   OAUTH_ACCESS_TOKEN_EXPIRES_IN,
   OAUTH_VALID_SCOPES,
   OAUTH_REFRESH_TOKEN_EXPIRES_IN
 } from 'common/enums'
-import { randomString } from 'common/utils'
-=======
-import { OAUTH_VALID_SCOPES } from 'common/enums'
->>>>>>> 07798f6c
 
 import { BaseService } from './baseService'
 import { UserService } from './userService'
