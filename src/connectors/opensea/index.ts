import { RequestOptions, RESTDataSource } from 'apollo-datasource-rest'

import { CACHE_TTL } from 'common/enums'
import { environment } from 'common/environment'
import logger from 'common/logger'

export class OpenSeaService extends RESTDataSource {
  apiKey?: string | undefined

  constructor() {
    super()
    // Sets the base URL for the REST API
    // https://rinkeby-api.opensea.io/api
    // or https://api.opensea.io/api/v1/assets?asset_contract_address=<...>&owner=<...>
    this.baseURL = environment.openseaAPIBase
    this.apiKey = environment.openseaAPIKey
  }

  willSendRequest(request: RequestOptions) {
    if (this.apiKey) {
      request.headers.set('X-API-KEY', this.apiKey)
    }
  }

<<<<<<< HEAD
  didEncounterError(error: Error, _request: Request) {
    console.error(
      new Date(),
      'ERROR:',
      error,
      'with request:',
      _request.headers,
      _request
    )
    throw error
  }

=======
>>>>>>> 45c24d83
  async getAssets({
    owner,
    asset_contract_address = environment.nftContractAddress,
  }: {
    owner: string
    asset_contract_address?: string
  }) {
    try {
      const data = await this.get(
        'assets',
        {
          owner,
          asset_contract_address,
          order_direction: 'desc',
          offset: 0,
          limit: 20,
        },
        {
          cacheOptions: {
            // use 1 hour caching, override server-side provided cache-control: max-age=300
            ttl: CACHE_TTL.MEDIUM,
          },
        }
      )

      logger.info(
        `fetched ${data.assets?.length} assets for owner: "${owner}".`
      )

      return data.assets
    } catch (err) {
      logger.error(err)
      console.error(new Date(), 'ERROR:', err)

      return []
    }
  }
}<|MERGE_RESOLUTION|>--- conflicted
+++ resolved
@@ -22,21 +22,6 @@
     }
   }
 
-<<<<<<< HEAD
-  didEncounterError(error: Error, _request: Request) {
-    console.error(
-      new Date(),
-      'ERROR:',
-      error,
-      'with request:',
-      _request.headers,
-      _request
-    )
-    throw error
-  }
-
-=======
->>>>>>> 45c24d83
   async getAssets({
     owner,
     asset_contract_address = environment.nftContractAddress,
