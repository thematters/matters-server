import DataLoader from 'dataloader'

import {
  BATCH_SIZE,
  PAYMENT_CURRENCY,
  PAYMENT_PROVIDER,
  PAYMENT_STRIPE_PAYOUT_ACCOUNT_TYPE,
  TRANSACTION_PURPOSE,
  TRANSACTION_STATE,
  TRANSACTION_TARGET_TYPE,
} from 'common/enums'
import { ServerError } from 'common/errors'
import {
  calcMattersFee,
  calcStripeFee,
  getUTC8Midnight,
  numRound,
  toProviderAmount,
} from 'common/utils'
import { BaseService } from 'connectors'
import { User } from 'definitions'

import { stripe } from './stripe'

export class PaymentService extends BaseService {
  stripe: typeof stripe

  constructor() {
    super('transaction')

    this.stripe = stripe

    this.dataloader = new DataLoader(this.baseFindByIds)
  }

  /*********************************
   *                               *
   *             Wallet            *
   *                               *
   *********************************/
  calculateBalance = async ({
    userId,
    currency,
  }: {
    userId: string
    currency: PAYMENT_CURRENCY
  }) => {
    const result = await this.knex('transaction_delta_view')
      .where({
        userId,
        currency,
        state: TRANSACTION_STATE.succeeded,
      })
      .sum('delta as total')
    return Math.max(parseInt(result[0].total || 0, 10), 0)
  }

  // count transactions by given conditions
  totalTransactionCount = async ({
    userId,
    id,
    states,
  }: {
    userId: string
    id?: string
    states?: TRANSACTION_STATE[]
  }) => {
    let qs = this.knex('transaction_delta_view').where({
      userId,
    })

    if (id) {
      qs = qs.where({ id })
    }

    if (states) {
      qs = qs.whereIn('state', states)
    }

    const result = await qs.count()
    return parseInt(`${result[0].count}` || '0', 10)
  }

  // find transactions by given conditions
  findTransactions = async ({
    userId,
    id,
    providerTxId,
    states,
    offset = 0,
    limit = BATCH_SIZE,
  }: {
    userId?: string
    id?: string
    providerTxId?: string
    states?: TRANSACTION_STATE[]
    offset?: number
    limit?: number
  }) => {
    let qs = this.knex('transaction_delta_view').select()

    if (userId) {
      qs = qs.where({ userId })
    }

    if (id) {
      qs = qs.where({ id })
    }

    if (providerTxId) {
      qs = qs.where({ providerTxId })
    }

    if (states) {
      qs = qs.whereIn('state', states)
    }

    return qs.orderBy('created_at', 'desc').offset(offset).limit(limit)
  }

  createTransaction = async ({
    amount,
    fee,

    state = TRANSACTION_STATE.pending,
    purpose,
    currency = PAYMENT_CURRENCY.HKD,

    provider,
    providerTxId,

    recipientId,
    senderId,

    targetId,
    targetType = TRANSACTION_TARGET_TYPE.article,
  }: {
    amount: number
    fee?: number

    state?: TRANSACTION_STATE
    purpose: TRANSACTION_PURPOSE
    currency?: PAYMENT_CURRENCY

    provider: PAYMENT_PROVIDER
    providerTxId: string

    recipientId?: string
    senderId?: string

    targetId?: string
    targetType?: TRANSACTION_TARGET_TYPE
  }) => {
    let targetTypeId
    if (targetId && targetType) {
      const { id: entityTypeId } = await this.baseFindEntityTypeId(targetType)
      targetTypeId = entityTypeId
    }

    return this.baseCreate({
      amount,
      fee,

      state,
      currency,
      purpose,

      provider,
      providerTxId,

      senderId,
      recipientId,
      targetId,
      targetType: targetTypeId,
    })
  }

  // Update transaction's state by given id
  markTransactionStateAs = async ({
    id,
    state,
  }: {
    id: string
    state: TRANSACTION_STATE
  }) => {
    const data = {
      state,
    }

    return this.baseUpdate(id, { updatedAt: new Date(), ...data })
  }

  /**
   * Sum up the amount of donation transaction.
   *
   */
  sumTodayDonationTransactions = async ({
    currency = PAYMENT_CURRENCY.HKD,
    senderId,
  }: {
    currency?: PAYMENT_CURRENCY
    senderId: string
  }) => {
    const todayMidnight = getUTC8Midnight()
    const result = await this.knex('transaction')
      .where({
        purpose: TRANSACTION_PURPOSE.donation,
        senderId,
        state: TRANSACTION_STATE.succeeded,
      })
      .andWhere('created_at', '>=', todayMidnight.toISOString())
      .groupBy('sender_id')
      .sum('amount as amount')
      .first()

    if (!result) {
      return 0
    }
    return Math.max(parseInt(result.amount || 0, 10), 0)
  }

  /*********************************
   *                               *
   *            Customer           *
   *                               *
   *********************************/
  findCustomer = async ({
    userId,
    customerId,
    provider,
  }: {
    userId?: string
    customerId?: string
    provider?: PAYMENT_PROVIDER
  }) => {
    let qs = this.knex('customer')

    if (userId) {
      qs = qs.where({ userId })
    }

    if (customerId) {
      qs = qs.where({ customerId })
    }

    if (provider) {
      qs = qs.where({ provider })
    }

    return qs
  }

  createCustomer = async ({
    user,
    provider,
  }: {
    user: User
    provider: PAYMENT_PROVIDER
  }) => {
    if (provider === PAYMENT_PROVIDER.stripe) {
      const customer = await this.stripe.createCustomer({
        user,
      })

      if (!customer || !customer.id) {
        throw new ServerError('failed to create customer')
      }

      return this.baseCreate(
        {
          userId: user.id,
          provider,
          customerId: customer.id,
        },
        'customer'
      )
    }
  }

  deleteCustomer = async ({
    userId,
    customerId,
  }: {
    userId?: string
    customerId?: string
  }) => {
    if (!userId && !customerId) {
      throw new ServerError('userId/customerId is required')
    }

    let qs = this.knex('customer')

    if (userId) {
      qs = qs.where({ userId })
    }

    if (customerId) {
      qs = qs.where({ customerId })
    }

    return qs.del()
  }

  /*********************************
   *                               *
   *            Payment            *
   *                               *
   *********************************/
  createPayment = async ({
    userId,
    customerId,
    amount,
    purpose,
    currency,
    provider,
  }: {
    userId: string
    customerId: string
    amount: number
    purpose: TRANSACTION_PURPOSE
    currency: PAYMENT_CURRENCY
    provider: PAYMENT_PROVIDER
  }) => {
    if (provider === PAYMENT_PROVIDER.stripe) {
      // create a payment intent from Stripe
      const fee = calcStripeFee(amount)
      const total = numRound(amount + fee)
      const payment = await this.stripe.createPaymentIntent({
        customerId,
        amount: total,
        currency,
      })

      if (!payment) {
        throw new ServerError('failed to create payment')
      }

      // create a pending transaction from DB
      const transaction = await this.createTransaction({
        amount,
        fee,
        currency,
        purpose,
        provider,
        providerTxId: payment.id,
        recipientId: userId,
      })

      return {
        client_secret: payment.client_secret,
        transaction,
      }
    }
  }

<<<<<<< HEAD
  createPayout = async ({
    amount,
    recipientId,
    recipientStripeConnectedId,
  }: {
    amount: number
    recipientId: string
    recipientStripeConnectedId: string
  }) => {
    const fee = calcMattersFee(amount)

    // create stripe payment
    const payment = await this.stripe.createDestinationCharge({
      amount,
      currency: PAYMENT_CURRENCY.HKD,
      fee,
      recipientStripeConnectedId,
    })

    if (!payment) {
      throw new ServerError('failed to create payment')
    }

    // create pending matters transaction
    return this.createTransaction({
      amount,
      currency: PAYMENT_CURRENCY.HKD,
      fee,
      purpose: TRANSACTION_PURPOSE.payout,
      provider: PAYMENT_PROVIDER.stripe,
      providerTxId: payment.id,
      recipientId,
      targetType: undefined,
    })
=======
  /*********************************
   *                               *
   *             Payout            *
   *                               *
   *********************************/
  findPayoutAccount = async ({
    userId,
    accountId,
    provider = PAYMENT_PROVIDER.stripe,
  }: {
    userId?: string
    accountId?: string
    provider?: PAYMENT_PROVIDER.stripe
  }) => {
    let qs = this.knex('payout_account')

    if (userId) {
      qs = qs.where({ userId })
    }

    if (accountId) {
      qs = qs.where({ accountId })
    }

    if (provider) {
      qs = qs.where({ provider })
    }

    return qs
  }

  createPayoutAccount = async ({
    user,
    accountId,
    type = PAYMENT_STRIPE_PAYOUT_ACCOUNT_TYPE.express,
    provider = PAYMENT_PROVIDER.stripe,
  }: {
    user: User
    accountId: string
    type?: PAYMENT_STRIPE_PAYOUT_ACCOUNT_TYPE.express
    provider?: PAYMENT_PROVIDER.stripe
  }) => {
    return this.baseCreate(
      {
        userId: user.id,
        accountId,
        type,
        provider,
      },
      'payout_account'
    )
>>>>>>> 1cebc124
  }
}<|MERGE_RESOLUTION|>--- conflicted
+++ resolved
@@ -353,7 +353,59 @@
     }
   }
 
-<<<<<<< HEAD
+  /*********************************
+   *                               *
+   *             Payout            *
+   *                               *
+   *********************************/
+  findPayoutAccount = async ({
+    userId,
+    accountId,
+    provider = PAYMENT_PROVIDER.stripe,
+  }: {
+    userId?: string
+    accountId?: string
+    provider?: PAYMENT_PROVIDER.stripe
+  }) => {
+    let qs = this.knex('payout_account')
+
+    if (userId) {
+      qs = qs.where({ userId })
+    }
+
+    if (accountId) {
+      qs = qs.where({ accountId })
+    }
+
+    if (provider) {
+      qs = qs.where({ provider })
+    }
+
+    return qs
+  }
+
+  createPayoutAccount = async ({
+    user,
+    accountId,
+    type = PAYMENT_STRIPE_PAYOUT_ACCOUNT_TYPE.express,
+    provider = PAYMENT_PROVIDER.stripe,
+  }: {
+    user: User
+    accountId: string
+    type?: PAYMENT_STRIPE_PAYOUT_ACCOUNT_TYPE.express
+    provider?: PAYMENT_PROVIDER.stripe
+  }) => {
+    return this.baseCreate(
+      {
+        userId: user.id,
+        accountId,
+        type,
+        provider,
+      },
+      'payout_account'
+    )
+  }
+
   createPayout = async ({
     amount,
     recipientId,
@@ -388,58 +440,5 @@
       recipientId,
       targetType: undefined,
     })
-=======
-  /*********************************
-   *                               *
-   *             Payout            *
-   *                               *
-   *********************************/
-  findPayoutAccount = async ({
-    userId,
-    accountId,
-    provider = PAYMENT_PROVIDER.stripe,
-  }: {
-    userId?: string
-    accountId?: string
-    provider?: PAYMENT_PROVIDER.stripe
-  }) => {
-    let qs = this.knex('payout_account')
-
-    if (userId) {
-      qs = qs.where({ userId })
-    }
-
-    if (accountId) {
-      qs = qs.where({ accountId })
-    }
-
-    if (provider) {
-      qs = qs.where({ provider })
-    }
-
-    return qs
-  }
-
-  createPayoutAccount = async ({
-    user,
-    accountId,
-    type = PAYMENT_STRIPE_PAYOUT_ACCOUNT_TYPE.express,
-    provider = PAYMENT_PROVIDER.stripe,
-  }: {
-    user: User
-    accountId: string
-    type?: PAYMENT_STRIPE_PAYOUT_ACCOUNT_TYPE.express
-    provider?: PAYMENT_PROVIDER.stripe
-  }) => {
-    return this.baseCreate(
-      {
-        userId: user.id,
-        accountId,
-        type,
-        provider,
-      },
-      'payout_account'
-    )
->>>>>>> 1cebc124
   }
 }