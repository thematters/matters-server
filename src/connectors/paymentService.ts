--- conflicted
+++ resolved
@@ -52,11 +52,8 @@
 import { stripe } from '#connectors/stripe/index.js'
 import { invalidateFQC } from '@matters/apollo-response-cache'
 import slugify from '@matters/slugify'
-<<<<<<< HEAD
+import * as Sentry from '@sentry/node'
 import _capitalize from 'lodash/capitalize.js'
-=======
-import * as Sentry from '@sentry/node'
->>>>>>> 442f7560
 import { v4 } from 'uuid'
 import { formatUnits, parseUnits } from 'viem'
 
