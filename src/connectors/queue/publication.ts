import { invalidateFQC } from '@matters/apollo-response-cache'
import { makeSummary } from '@matters/matters-html-formatter'
import slugify from '@matters/slugify'
import Queue from 'bull'
import * as cheerio from 'cheerio'
// import { trim, uniq } from 'lodash'

import {
  DB_NOTICE_TYPE,
  NODE_TYPES,
  PIN_STATE,
  PUBLISH_STATE,
  QUEUE_CONCURRENCY,
  QUEUE_JOB,
  QUEUE_NAME,
  QUEUE_PRIORITY,
} from 'common/enums'
import { environment, isTest } from 'common/environment'
import logger from 'common/logger'
import {
  countWords,
  extractAssetDataFromHtml,
  fromGlobalId,
  stripPunctPrefixSuffix,
} from 'common/utils'

import { BaseQueue } from './baseQueue'

class PublicationQueue extends BaseQueue {
  constructor() {
    super(QUEUE_NAME.publication)
    this.addConsumers()
  }

  publishArticle = ({
    draftId,
    iscnPublish,
  }: {
    draftId: string
    iscnPublish?: boolean
  }) => {
    return this.q.add(
      QUEUE_JOB.publishArticle,
      { draftId, iscnPublish },
      {
        priority: QUEUE_PRIORITY.CRITICAL,
      }
    )
  }

  /**
   * Cusumers
   */
  private addConsumers = () => {
    if (isTest) {
      return
    }

    this.q
      .on('error', (err) => {
        // An error occured.
        console.error('PublicationQueue: job error unhandled:', err)
      })
      .on('waiting', (jobId) => {
        // A Job is waiting to be processed as soon as a worker is idling.
      })
      .on('progress', (job, progress) => {
        // A job's progress was updated!
<<<<<<< HEAD
        console.log(
          `PublicationQueue: Job#${job.id}/${job.name} progress:`,
          { progress, data: job.data },
          job
        )
=======
        console.log(`PublicationQueue: Job#${job.id}/${job.name} progress:`, { progress, data: job.data }, job)
>>>>>>> bc1af16d
      })
      .on('failed', (job, err) => {
        // A job failed with reason `err`!
        console.error('PublicationQueue: job failed:', err, job)
      })
      .on('completed', (job, result) => {
        // A job successfully completed with a `result`.
<<<<<<< HEAD
        console.log(
          'PublicationQueue: job completed:',
          { result, data: job.data },
          job
        )
=======
        console.log('PublicationQueue: job completed:', { result, data: job.data  }, job)
>>>>>>> bc1af16d
      })
      .on('removed', (job) => {
        // A job successfully removed.
        console.log('PublicationQueue: job removed:', job)
      })

    // publish article
    this.q.process(
      QUEUE_JOB.publishArticle,
      QUEUE_CONCURRENCY.publishArticle,
      this.handlePublishArticle
    )
  }

  /**
   * Publish Article
   */
  private handlePublishArticle: Queue.ProcessCallbackFunction<unknown> = async (
    job,
    done
  ) => {
    const { draftId, iscnPublish } = job.data as {
      draftId: string
      iscnPublish?: boolean
    }
    const draft = await this.draftService.baseFindById(draftId)

    // Step 1: checks
    console.log(
      `handlePublishArticle: progress 0 of initial publishing for draftId: ${draft?.id}:`,
      // job,
      draft
    )

    if (!draft || draft.publishState !== PUBLISH_STATE.pending) {
      job.progress(100)
      done(null, `Draft ${draftId} isn\'t in pending state.`)
      return
    }
    job.progress(5)

    try {
      const summary = draft.summary || makeSummary(draft.content)
      const wordCount = countWords(draft.content)

      // Step 2: publish content to IPFS
      const {
        contentHash: dataHash,
        mediaHash,
        key,
      } = await this.articleService.publishToIPFS(draft)
      job.progress(10)

      // Step 3: create an article
      let article
      const articleData = {
        ...draft,
        draftId: draft.id,
        dataHash,
        mediaHash,
        summary,
        wordCount,
        slug: slugify(draft.title),
      }
      if (draft.articleId) {
        article = await this.articleService.baseUpdate(
          draft.articleId,
          articleData
        )
      } else {
        article = await this.articleService.createArticle(articleData)
      }

      job.progress(20)

      console.log(
        `handlePublishArticle: progress 20 of publishing for draftId: ${draft.id}: articleId: ${article.id}`,
        // job,
        article
      )

      // Step 4: update draft
      const [publishedDraft] = await Promise.all([
        this.draftService.baseUpdate(draft.id, {
          articleId: article.id,
          summary,
          wordCount,
          dataHash,
          mediaHash,
          archived: true,
          // iscnId,
          publishState: PUBLISH_STATE.published,
          pinState: PIN_STATE.pinned,
          updatedAt: this.knex.fn.now(), // new Date(),
        }),
        // this.articleService.baseUpdate(article.id, { iscnId }),
      ])

      job.progress(30)

      let iscnId = null

      // Note: the following steps won't affect the publication.
      try {
        const author = await this.userService.baseFindById(draft.authorId)
        const { userName, displayName } = author

        console.log(
          `handlePublishArticle: progress 30 start optional steps of publishing for draftId: ${draft.id}: articleId: ${article.id}`,
          job,
          publishedDraft // draft
        )

        // Step 5: handle collection, circles, tags & mentions
        await this.handleCollection({ draft, article })
        job.progress(40)

        await this.handleCircle({ draft, article, secret: key })
        job.progress(45)

        const tags = await this.handleTags({ draft, article })
        job.progress(50)

        await this.handleMentions({ draft, article })
        job.progress(60)

        /**
         * Step 6: Handle Assets
         *
         * Relationship between asset_map and entity:
         *
         * cover -> article
         * embed -> draft
         *
         * @see {@url https://github.com/thematters/matters-server/pull/1510}
         */
        const [{ id: draftEntityTypeId }, { id: articleEntityTypeId }] =
          await Promise.all([
            this.systemService.baseFindEntityTypeId('draft'),
            this.systemService.baseFindEntityTypeId('article'),
          ])

        // Remove unused assets
        await this.deleteUnusedAssets({ draftEntityTypeId, draft })
        job.progress(70)

        // Swap cover assets from draft to article
        const coverAssets = await this.systemService.findAssetAndAssetMap({
          entityTypeId: draftEntityTypeId,
          entityId: draft.id,
          assetType: 'cover',
        })
        await this.systemService.swapAssetMapEntity(
          coverAssets.map((ast) => ast.id),
          articleEntityTypeId,
          article.id
        )
        job.progress(75)

        console.log(`before iscnPublish:`, job.data, draft)

        // Step: iscn publishing
        if (iscnPublish || draft.iscnPublish) {
          const liker = (await this.userService.findLiker({
            userId: author.id,
          }))! // as NonNullable<UserOAuthLikeCoin>
          const cosmosWallet = await this.userService.likecoin.getCosmosWallet({
            liker,
          })

          iscnId = await this.userService.likecoin.iscnPublish({
            mediaHash: `hash://sha256/${mediaHash}`,
            ipfsHash: `ipfs://${dataHash}`,
            cosmosWallet, // 'TBD',
            userName: `${displayName} (@${userName})`,
            title: draft.title,
            description: summary,
            datePublished: article.createdAt?.toISOString().substring(0, 10),
            url: `${environment.siteDomain}/@${userName}/${article.id}-${article.slug}-${mediaHash}`,
            tags, // after stripped, not raw draft.tags,

            // for liker auth&headers info
            liker,
            // likerIp,
            // userAgent,
          })

          console.log('draft.iscnPublish result:', {
            iscnId,
            articleId: article.id,
            title: article.title,
          })
        }

        logger.info(
          `iscnPublish for draft id: ${draft.id} "${draft.title}": ${draft.iscnPublish} got "${iscnId}"`
        )

        if (iscnPublish || draft.iscnPublish != null) {
          // handling both cases of set to true or false, but not omit (undefined)
          await Promise.all([
            this.draftService.baseUpdate(draft.id, {
              iscnId,
              updatedAt: this.knex.fn.now(),
            }),
            this.articleService.baseUpdate(article.id, {
              iscnId,
              updatedAt: this.knex.fn.now(),
            }),
          ])
        }
        job.progress(80)

        // Step 7: add to search
        await this.articleService.addToSearch({
          id: article.id,
          title: draft.title,
          content: draft.content,
          authorId: article.authorId,
          userName,
          displayName,
          tags,
        })
        job.progress(85)

        // Step 8: trigger notifications
        this.notificationService.trigger({
          event: DB_NOTICE_TYPE.article_published,
          recipientId: article.authorId,
          entities: [
            {
              type: 'target',
              entityTable: 'article',
              entity: article,
            },
          ],
        })
        job.progress(95)

        // Step 9: invalidate user cache
        await Promise.all([
          invalidateFQC({
            node: { type: NODE_TYPES.Draft, id: draft.id },
            redis: this.cacheService.redis,
          }),
          invalidateFQC({
            node: { type: NODE_TYPES.User, id: article.authorId },
            redis: this.cacheService.redis,
          }),
        ])
        job.progress(100)
      } catch (e) {
        // ignore errors caused by these steps
        logger.error(e)

        console.error(new Date(), 'job failed at optional step:', job, draft)
      }

      done(null, {
        articleId: article.id,
        draftId: publishedDraft.id,
        dataHash: publishedDraft.dataHash,
        mediaHash: publishedDraft.mediaHash,
        iscnPublish: iscnPublish || draft.iscnPublish,
        iscnId,
      })
    } catch (e) {
      await this.draftService.baseUpdate(draft.id, {
        publishState: PUBLISH_STATE.error,
      })
      done(e)
    }
  }

  private handleCollection = async ({
    draft,
    article,
  }: {
    draft: any
    article: any
  }) => {
    if (!draft.collection || draft.collection.length <= 0) {
      return
    }

    const items = draft.collection.map((articleId: string, index: number) => ({
      entranceId: article.id,
      articleId,
      order: index,
      // createdAt: new Date(), // default to CURRENT_TIMESTAMP
      // updatedAt: new Date(), // default to CURRENT_TIMESTAMP
    }))
    await this.articleService.baseBatchCreate(items, 'collection')

    // trigger notifications
    draft.collection.forEach(async (id: string) => {
      const collection = await this.articleService.baseFindById(id)
      this.notificationService.trigger({
        event: DB_NOTICE_TYPE.article_new_collected,
        recipientId: collection.authorId,
        actorId: article.authorId,
        entities: [
          {
            type: 'target',
            entityTable: 'article',
            entity: collection,
          },
          {
            type: 'collection',
            entityTable: 'article',
            entity: article,
          },
        ],
      })
    })
  }

  private handleCircle = async ({
    draft,
    article,
    secret,
  }: {
    draft: any
    article: any
    secret: any
  }) => {
    if (!draft.circleId || !draft.access) {
      return
    }

    const data = {
      articleId: article.id,
      circleId: draft.circleId,
      secret,
    }

    await this.atomService.upsert({
      table: 'article_circle',
      where: data,
      create: { ...data, access: draft.access },
      update: { ...data, access: draft.access, updatedAt: this.knex.fn.now() },
    })

    await invalidateFQC({
      node: { type: NODE_TYPES.Circle, id: draft.circleId },
      redis: this.cacheService.redis,
    })
  }

  private handleTags = async ({
    draft,
    article,
  }: {
    draft: any
    article: any
  }) => {
    let tags = draft.tags as string[]

    if (tags && tags.length > 0) {
      // get tag editor
      const tagEditors = environment.mattyId
        ? [environment.mattyId, article.authorId]
        : [article.authorId]

      // tags = uniq(tags) .map(trim) .filter((t) => !!t)
      tags = Array.from(
        new Set(tags.map(stripPunctPrefixSuffix).filter(Boolean))
      )

      // create tag records, return tag record if already exists
      const dbTags = (await Promise.all(
        tags.map((tag: string) =>
          this.tagService.create(
            {
              content: tag,
              creator: article.authorId,
              editors: tagEditors,
              owner: article.authorId,
            },
            ['id', 'content']
          )
        )
      )) as unknown as [{ id: string; content: string }]

      // create article_tag record
      await this.tagService.createArticleTags({
        articleIds: [article.id],
        creator: article.authorId,
        tagIds: dbTags.map(({ id }) => id),
      })

      // auto follow tags
      await Promise.all(
        dbTags.map(({ id }) =>
          this.tagService.follow({ targetId: id, userId: article.authorId })
        )
      )
    } else {
      tags = []
    }

    return tags
  }

  private handleMentions = async ({
    draft,
    article,
  }: {
    draft: any
    article: any
  }) => {
    const $ = cheerio.load(draft.content)
    const mentionIds = $('a.mention')
      .map((index: number, node: any) => {
        const id = $(node).attr('data-id')
        if (id) {
          return id
        }
      })
      .get()

    mentionIds.forEach((id: string) => {
      const { id: recipientId } = fromGlobalId(id)

      if (!recipientId) {
        return false
      }

      this.notificationService.trigger({
        event: DB_NOTICE_TYPE.article_mentioned_you,
        actorId: article.authorId,
        recipientId,
        entities: [
          {
            type: 'target',
            entityTable: 'article',
            entity: article,
          },
        ],
      })
    })
  }

  /**
   * Delete unused assets from S3 and DB, skip if error is thrown.
   */
  private deleteUnusedAssets = async ({
    draftEntityTypeId,
    draft,
  }: {
    draftEntityTypeId: string
    draft: any
  }) => {
    try {
      const [assets, uuids] = await Promise.all([
        this.systemService.findAssetAndAssetMap({
          entityTypeId: draftEntityTypeId,
          entityId: draft.id,
        }),
        extractAssetDataFromHtml(draft.content),
      ])

      const unusedAssetPaths: { [id: string]: string } = {}
      assets.forEach((asset) => {
        const isCover = draft.cover === asset.assetId
        const isEmbed = uuids && uuids.includes(asset.uuid)

        if (!isCover && !isEmbed) {
          unusedAssetPaths[`${asset.assetId}`] = asset.path
        }
      })

      if (Object.keys(unusedAssetPaths).length > 0) {
        await this.systemService.deleteAssetAndAssetMap(unusedAssetPaths)
      }
    } catch (e) {
      logger.error(e)
    }
  }
}

export const publicationQueue = new PublicationQueue()<|MERGE_RESOLUTION|>--- conflicted
+++ resolved
@@ -66,15 +66,7 @@
       })
       .on('progress', (job, progress) => {
         // A job's progress was updated!
-<<<<<<< HEAD
-        console.log(
-          `PublicationQueue: Job#${job.id}/${job.name} progress:`,
-          { progress, data: job.data },
-          job
-        )
-=======
         console.log(`PublicationQueue: Job#${job.id}/${job.name} progress:`, { progress, data: job.data }, job)
->>>>>>> bc1af16d
       })
       .on('failed', (job, err) => {
         // A job failed with reason `err`!
@@ -82,15 +74,7 @@
       })
       .on('completed', (job, result) => {
         // A job successfully completed with a `result`.
-<<<<<<< HEAD
-        console.log(
-          'PublicationQueue: job completed:',
-          { result, data: job.data },
-          job
-        )
-=======
         console.log('PublicationQueue: job completed:', { result, data: job.data  }, job)
->>>>>>> bc1af16d
       })
       .on('removed', (job) => {
         // A job successfully removed.
