import { invalidateFQC } from '@matters/apollo-response-cache'
import { makeSummary } from '@matters/matters-html-formatter'
import slugify from '@matters/slugify'
import Queue from 'bull'
import * as cheerio from 'cheerio'
import _difference from 'lodash/difference'
import _uniq from 'lodash/uniq'

import {
  ARTICLE_STATE,
  DB_NOTICE_TYPE,
  NODE_TYPES,
  PIN_STATE,
  PUBLISH_STATE,
  QUEUE_CONCURRENCY,
  QUEUE_JOB,
  QUEUE_NAME,
  QUEUE_PRIORITY,
} from 'common/enums'
import { environment, isTest } from 'common/environment'
import logger from 'common/logger'
import { countWords, fromGlobalId, stripPunctPrefixSuffix } from 'common/utils'
import { AtomService, NotificationService } from 'connectors'
import { GQLArticleAccessType } from 'definitions'

import { BaseQueue } from './baseQueue'

interface RevisedArticleData {
  draftId: string
  iscnPublish?: boolean
}

class RevisionQueue extends BaseQueue {
  atomService: InstanceType<typeof AtomService>
  notificationService: InstanceType<typeof NotificationService>

  constructor() {
    super(QUEUE_NAME.revision)
    this.atomService = new AtomService()
    this.notificationService = new NotificationService()
    this.addConsumers()
  }

  publishRevisedArticle = (data: RevisedArticleData) => {
    return this.q.add(QUEUE_JOB.publishRevisedArticle, data, {
      priority: QUEUE_PRIORITY.CRITICAL,
    })
  }

  /**
   * Cusumers
   */
  private addConsumers = () => {
    if (isTest) {
      return
    }

    this.q
      .on('error', (err) => {
        // An error occured.
        console.error('RevisionQueue: job error unhandled:', err)
      })
      .on('waiting', (jobId) => {
        // A Job is waiting to be processed as soon as a worker is idling.
      })
      .on('progress', (job, progress) => {
        // A job's progress was updated!
<<<<<<< HEAD
        console.log(
          `RevisionQueue: Job#${job.id}/${job.name} progress progress:`,
          { progress, data: job.data },
          job
        )
=======
        console.log(`RevisionQueue: Job#${job.id}/${job.name} progress progress:`, { progress, data: job.data }, job)
>>>>>>> bc1af16d
      })
      .on('failed', (job, err) => {
        // A job failed with reason `err`!
        console.error('RevisionQueue: job failed:', err, job)
      })
      .on('completed', (job, result) => {
        // A job successfully completed with a `result`.
<<<<<<< HEAD
        console.log(
          'RevisionQueue: job completed:',
          { result, data: job.data },
          job
        )
=======
        console.log('RevisionQueue: job completed:', { result, data: job.data }, job)
>>>>>>> bc1af16d
      })
      .on('removed', (job) => {
        // A job successfully removed.
        console.log('RevisionQueue: job removed:', job)
      })

    // publish revised article
    this.q.process(
      QUEUE_JOB.publishRevisedArticle,
      QUEUE_CONCURRENCY.publishRevisedArticle,
      this.handlePublishRevisedArticle
    )
  }

  /**
   * Publish revised article
   */
  private handlePublishRevisedArticle: Queue.ProcessCallbackFunction<unknown> =
    async (job, done) => {
      const { draftId, iscnPublish } = job.data as RevisedArticleData

      const draft = await this.draftService.baseFindById(draftId)

      // Step 1: checks
      console.log(
        `handlePublishRevisedArticle: progress 0 of revise publishing for draftId: ${draft?.id}:`,
        // job,
        draft
      )

      if (!draft) {
        job.progress(100)
        done(null, `Revision draft ${draftId} not found`)
        return
      }
      if (draft.publishState !== PUBLISH_STATE.pending) {
        job.progress(100)
        done(null, `Revision draft ${draftId} isn\'t in pending state.`)
        return
      }
      const article = await this.articleService.baseFindById(draft.articleId)
      if (!article) {
        job.progress(100)
        done(null, `Revised article ${draft.articleId} not found`)
        return
      }
      if (article.state !== ARTICLE_STATE.active) {
        job.progress(100)
        done(null, `Revised article ${draft.articleId} is not active`)
        return
      }
      const preDraft = await this.draftService.baseFindById(article.draftId)
      job.progress(10)

      try {
        const summary = draft.summary || makeSummary(draft.content)
        const wordCount = countWords(draft.content)

        // Step 2: publish content to IPFS
        const revised = { ...draft, summary }

        const {
          contentHash: dataHash,
          mediaHash,
          key,
        } = await this.articleService.publishToIPFS(revised)
        job.progress(30)

        console.log(
          `handlePublishRevisedArticle: progress 30 of revise publishing for draftId: ${draft.id}: articleId: ${article.id}:`,
          // job,
          article
        )

        // Step 3: update draft
        await Promise.all([
          this.draftService.baseUpdate(draft.id, {
            dataHash,
            mediaHash,
            wordCount,
            archived: true,
            // iscnId,
            publishState: PUBLISH_STATE.published,
            pinState: PIN_STATE.pinned,
            updatedAt: this.knex.fn.now(),
          }),
          // iscnId && this.articleService.baseUpdate(article.id, { iscnId }),
        ])

        job.progress(40)

        // Step 4: update secret
        if (draft.circleId) {
          const secret =
            draft.access === GQLArticleAccessType.paywall ? key : null
          await this.handleCircle({ article, circleId: draft.circleId, secret })
        }
        job.progress(45)

        // Step 5: update back to article
        const revisionCount =
          (article.revisionCount || 0) +
          (iscnPublish || draft.iscnPublish ? 0 : 1) // skip revisionCount for iscnPublish retry
        const updatedArticle = await this.articleService.baseUpdate(
          article.id,
          {
            draftId: draft.id,
            dataHash,
            mediaHash,
            summary,
            wordCount,
            revisionCount,
            slug: slugify(draft.title),
            updatedAt: this.knex.fn.now(),
          }
        )
        job.progress(50)

        let iscnId = null

        // Note: the following steps won't affect the publication.
        try {
          const author = await this.userService.baseFindById(article.authorId)
          const { userName, displayName } = author

          console.log(
            `handlePublishRevisedArticle: start optional steps of publishing for draft id: ${draft.id}:`,
            job,
            draft
          )

          // Step 6: copy previous draft asset maps for current draft
          // Note: collection and tags are handled in edit resolver.
          // @see src/mutations/article/editArticle.ts
          const { id: entityTypeId } =
            await this.systemService.baseFindEntityTypeId('draft')
          await this.systemService.copyAssetMapEntities({
            source: preDraft.id,
            target: draft.id,
            entityTypeId,
          })
          job.progress(60)

          console.log(`before iscnPublish:`, job.data, draft)

          // Step: iscn publishing
          if (iscnPublish || draft.iscnPublish != null) {
            const liker = (await this.userService.findLiker({
              userId: author.id,
            }))!
            const cosmosWallet =
              await this.userService.likecoin.getCosmosWallet({
                liker,
              })

            iscnId = await this.userService.likecoin.iscnPublish({
              mediaHash: `hash://sha256/${mediaHash}`,
              ipfsHash: `ipfs://${dataHash}`,
              cosmosWallet, // 'TBD',
              userName: `${displayName} (@${userName})`,
              title: draft.title,
              description: summary,
              datePublished: article.created_at?.toISOString().substring(0, 10),
              url: `${environment.siteDomain}/@${userName}/${article.id}-${article.slug}-${mediaHash}`,
              tags: Array.from(
                new Set(draft.tags?.map(stripPunctPrefixSuffix).filter(Boolean))
              ), // after stripped, not raw draft.tags,

              // for liker auth&headers info
              liker,
              // likerIp,
              // userAgent,
            })

            console.log('draft.iscnPublish result:', {
              iscnId,
              articleId: article.id,
              title: article.title,
            })
          }

          logger.info(
            `iscnPublish for draft id: ${draft.id} "${draft.title}": ${draft.iscnPublish} got "${iscnId}"`
          )

          if (iscnPublish || draft.iscnPublish != null) {
            // handling both cases of set to true or false, but not omit (undefined)
            await Promise.all([
              this.draftService.baseUpdate(draft.id, {
                iscnId,
                updatedAt: this.knex.fn.now(),
              }),
              this.articleService.baseUpdate(article.id, {
                iscnId,
                updatedAt: this.knex.fn.now(),
              }),
            ])
          }
          job.progress(70)

          // Step 7: add to search
          await this.articleService.addToSearch({
            ...article,
            content: draft.content,
            userName,
            displayName,
          })
          job.progress(80)

          // Step 8: handle newly added mentions
          await this.handleMentions({
            article: updatedArticle,
            preDraftContent: preDraft.content,
            content: draft.content,
          })
          job.progress(90)

          // Step 9: trigger notifications
          this.notificationService.trigger({
            event: DB_NOTICE_TYPE.revised_article_published,
            recipientId: article.authorId,
            entities: [
              {
                type: 'target',
                entityTable: 'article',
                entity: article,
              },
            ],
          })
          job.progress(95)

          // Step 10: invalidate article and user cache
          await Promise.all([
            invalidateFQC({
              node: { type: NODE_TYPES.User, id: article.authorId },
              redis: this.cacheService.redis,
            }),
            invalidateFQC({
              node: { type: NODE_TYPES.Article, id: article.id },
              redis: this.cacheService.redis,
            }),
          ])
          job.progress(100)
        } catch (e) {
          // ignore errors caused by these steps
          logger.error(e)

          console.error(new Date(), 'job failed at optional step:', job, draft)
        }

        done(null, {
          articleId: article.id,
          draftId: draft.id,
          dataHash,
          mediaHash,
          iscnPublish: iscnPublish || draft.iscnPublish,
          iscnId,
        })
      } catch (e) {
        await this.draftService.baseUpdate(draft.id, {
          publishState: PUBLISH_STATE.error,
        })

        this.notificationService.trigger({
          event: DB_NOTICE_TYPE.revised_article_not_published,
          recipientId: article.authorId,
          entities: [
            {
              type: 'target',
              entityTable: 'article',
              entity: article,
            },
          ],
        })

        done(e)
      }
    }

  private handleCircle = async ({
    article,
    circleId,
    secret = null,
  }: {
    article: any
    circleId: string
    secret?: string | null
  }) => {
    await this.atomService.update({
      table: 'article_circle',
      where: { articleId: article.id, circleId },
      data: {
        secret,
        updatedAt: this.knex.fn.now(), // new Date()
      },
    })
  }

  private handleMentions = async ({
    article,
    preDraftContent,
    content,
  }: {
    article: any
    preDraftContent: string
    content: string
  }) => {
    // gather pre-draft ids
    let $ = cheerio.load(preDraftContent)
    const filter = (index: number, node: any) => {
      const id = $(node).attr('data-id')
      if (id) {
        return id
      }
    }
    const preIds = $('a.mention').map(filter).get()

    // gather curr-draft ids
    $ = cheerio.load(content)
    const currIds = $('a.mention').map(filter).get()

    const diffs = _difference(currIds, preIds)
    diffs.forEach((id: string) => {
      const { id: recipientId } = fromGlobalId(id)

      if (!recipientId) {
        return false
      }

      this.notificationService.trigger({
        event: DB_NOTICE_TYPE.article_mentioned_you,
        actorId: article.authorId,
        recipientId,
        entities: [
          {
            type: 'target',
            entityTable: 'article',
            entity: article,
          },
        ],
      })
    })
  }
}

export const revisionQueue = new RevisionQueue()<|MERGE_RESOLUTION|>--- conflicted
+++ resolved
@@ -65,15 +65,7 @@
       })
       .on('progress', (job, progress) => {
         // A job's progress was updated!
-<<<<<<< HEAD
-        console.log(
-          `RevisionQueue: Job#${job.id}/${job.name} progress progress:`,
-          { progress, data: job.data },
-          job
-        )
-=======
         console.log(`RevisionQueue: Job#${job.id}/${job.name} progress progress:`, { progress, data: job.data }, job)
->>>>>>> bc1af16d
       })
       .on('failed', (job, err) => {
         // A job failed with reason `err`!
@@ -81,15 +73,7 @@
       })
       .on('completed', (job, result) => {
         // A job successfully completed with a `result`.
-<<<<<<< HEAD
-        console.log(
-          'RevisionQueue: job completed:',
-          { result, data: job.data },
-          job
-        )
-=======
         console.log('RevisionQueue: job completed:', { result, data: job.data }, job)
->>>>>>> bc1af16d
       })
       .on('removed', (job) => {
         // A job successfully removed.
