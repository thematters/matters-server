import { invalidateFQC } from '@matters/apollo-response-cache'
import { makeSummary } from '@matters/matters-html-formatter'
import slugify from '@matters/slugify'
import Queue from 'bull'
import * as cheerio from 'cheerio'
import _difference from 'lodash/difference'
import _uniq from 'lodash/uniq'

import {
  ARTICLE_STATE,
  DB_NOTICE_TYPE,
  NODE_TYPES,
  PIN_STATE,
  PUBLISH_STATE,
  QUEUE_CONCURRENCY,
  QUEUE_JOB,
  QUEUE_NAME,
  QUEUE_PRIORITY,
} from 'common/enums'
import { environment, isTest } from 'common/environment'
import logger from 'common/logger'
import { countWords, fromGlobalId } from 'common/utils'
import { AtomService, NotificationService } from 'connectors'
import { GQLArticleAccessType } from 'definitions'

import { BaseQueue } from './baseQueue'

interface RevisedArticleData {
  draftId: string
  iscnPublish?: boolean
}

class RevisionQueue extends BaseQueue {
  atomService: InstanceType<typeof AtomService>
  notificationService: InstanceType<typeof NotificationService>

  constructor() {
    super(QUEUE_NAME.revision)
    this.atomService = new AtomService()
    this.notificationService = new NotificationService()
    this.addConsumers()
  }

  publishRevisedArticle = (data: RevisedArticleData) => {
    return this.q.add(QUEUE_JOB.publishRevisedArticle, data, {
      priority: QUEUE_PRIORITY.CRITICAL,
    })
  }

  /**
   * Cusumers
   */
  private addConsumers = () => {
    if (isTest) {
      return
    }

    this.q
      .on('error', (err) => {
        // An error occured.
        console.error('RevisionQueue: job error unhandled:', err)
      })
      .on('waiting', (jobId) => {
        // A Job is waiting to be processed as soon as a worker is idling.
      })
      .on('progress', (job, progress) => {
        // A job's progress was updated!
        console.log(
          `RevisionQueue: Job#${job.id}/${job.name} progress progress:`,
<<<<<<< HEAD
          { progress, data: job.data }
=======
          { progress, jobData: job.data }
>>>>>>> 262e2ab2
        )
      })
      .on('failed', (job, err) => {
        // A job failed with reason `err`!
        console.error('RevisionQueue: job failed:', err, job)
      })
      .on('completed', (job, result) => {
        // A job successfully completed with a `result`.
        console.log('RevisionQueue: job completed:', {
          result,
<<<<<<< HEAD
          inputData: job.data,
=======
          jobData: job.data,
>>>>>>> 262e2ab2
        })
      })

    // publish revised article
    this.q.process(
      QUEUE_JOB.publishRevisedArticle,
      QUEUE_CONCURRENCY.publishRevisedArticle,
      this.handlePublishRevisedArticle
    )
  }

  /**
   * Publish revised article
   */
  private handlePublishRevisedArticle: Queue.ProcessCallbackFunction<unknown> =
    async (job, done) => {
      const { draftId, iscnPublish } = job.data as RevisedArticleData

      const draft = await this.draftService.baseFindById(draftId)

      // Step 1: checks
      console.log(
        `handlePublishRevisedArticle: progress 0 of revise publishing for draftId: ${draft?.id}:`,
        draft
      )

      if (!draft) {
        job.progress(100)
        done(null, `Revision draft ${draftId} not found`)
        return
      }
      if (draft.publishState !== PUBLISH_STATE.pending) {
        job.progress(100)
        done(null, `Revision draft ${draftId} isn\'t in pending state.`)
        return
      }
      const article = await this.articleService.baseFindById(draft.articleId)
      if (!article) {
        job.progress(100)
        done(null, `Revised article ${draft.articleId} not found`)
        return
      }
      if (article.state !== ARTICLE_STATE.active) {
        job.progress(100)
        done(null, `Revised article ${draft.articleId} is not active`)
        return
      }
      const preDraft = await this.draftService.baseFindById(article.draftId)
      job.progress(10)

      try {
        const summary = draft.summary || makeSummary(draft.content)
        const wordCount = countWords(draft.content)

        // Step 2: publish content to IPFS
        const revised = { ...draft, summary }

        const {
          contentHash: dataHash,
          mediaHash,
          key,
        } = await this.articleService.publishToIPFS(revised)
        job.progress(30)

        console.log(
<<<<<<< HEAD
          `handlePublishRevisedArticle: progress 30 of revise publishing for draftId: ${draft.id}: articleId: ${article.id}:`,
=======
          `handlePublishRevisedArticle: progress 30 of revise publishing for draftId: ${draft.id}:`,
>>>>>>> 262e2ab2
          article
        )

        // Step 3: update draft
        await Promise.all([
          this.draftService.baseUpdate(draft.id, {
            dataHash,
            mediaHash,
            wordCount,
            archived: true,
            // iscnId,
            publishState: PUBLISH_STATE.published,
            pinState: PIN_STATE.pinned,
            updatedAt: this.knex.fn.now(),
          }),
          // iscnId && this.articleService.baseUpdate(article.id, { iscnId }),
        ])

        job.progress(40)

        // Step 4: update secret
        if (draft.circleId) {
          const secret =
            draft.access === GQLArticleAccessType.paywall ? key : null
          await this.handleCircle({ article, circleId: draft.circleId, secret })
        }
        job.progress(45)

        // Step 5: update back to article
        const revisionCount =
          (article.revisionCount || 0) +
          (iscnPublish || draft.iscnPublish ? 0 : 1) // skip revisionCount for iscnPublish retry
        const updatedArticle = await this.articleService.baseUpdate(
          article.id,
          {
            draftId: draft.id,
            dataHash,
            mediaHash,
            summary,
            wordCount,
            revisionCount,
            slug: slugify(draft.title),
            updatedAt: this.knex.fn.now(),
          }
        )
        job.progress(50)

        let iscnId = null

        // Note: the following steps won't affect the publication.
        try {
          const author = await this.userService.baseFindById(article.authorId)
          const { userName, displayName } = author

          console.log(
            `handlePublishRevisedArticle: start optional steps of publishing for draft id: ${draft.id}:`,
            draft
          )

          // Step 6: copy previous draft asset maps for current draft
          // Note: collection and tags are handled in edit resolver.
          // @see src/mutations/article/editArticle.ts
          const { id: entityTypeId } =
            await this.systemService.baseFindEntityTypeId('draft')
          await this.systemService.copyAssetMapEntities({
            source: preDraft.id,
            target: draft.id,
            entityTypeId,
          })
          job.progress(60)

<<<<<<< HEAD
          console.log(`before iscnPublish:`, job.data, draft)
=======
          console.log(`before iscnPublish:`, { draft, jobData: job.data })
>>>>>>> 262e2ab2

          // Step: iscn publishing
          if (iscnPublish || draft.iscnPublish != null) {
            const liker = (await this.userService.findLiker({
              userId: author.id,
            }))!
            const cosmosWallet =
              await this.userService.likecoin.getCosmosWallet({
                liker,
              })

            iscnId = await this.userService.likecoin.iscnPublish({
              mediaHash: `hash://sha256/${mediaHash}`,
              ipfsHash: `ipfs://${dataHash}`,
              cosmosWallet, // 'TBD',
              userName: `${displayName} (@${userName})`,
              title: draft.title,
              description: summary,
              datePublished: article.created_at?.toISOString().substring(0, 10),
              url: `${environment.siteDomain}/@${userName}/${article.id}-${article.slug}-${mediaHash}`,
              tags: draft.tags,

              // for liker auth&headers info
              liker,
              // likerIp,
              // userAgent,
            })

            console.log('draft.iscnPublish result:', {
              iscnId,
              articleId: article.id,
              title: article.title,
            })
          }

          console.log(
<<<<<<< HEAD
            `iscnPublish for draft id: ${draft.id} "${draft.title}":`,
            { iscnId, draft }
=======
            `iscnPublish for draft id: ${draft.id} "${draft.title}": ${draft.iscnPublish} got "${iscnId}"`,
            {
              iscnId,
              articleId: article.id,
              title: article.title,
            }
>>>>>>> 262e2ab2
          )

          if (iscnPublish || draft.iscnPublish != null) {
            // handling both cases of set to true or false, but not omit (undefined)
            await Promise.all([
              this.draftService.baseUpdate(draft.id, {
                iscnId,
<<<<<<< HEAD
=======
                iscnPublish: iscnPublish || draft.iscnPublish,
>>>>>>> 262e2ab2
                updatedAt: this.knex.fn.now(),
              }),
              this.articleService.baseUpdate(article.id, {
                iscnId,
<<<<<<< HEAD
=======
                // iscnPublish: iscnPublish || draft.iscnPublish,
>>>>>>> 262e2ab2
                updatedAt: this.knex.fn.now(),
              }),
            ])
          }
          job.progress(70)

          // Step 7: add to search
          await this.articleService.addToSearch({
            ...article,
            content: draft.content,
            userName,
            displayName,
          })
          job.progress(80)

          // Step 8: handle newly added mentions
          await this.handleMentions({
            article: updatedArticle,
            preDraftContent: preDraft.content,
            content: draft.content,
          })
          job.progress(90)

          // Step 9: trigger notifications
          this.notificationService.trigger({
            event: DB_NOTICE_TYPE.revised_article_published,
            recipientId: article.authorId,
            entities: [
              {
                type: 'target',
                entityTable: 'article',
                entity: article,
              },
            ],
          })
          job.progress(95)

          // Step 10: invalidate article and user cache
          await Promise.all([
            invalidateFQC({
              node: { type: NODE_TYPES.User, id: article.authorId },
              redis: this.cacheService.redis,
            }),
            invalidateFQC({
              node: { type: NODE_TYPES.Article, id: article.id },
              redis: this.cacheService.redis,
            }),
          ])
          job.progress(100)
        } catch (err) {
          // ignore errors caused by these steps
<<<<<<< HEAD
          logger.error(e)
=======
          logger.error(err)
>>>>>>> 262e2ab2

          console.error(
            new Date(),
            'job failed at optional step:',
<<<<<<< HEAD
            e,
=======
            err,
>>>>>>> 262e2ab2
            job,
            draft
          )
        }

        done(null, {
          articleId: article.id,
          draftId: draft.id,
          dataHash,
          mediaHash,
          iscnPublish: iscnPublish || draft.iscnPublish,
          iscnId,
        })
      } catch (e) {
        await this.draftService.baseUpdate(draft.id, {
          publishState: PUBLISH_STATE.error,
        })

        this.notificationService.trigger({
          event: DB_NOTICE_TYPE.revised_article_not_published,
          recipientId: article.authorId,
          entities: [
            {
              type: 'target',
              entityTable: 'article',
              entity: article,
            },
          ],
        })

        done(e)
      }
    }

  private handleCircle = async ({
    article,
    circleId,
    secret = null,
  }: {
    article: any
    circleId: string
    secret?: string | null
  }) => {
    await this.atomService.update({
      table: 'article_circle',
      where: { articleId: article.id, circleId },
      data: {
        secret,
        updatedAt: this.knex.fn.now(), // new Date()
      },
    })
  }

  private handleMentions = async ({
    article,
    preDraftContent,
    content,
  }: {
    article: any
    preDraftContent: string
    content: string
  }) => {
    // gather pre-draft ids
    let $ = cheerio.load(preDraftContent)
    const filter = (index: number, node: any) => {
      const id = $(node).attr('data-id')
      if (id) {
        return id
      }
    }
    const preIds = $('a.mention').map(filter).get()

    // gather curr-draft ids
    $ = cheerio.load(content)
    const currIds = $('a.mention').map(filter).get()

    const diffs = _difference(currIds, preIds)
    diffs.forEach((id: string) => {
      const { id: recipientId } = fromGlobalId(id)

      if (!recipientId) {
        return false
      }

      this.notificationService.trigger({
        event: DB_NOTICE_TYPE.article_mentioned_you,
        actorId: article.authorId,
        recipientId,
        entities: [
          {
            type: 'target',
            entityTable: 'article',
            entity: article,
          },
        ],
      })
    })
  }
}

export const revisionQueue = new RevisionQueue()<|MERGE_RESOLUTION|>--- conflicted
+++ resolved
@@ -67,11 +67,7 @@
         // A job's progress was updated!
         console.log(
           `RevisionQueue: Job#${job.id}/${job.name} progress progress:`,
-<<<<<<< HEAD
-          { progress, data: job.data }
-=======
           { progress, jobData: job.data }
->>>>>>> 262e2ab2
         )
       })
       .on('failed', (job, err) => {
@@ -82,11 +78,7 @@
         // A job successfully completed with a `result`.
         console.log('RevisionQueue: job completed:', {
           result,
-<<<<<<< HEAD
-          inputData: job.data,
-=======
           jobData: job.data,
->>>>>>> 262e2ab2
         })
       })
 
@@ -152,11 +144,7 @@
         job.progress(30)
 
         console.log(
-<<<<<<< HEAD
-          `handlePublishRevisedArticle: progress 30 of revise publishing for draftId: ${draft.id}: articleId: ${article.id}:`,
-=======
           `handlePublishRevisedArticle: progress 30 of revise publishing for draftId: ${draft.id}:`,
->>>>>>> 262e2ab2
           article
         )
 
@@ -228,11 +216,7 @@
           })
           job.progress(60)
 
-<<<<<<< HEAD
-          console.log(`before iscnPublish:`, job.data, draft)
-=======
           console.log(`before iscnPublish:`, { draft, jobData: job.data })
->>>>>>> 262e2ab2
 
           // Step: iscn publishing
           if (iscnPublish || draft.iscnPublish != null) {
@@ -269,17 +253,12 @@
           }
 
           console.log(
-<<<<<<< HEAD
             `iscnPublish for draft id: ${draft.id} "${draft.title}":`,
-            { iscnId, draft }
-=======
-            `iscnPublish for draft id: ${draft.id} "${draft.title}": ${draft.iscnPublish} got "${iscnId}"`,
             {
               iscnId,
               articleId: article.id,
               title: article.title,
             }
->>>>>>> 262e2ab2
           )
 
           if (iscnPublish || draft.iscnPublish != null) {
@@ -287,18 +266,12 @@
             await Promise.all([
               this.draftService.baseUpdate(draft.id, {
                 iscnId,
-<<<<<<< HEAD
-=======
                 iscnPublish: iscnPublish || draft.iscnPublish,
->>>>>>> 262e2ab2
                 updatedAt: this.knex.fn.now(),
               }),
               this.articleService.baseUpdate(article.id, {
                 iscnId,
-<<<<<<< HEAD
-=======
                 // iscnPublish: iscnPublish || draft.iscnPublish,
->>>>>>> 262e2ab2
                 updatedAt: this.knex.fn.now(),
               }),
             ])
@@ -350,20 +323,12 @@
           job.progress(100)
         } catch (err) {
           // ignore errors caused by these steps
-<<<<<<< HEAD
-          logger.error(e)
-=======
           logger.error(err)
->>>>>>> 262e2ab2
 
           console.error(
             new Date(),
             'job failed at optional step:',
-<<<<<<< HEAD
-            e,
-=======
             err,
->>>>>>> 262e2ab2
             job,
             draft
           )
