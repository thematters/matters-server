--- conflicted
+++ resolved
@@ -62,13 +62,7 @@
   queue.on('completed', (job, result) => {
     // A job successfully completed with a `result`.
     logger.info(
-<<<<<<< HEAD
-      `Job#${job.id}/${job.name} has been completed: ${JSON.stringify({
-        result,
-      })}.`
-=======
       `Job#${job.id}/${job.name} has been completed: ${JSON.stringify(result)}.`
->>>>>>> bc1af16d
     )
   })
 
