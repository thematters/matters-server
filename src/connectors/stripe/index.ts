import Stripe from 'stripe'

import { LOCAL_STRIPE, PAYMENT_CURRENCY } from 'common/enums'
import { environment, isTest } from 'common/environment'
import { PaymentAmountInvalidError, ServerError } from 'common/errors'
import logger from 'common/logger'
import { getUTC8NextMonthDayOne, toProviderAmount } from 'common/utils'
import { User } from 'definitions'

/**
 * Interact with Stripe
 *
 * API Docs:
 * @see {@url https://stripe.com/docs/api}
 *
 * Error Handling:
 * @see {@url https://stripe.com/docs/error-handling}
 * @see {@url https://stripe.com/docs/error-codes}
 * @see {@url https://stripe.com/docs/api/errors/handling}
 */
class StripeService {
  stripe: Stripe

  constructor() {
    let options: Record<string, any> = {}
    if (isTest) {
      options = LOCAL_STRIPE
    }

    this.stripe = new Stripe(environment.stripeSecret, {
      apiVersion: '2020-03-02',
      ...options,
    })
  }

  handleError(err: Stripe.StripeError) {
    logger.error(err)

    switch (err.code) {
      case 'parameter_invalid_integer':
        throw new PaymentAmountInvalidError('maximum 2 decimal places')
      default:
        throw new ServerError('failed to process the payment request')
    }
  }

  createCustomer = async ({ user }: { user: User }) => {
    try {
      return await this.stripe.customers.create({
        email: user.email,
        metadata: {
          user_id: user.id,
        },
      })
    } catch (err) {
      this.handleError(err)
    }
  }

  createPaymentIntent = async ({
    customerId,
    amount,
    currency,
  }: {
    customerId: string
    amount: number
    currency: PAYMENT_CURRENCY
  }) => {
    try {
      return await this.stripe.paymentIntents.create({
        customer: customerId,
        amount: toProviderAmount({ amount }),
        currency,
      })
    } catch (err) {
      this.handleError(err)
    }
  }

  /**
   * Create OAuth Link for viewer to connect Stripe account
   *
   * @see {@url https://stripe.com/docs/connect/oauth-reference}
   * @see {@url https://stripe.com/docs/connect/express-accounts#integrating-oauth}
   */
  createOAuthLink = ({ user }: { user: User }) => {
    return this.stripe.oauth.authorizeUrl(
      {
        client_id: environment.stripeConnectClientId,
        response_type: 'code',
        redirect_uri: environment.stripeConnectCallbackURL,
        suggested_capabilities: ['card_payments', 'transfers'],
        stripe_user: {
          email: user.email,
          url: `${environment.siteDomain}/@${user.userName}`,
          country: 'HK',
        },
      },
      {
        express: true,
      }
    )
  }

  createExpressLoginLink = async (accountId: string) => {
    const { url } = await this.stripe.accounts.createLoginLink(accountId)
    return url
  }

  /**
   * Create destination charge.
   *
   * @see {@url https://stripe.com/docs/connect/destination-charges}
   */
  createDestinationCharge = async ({
    amount,
    currency,
    fee,
    recipientStripeConnectedId,
  }: {
    amount: number
    currency: PAYMENT_CURRENCY
    fee: number
    recipientStripeConnectedId: string
  }) => {
    try {
      if (!environment.stripeCustomerId) {
        throw new ServerError('matters stripe customer id has not been set')
      }

      return await this.stripe.paymentIntents.create({
        amount: toProviderAmount({ amount }),
        application_fee_amount: toProviderAmount({ amount: fee }),
        confirm: true,
        currency,
        customer: environment.stripeCustomerId,
        off_session: true,
        on_behalf_of: recipientStripeConnectedId,
        transfer_data: {
          destination: recipientStripeConnectedId,
        },
      })
    } catch (error) {
      this.handleError(error)
    }
  }

  createProduct = async ({ name, owner }: { name: string; owner: string }) => {
    try {
      const product = await this.stripe.products.create({
        name,
        metadata: { owner },
      })
      return product
    } catch (error) {
      this.handleError(error)
    }
  }

  updateProduct = async ({ id, name }: { id: string; name: string }) => {
    try {
      const product = await this.stripe.products.update(id, { name })
      return product
    } catch (error) {
      this.handleError(error)
    }
  }

  deleteProduct = async ({ id }: { id: string }) => {
    try {
      await this.stripe.products.del(id)
    } catch (error) {
      this.handleError(error)
    }
  }

  createPrice = async ({
    amount,
    currency,
    interval,
    productId,
  }: {
    amount: number
    currency: PAYMENT_CURRENCY
    interval: 'month'
    productId: string
  }) => {
    try {
      const price = await this.stripe.prices.create({
        currency,
        product: productId,
        recurring: { interval },
        unit_amount: toProviderAmount({ amount }),
      })
      return price
    } catch (error) {
      this.handleError(error)
    }
  }

  createSubscription = async ({
    customer,
    price,
  }: {
    customer: string
    price: string
  }) => {
    try {
      const anchorTime = getUTC8NextMonthDayOne()
      const subscription = await this.stripe.subscriptions.create({
        billing_cycle_anchor: anchorTime,
        customer,
        items: [{ price }],
        proration_behavior: 'none',
      })
      return subscription
    } catch (error) {
      this.handleError(error)
    }
  }

  createSubscriptionItem = async ({
    price,
    subscription,
  }: {
    price: string
    subscription: string
  }) => {
    try {
      const item = await this.stripe.subscriptionItems.create({
        price,
        proration_behavior: 'none',
        quantity: 1,
        subscription,
      })
      return item
    } catch (error) {
      this.handleError(error)
    }
  }

  deleteSubscriptionItem = async ({ id }: { id: string }) => {
    try {
      await this.stripe.subscriptionItems.del(id)
    } catch (error) {
      this.handleError(error)
    }
  }

<<<<<<< HEAD
  listDeliveryFailedEvents = async () => {
    try {
      const events = await this.stripe.events.list({
        delivery_success: false,
      })
      return events
=======
  /**
   * Get customer portal URL
   */
  getCustomerPortal = async ({ customerId }: { customerId: string }) => {
    try {
      const session = await this.stripe.billingPortal.sessions.create({
        customer: customerId,
      })
      return session.url
>>>>>>> 51d5ebc6
    } catch (error) {
      this.handleError(error)
    }
  }
}

export const stripe = new StripeService()<|MERGE_RESOLUTION|>--- conflicted
+++ resolved
@@ -247,14 +247,6 @@
     }
   }
 
-<<<<<<< HEAD
-  listDeliveryFailedEvents = async () => {
-    try {
-      const events = await this.stripe.events.list({
-        delivery_success: false,
-      })
-      return events
-=======
   /**
    * Get customer portal URL
    */
@@ -264,7 +256,17 @@
         customer: customerId,
       })
       return session.url
->>>>>>> 51d5ebc6
+    } catch (error) {
+      this.handleError(error)
+    }
+  }
+
+  getDeliveryFailedEvents = async () => {
+    try {
+      const events = await this.stripe.events.list({
+        delivery_success: false,
+      })
+      return events
     } catch (error) {
       this.handleError(error)
     }
