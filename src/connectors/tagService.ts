--- conflicted
+++ resolved
@@ -82,8 +82,6 @@
    *           Search              *
    *                               *
    *********************************/
-<<<<<<< HEAD
-=======
 
   addToSearch = async ({
     id,
@@ -142,7 +140,6 @@
     }
   }
 
->>>>>>> 25f00a77
   search = async ({
     key,
     first = 20,
