import bodybuilder from 'bodybuilder'
import DataLoader from 'dataloader'
import { Knex } from 'knex'
// import _ from 'lodash'

import {
  ARTICLE_STATE,
  DEFAULT_TAKE_PER_PAGE,
  MATERIALIZED_VIEW,
  MAX_TAG_CONTENT_LENGTH,
  // MAX_TAG_DESCRIPTION_LENGTH,
  TAG_ACTION,
  TAGS_RECOMMENDED_LIMIT,
  VIEW,
} from 'common/enums'
import { ServerError } from 'common/errors'
import logger from 'common/logger'
import { BaseService } from 'connectors'
import { ItemData } from 'definitions'

export class TagService extends BaseService {
  constructor() {
    super('tag')
    this.dataloader = new DataLoader(this.baseFindByIds)
  }

  /**
   * Find tags
   */
  find = async ({
    skip,
    take,
    sort,
  }: {
    skip?: number
    take?: number
    sort?: 'newest' | 'oldest' | 'hottest'
  }) => {
    let query = null

    const sortCreatedAt = (by: 'desc' | 'asc') =>
      this.knex.select().from(this.table).orderBy('created_at', by)

    if (sort === 'hottest') {
      query = this.knex
        .select('tag_id', 'tag.*')
        .from('article_tag')
        .count('tag_id')
        .join('tag', 'tag_id', 'tag.id')
        .groupBy('tag_id', 'tag.id')
        .orderBy('count', 'desc')
    } else if (sort === 'oldest') {
      query = sortCreatedAt('asc')
    } else if (sort === 'newest') {
      query = sortCreatedAt('desc')
    } else {
      query = sortCreatedAt('desc')
    }

    if (skip) {
      query.offset(skip)
    }
    if (take || take === 0) {
      query.limit(take)
    }

    return query
  }

  /**
   * Find tags by a given content.
   *
   */
  findByContent = async ({ content }: { content: string }) =>
    this.knex.select().from(this.table).where({ content })

  findByContentIn = async (contentIn: string[]) =>
    this.knex.select().from(this.table).whereIn('content', contentIn)

  /**
   * Find tags by a given article id.
   *
   */
  findByArticleId = async ({ articleId }: { articleId: string }) =>
    this.knex
      .select('tag.*')
      .from('article_tag')
      .join(this.table, 'tag.id', 'article_tag.tag_id')
      .where({ articleId })

  /**
   *  Find tags by a given creator id (user).
   */
  findByCreator = async (userId: string) => {
    const query = this.knex
      .select()
      .from(this.table)
      .where({ creator: userId })
      .orderBy('id', 'desc')

    return query
  }

  /**
   *  Find tags by a given editor id (user).
   */
  findByEditor = async (userId: string) => {
    const query = this.knex
      .select()
      .from(this.table)
      .where(this.knex.raw(`editors @> ARRAY[?]`, [userId]))
      .orderBy('id', 'desc')

    return query
  }

  /**
   * Find tags by a given owner id (user).
   */
  findByOwner = async (userId: string) =>
    this.knex
      .select()
      .from(this.table)
      .where({ owner: userId })
      .orderBy('id', 'desc')

  /**
   * Find tags by a given maintainer id (user).
   *
   */
  findByMaintainer = async (userId: string) =>
    this.knex
      .select()
      .from(this.table)
      .where({ owner: userId })
      .orWhere(this.knex.raw(`editors @> ARRAY[?]`, [userId]))
      .orderBy('id', 'desc')

  findTotalTagsByAuthorUsage = async (userId: string) =>
    // Math.min(100 // the authors_lasts table is only populating the top 100 tags for each author
    (
      await this.knex
        .select('num_tags')
        .from(this.knex.ref(VIEW.authors_lasts_view).as('al'))
        .where('al.id', userId)
        .first()
    )?.numTags ?? 0

  findByAuthorUsage = async ({
    userId,
    skip,
    take,
  }: {
    userId: string
    skip?: number
    take?: number
  }) =>
    this.knex
      .select(
        'x.*',
        this.knex.raw(
          `(age(last_use) <= '3 months' ::interval) AS recent_inuse`
        )
      )
      .from(this.knex.ref(VIEW.authors_lasts_view).as('al'))
      .joinRaw(
        `CROSS JOIN jsonb_to_recordset(top_tags) AS x(id INT, content TEXT, id_tag TEXT, last_use timestamptz, num_articles INT, sum_word_count INT)`
      )
      .where('al.id', userId)
      .orderByRaw(`recent_inuse DESC NULLS LAST`)
      .orderByRaw(`num_articles DESC`)
      .orderByRaw(`last_use DESC NULLS LAST`)
      .orderByRaw(`x.id DESC`)
      .modify(function (this: Knex.QueryBuilder) {
        if (take !== undefined) {
          this.limit(take)
        }
        if (skip !== undefined) {
          this.offset(skip)
        }
      })

  findPinnedTagsByUserId = async ({
    userId,
    skip,
    take,
  }: {
    userId: string
    skip?: number
    take?: number
  }) =>
    this.knex
      .select('target_id AS id')
      .from('action_tag')
      .where({ userId, action: TAG_ACTION.pin })
      .orderBy('updated_at', 'desc') // update updated_at to re-order
      .modify(function (this: Knex.QueryBuilder) {
        if (take !== undefined) {
          this.limit(take)
        }
        if (skip !== undefined) {
          this.offset(skip)
        }
      })

  /**
   * Create a tag, but return one if it's existing.
   * update: this create may skip (return null) if content.length > MAX_TAG_CONTENT_LENGTH
   */
  create = async (
    {
      content,
      cover,
      creator,
      description,
      editors,
      owner,
    }: {
      content: string
      cover?: string
      creator: string
      description?: string
      editors: string[]
      owner: string
    },
    columns: string[] = ['*']
  ) => {
    const tag = await this.baseFindOrCreate({
      where: { content },
      data: { content, cover, creator, description, editors, owner },
      table: this.table,
      columns,
      modifier: (builder: Knex.QueryBuilder) => {
        builder
          .onConflict(
            // ignore only on content conflict and NOT deleted.
            this.knex.raw('(content) WHERE NOT deleted')
          )
          .merge({ deleted: false })
      },
      skipCreate: content.length > MAX_TAG_CONTENT_LENGTH, // || (description && description.length > MAX_TAG_DESCRIPTION_LENGTH),
    })

    // add tag into search engine
    if (tag) {
      await this.addToSearch({
        id: tag.id,
        content: tag.content,
        description: tag.description,
      })
    }

    return tag
  }

  /**
   * Count of a tag's participants.
   *
   */
  countParticipants = async ({
    id,
    exclude,
  }: {
    id: string
    exclude?: string[]
  }) => {
    const subquery = this.knex.raw(
      `(
        SELECT
            at.*, article.author_id
        FROM
            article_tag AS at
        INNER JOIN
            article ON article.id = at.article_id
        WHERE
            at.tag_id = ?
    ) AS base`,
      [id]
    )

    const result = await this.knex
      .from(function (this: Knex.QueryBuilder) {
        this.select('author_id')
          .from(subquery)
          .groupBy('author_id')
          .as('source')

        if (exclude) {
          this.whereNotIn('author_id', exclude)
        }
      })
      .count()
      .first()

    return parseInt(result ? (result.count as string) : '0', 10)
  }

  /**
   * Find a tag's participants.
   *
   */
  findParticipants = async ({
    id,
    skip,
    take,
    exclude,
  }: {
    id: string
    skip?: number
    take?: number
    exclude?: string[]
  }) => {
    const subquery = this.knex.raw(
      `(
        SELECT
            at.*, article.author_id
        FROM
            article_tag AS at
        INNER JOIN
            article ON article.id = at.article_id
        WHERE
            at.tag_id = ?
        ORDER BY
            at.created_at
    ) AS base`,
      [id]
    )

    const query = this.knex
      .select('author_id')
      .from(subquery)
      .groupBy('author_id')

    if (exclude) {
      query.whereNotIn('author_id', exclude)
    }

    if (take || take === 0) {
      query.limit(take)
    }
    if (skip) {
      query.offset(skip)
    }

    return query
  }

  /*********************************
   *                               *
   *             Follow            *
   *                               *
   *********************************/
  // superceded / deprecated by isActionEnabled / setActionEnabled
  follow = async ({
    targetId,
    userId,
  }: {
    targetId: string
    userId: string
  }) => {
    const data = {
      userId,
      targetId,
      action: TAG_ACTION.follow,
    }
    return this.baseUpdateOrCreate({
      where: data,
      data: { updatedAt: new Date(), ...data },
      table: 'action_tag',
    })
  }

  // superceded / deprecated by isActionEnabled / setActionEnabled
  unfollow = async ({
    targetId,
    userId,
  }: {
    targetId: string
    userId: string
  }) =>
    this.knex
      .from('action_tag')
      .where({
        targetId,
        userId,
        action: TAG_ACTION.follow,
      })
      .del()
  /**
   * Find followers of a tag using id as pagination index.
   *
   */
  findFollowers = async ({
    targetId,
    skip,
    take,
  }: {
    targetId: string
    skip?: number
    take?: number
  }) => {
    const query = this.knex
      .select()
      .from('action_tag')
      .where({ targetId, action: TAG_ACTION.follow })
      .orderBy('id', 'desc')

    if (skip) {
      query.andWhere('id', '<', skip)
    }
    if (take || take === 0) {
      query.limit(take)
    }

    return query
  }

  /**
   * Determine if an user followed a tag or not by a given id.
   *
   */
  // superceded / deprecated by isActionEnabled / setActionEnabled
  isFollower = async ({
    userId,
    targetId,
  }: {
    userId: string
    targetId: string
  }) => {
    const result = await this.knex
      .select('id')
      .from('action_tag')
      .where({ userId, targetId, action: TAG_ACTION.follow })
      .first()
    return !!result
  }

  isActionEnabled = async ({
    userId,
    action,
    targetId,
  }: {
    userId: string
    action: TAG_ACTION
    targetId: string
  }) => {
    const result = await this.knex
      .select('id')
      .from('action_tag')
      .where({ userId, action, targetId })
      .first()
    return !!result
  }

  setActionEnabled = async ({
    userId,
    action,
    targetId,
    enabled,
  }: {
    userId: string
    action: TAG_ACTION
    targetId: string
    enabled: boolean
  }) => {
    const data = {
      userId,
      action,
      targetId,
    }
    if (enabled) {
      return this.baseUpdateOrCreate({
        where: data,
        data,
        table: 'action_tag',
        updateUpdatedAt: true,
      })
    } else {
      return this.knex.from('action_tag').where(data).del()
    }
  }

  countFollowers = async (targetId: string) => {
    const result = await this.knex('action_tag')
      .where({ targetId, action: TAG_ACTION.follow })
      .count()
      .first()
    return parseInt(result ? (result.count as string) : '0', 10)
  }

  /*********************************
   *                               *
   *           Search              *
   *                               *
   *********************************/
  initSearch = async () => {
    const tags = await this.knex
      .from(VIEW.tags_lasts_view)
      .select(
        'id',
        'content',
        'description',
        'num_articles',
        'num_authors',
        'created_at',
        'span_days',
        'earliest_use',
        'latest_use'
      )

    return this.es.indexManyItems({
      index: this.table,
      items: tags, // .map((tag) => ({...tag,})),
    })
  }

  addToSearch = async ({
    id,
    content,
    description,
  }: {
    [key: string]: any
  }) => {
    try {
      return await this.es.indexItems({
        index: this.table,
        items: [
          {
            id,
            content,
            description,
          },
        ],
      })
    } catch (error) {
      logger.error(error)
    }
  }

  updateSearch = async ({
    id,
    content,
    description,
  }: {
    [key: string]: any
  }) => {
    try {
      const result = await this.es.client.update({
        index: this.table,
        id,
        body: {
          doc: { content, description },
        },
      })
      return result
    } catch (error) {
      logger.error(error)
    }
  }

  search = async ({
    key,
    take,
    skip,
    includeAuthorTags,
    viewerId,
  }: {
    key: string
    author?: string
    take: number
    skip: number
    includeAuthorTags?: boolean
    viewerId?: string | null
  }) => {
    const body = bodybuilder()
      .query('match', 'content', key)
      .sort([
        { _score: 'desc' },
        { numArticles: 'desc' },
        { numAuthors: 'desc' },
        { createdAt: 'asc' }, // prefer earlier created one if same number of articles
      ])
      .from(skip)
      .size(take)
      .build()

    try {
      const ids = new Set<number>()
      let totalCount: number = 0
      if (includeAuthorTags && viewerId) {
        const [res, res2] = await Promise.all([
          this.knex
            .from(this.knex.ref(VIEW.authors_lasts_view).as('a'))
            .joinRaw(
              'CROSS JOIN jsonb_to_recordset(top_tags) AS x(id int, num_articles int, last_use timestamptz)'
            )
            .where('a.id', viewerId)
            .select('x.id'),
          // also get the tags use from last articles in recent days
          this.knex
            .from('article_tag AS at')
            .join('article AS a', 'at.article_id', 'a.id')
            .where('a.author_id', viewerId)
            .andWhere(
              'at.created_at',
              '>=',
              this.knex.raw(`CURRENT_DATE - '7 days' ::interval`)
            )
            .select(this.knex.raw('DISTINCT at.tag_id ::int')),
        ])
        res.forEach(({ id }) => ids.add(+id))
        res2.forEach(({ tagId }) => ids.add(+tagId))
      }

      if (key) {
        const result = await this.es.client.search({
          index: this.table,
          body,
        })

        const { hits } = result

        hits.hits.forEach((hit) => ids.add((hit._source as any)?.id))
        if (typeof hits.total === 'number') {
          totalCount = hits.total
        } else if (hits.total) {
          totalCount = hits.total.value
        }
      }

      const queryTags = this.knex
        .select(
          'id',
          'content',
          'description',
          'num_articles',
          'num_authors',
          'created_at'
        )
        .from(VIEW.tags_lasts_view)
        .whereIn('id', Array.from(ids))
        .orderByRaw('content = ? DESC', [key]) // always show exact match at first
        .orderByRaw('content ~* ? DESC', [key]) // then show inclusive match, by regular expression, case insensitive
        .orderBy('num_authors', 'desc')
        .orderBy('num_articles', 'desc')
        .orderBy('created_at', 'asc')
        .modify(function (this: Knex.QueryBuilder) {
          if (take !== undefined) {
            this.limit(take)
          }
          if (skip !== undefined) {
            this.offset(skip)
          }
        })

      const tags = await queryTags

      return {
        nodes: tags,
        totalCount, // : hits.total.value,
      }
    } catch (err) {
      logger.error(err)
      // console.error(new Date(), 'ERROR:', err)
      throw new ServerError('tag search failed')
    }
  }

  /*********************************
   *                               *
   *           Recommand           *
   *                               *
   *********************************/

  findBoost = async (tagId: string) => {
    const tagBoost = await this.knex('tag_boost')
      .select()
      .where({ tagId })
      .first()

    if (!tagBoost) {
      return 1
    }

    return tagBoost.boost
  }

  setBoost = async ({ id, boost }: { id: string; boost: number }) =>
    this.baseUpdateOrCreate({
      where: { tagId: id },
      data: { tagId: id, boost, updatedAt: new Date() },
      table: 'tag_boost',
    })

  findScore = async (tagId: string) => {
    const tag = await this.knex('tag_count_view')
      .select()
      .where({ id: tagId })
      .first()
    return tag.tagScore || 0
  }

  findTopTags = ({
    take = 50,
    skip,
    top = 'r3m',
    minAuthors,
  }: {
    take?: number
    skip?: number
    // recent 1 week, 1 month, or 3 months?
    top?: 'r1w' | 'r2w' | 'r1m' | 'r3m'
    minAuthors?: number
  }) => {
    const query = this.knex
      .select('id')
      .from(VIEW.tags_lasts_view)
      .modify(function (this: Knex.QueryBuilder) {
        if (minAuthors) {
          this.where('num_authors', '>=', minAuthors)
        }
        switch (top) {
          case 'r1w':
            this.orderByRaw(
              'num_authors_r1w DESC NULLS LAST, num_articles_r1w DESC NULLS LAST'
            )
          // no break to fallthrough
          case 'r2w':
            this.orderByRaw(
              'num_authors_r2w DESC NULLS LAST, num_articles_r2w DESC NULLS LAST'
            )
          // no break to fallthrough
          case 'r1m':
            this.orderByRaw(
              'num_authors_r1m DESC NULLS LAST, num_articles_r1m DESC NULLS LAST'
            )
          // no break to fallthrough
          case 'r3m':
            // always use recent3months as fallback
            this.orderByRaw(
              'num_authors_r3m DESC NULLS LAST, num_articles_r3m DESC NULLS LAST'
            )
          /* this orderBy does not work as documented
            .orderBy([
               { column: 'num_authors_r3m', order: 'desc', nulls: 'last' },
               { column: 'num_articles_r3m', order: 'desc', nulls: 'last' },
               { column: 'span_days', order: 'desc', nulls: 'last' },
             ])
          */
        }
      })
      // last fallback
      .orderByRaw('num_authors DESC NULLS LAST, num_articles DESC NULLS LAST')
      .orderByRaw('span_days DESC NULLS LAST')
      .orderByRaw('created_at') // ascending from earliest to latest
      .modify(function (this: Knex.QueryBuilder) {
        if (take !== undefined) {
          this.limit(take)
        }
        if (skip !== undefined) {
          this.offset(skip)
        }
      })

    return query
  }

  /**
   * Dead code: to be removed (in next release)
   * Find curation-like tags.
   *
   */
  findCurationTags = ({
    // mattyId,
    fields = ['*'],
    take,
  }: {
    // mattyId: string
    fields?: any[]
    take?: number
  }) => {
    const query = this.knex
      .select(fields)
      .from(MATERIALIZED_VIEW.curation_tag_materialized)
      .orderBy('uuid')

    if (take || take === 0) {
      query.limit(take)
    }

    return query
  }

  /**
   * Dead code: to be removed (in next release)
   * Find non-curation-like tags based on score order.
   *
   */
  findNonCurationTags = ({
    // mattyId,
    fields = ['*'],
    oss = false,
  }: {
    // mattyId: string
    fields?: any[]
    oss?: boolean
  }) => {
    const curation = this.findCurationTags({
      // mattyId,
      fields: ['id'],
    })
    const query = this.knex
      .select(fields)
      .from(function (this: Knex.QueryBuilder) {
        this.select()
          .from(
            oss ? VIEW.tag_count_view : MATERIALIZED_VIEW.tag_count_materialized
          )
          .whereNotIn('id', curation)
          .orderByRaw('tag_score DESC NULLS LAST')
          .orderBy('count', 'desc')
          .as('source')
      })
    return query
  }

  /**
   * Dead code: to be removed (in next release)
   * Find curation-like and non-curation-like tags in specific order.
   *
   */
  findArrangedTags = async ({
    mattyId,
    take,
    skip,
    oss = false,
  }: {
    mattyId: string
    take?: number
    skip?: number
    oss?: boolean
  }) => {
    const curation = this.findCurationTags({
      // mattyId,
      fields: ['id', this.knex.raw('1 as type')],
    })
    const nonCuration = this.findNonCurationTags({
      // mattyId,
      fields: ['id', this.knex.raw('2 as type')],
      oss,
    })
    const query = this.knex
      .select(['id', 'type'])
      .from(curation.as('curation'))
      .unionAll([nonCuration])
      .orderBy('type')

    if (skip) {
      query.offset(skip)
    }
    if (take || take === 0) {
      query.limit(take)
    }

    return query
  }

  /**
   *
   * query, add and remove tag recommendation
   */
  selected = async ({ take, skip }: { take?: number; skip?: number }) => {
    const query = this.knex('tag')
      .select('tag.*', 'c.updated_at as chose_at')
      .join('matters_choice_tag as c', 'c.tag_id', 'tag.id')
      .orderBy('chose_at', 'desc')

    if (skip) {
      query.offset(skip)
    }
    if (take || take === 0) {
      query.limit(take)
    }

    return query
  }

  countSelectedTags = async () => {
    const result = await this.knex('matters_choice_tag').count().first()
    return parseInt(result ? (result.count as string) : '0', 10)
  }

  addTagRecommendation = (tagId: string) =>
    this.baseFindOrCreate({
      where: { tagId },
      data: { tagId },
      table: 'matters_choice_tag',
    })

  removeTagRecommendation = (tagId: string) =>
    this.knex('matters_choice_tag').where({ tagId }).del()

  /*********************************
   *                               *
   *            Article            *
   *                               *
   *********************************/
  createArticleTags = async ({
    articleIds,
    creator,
    tagIds,
    selected,
  }: {
    articleIds: string[]
    creator: string
    tagIds: string[]
    selected?: boolean
  }) => {
    articleIds = Array.from(new Set(articleIds))
    tagIds = Array.from(new Set(tagIds))

    const items = articleIds
      .map((articleId) => {
        return tagIds.map((tagId) => ({
          articleId,
          creator,
          tagId,
          ...(selected === true ? { selected } : {}),
        }))
      })
      .flat(1)
    return this.baseBatchCreate(items, 'article_tag')
  }

  /**
   * Update article tag.
   */
  putArticleTag = async ({
    articleId,
    tagId,
    data,
  }: {
    articleId: string
    tagId: string
    data: ItemData
  }) =>
    this.knex('article_tag')
      .where({ articleId, tagId })
      .update(data)
      .returning('*')

  /**
   * Count article authors by a given tag id.
   */
  countAuthors = async ({
    id: tagId,
    selected,
    withSynonyms = true,
  }: {
    id: string
    selected?: boolean
    withSynonyms?: boolean
  }) => {
    const knex = this.knex

    let result: any
    try {
      result = await this.knex(VIEW.tags_lasts_view)
        .select('id', 'content', 'id_slug', 'num_authors', 'num_articles')
        .where(function (this: Knex.QueryBuilder) {
          if (withSynonyms) {
            this.where(knex.raw(`dup_tag_ids @> ARRAY[?] ::int[]`, [tagId]))
          } else {
            this.where('id', tagId) // exactly
          }
        })
        .first()
    } catch (err) {
      // empty; do nothing
    }

    if (result?.numAuthors !== undefined) {
      console.log(
        new Date(),
        `parsed num_articles from tags_lasts:`,
        { tagId, selected, withSynonyms },
        result
      )
      return parseInt(result.numAuthors ?? '0', 10)
    }

    result = await this.knex('article_tag')
      .join('article', 'article_id', 'article.id')
      .countDistinct('author_id')
      .where({
        'article_tag.tag_id': tagId,
        'article.state': ARTICLE_STATE.active,
      })
      .first()

    return parseInt(result ? (result.count as string) : '0', 10)
  }

  /**
   * Count articles by a given tag id.
   */
  countArticles = async ({
    id: tagId,
    selected,
    withSynonyms = true,
  }: {
    id: string
    selected?: boolean
    withSynonyms?: boolean
  }) => {
    const knex = this.knex

    let result: any
    try {
      result = await this.knex(VIEW.tags_lasts_view)
        .select('id', 'content', 'id_slug', 'num_authors', 'num_articles')
        .where(function (this: Knex.QueryBuilder) {
          if (withSynonyms) {
            this.where(knex.raw(`dup_tag_ids @> ARRAY[?] ::int[]`, [tagId]))
          } else {
            this.where('id', tagId) // exactly
          }
        })
        .first()
    } catch (err) {
      // empty; do nothing
    }

    // console.log(new Date(), `parsed num_articles from tags_lasts:`, { tagId, selected, withSynonyms }, result)
    if (result?.numArticles !== undefined) {
      return parseInt(result.numArticles ?? '0', 10)
    }

    result = this.knex('article_tag')
      .join('article', 'article_id', 'article.id')
      .countDistinct('article_id')
      .first()
      .where(function (this: Knex.QueryBuilder) {
        this.where('tag_id', tagId)
        if (withSynonyms) {
          this.orWhereIn(
            'tag_id',
            knex
              .from(knex.ref(VIEW.tags_lasts_view).as('t'))
              .joinRaw('CROSS JOIN unnest(dup_tag_ids) AS x(id)')
              .where('t.id', tagId)
              .select('x.id')
          )
        }
      })
      .andWhere({
        // tagId: id,
        state: ARTICLE_STATE.active,
        ...(selected === true ? { selected } : {}),
      })

    return parseInt(result ? (result.count as string) : '0', 10)
  }

  /**
   * Find article ids by tag id with offset/limit
   */
  findArticleIds = async ({
    id: tagId,
    skip,
    take,
    selected,
    sortBy,
    withSynonyms,
  }: {
    id: string
    skip?: number
    take?: number
    filter?: { [key: string]: any }
    selected?: boolean
    sortBy?: 'byHottestDesc' | 'byCreatedAtDesc'
    withSynonyms?: boolean
  }) => {
    const knex = this.knex
    const query = this.knex
      .select('article_id')
      .from('article_tag')
      .join('article', 'article_id', 'article.id')
      .where(function (this: Knex.QueryBuilder) {
        this.where('tag_id', tagId)
        if (withSynonyms) {
          this.orWhereIn(
            'tag_id',
            knex
              .from(knex.ref(VIEW.tags_lasts_view).as('t'))
              .joinRaw('CROSS JOIN unnest(dup_tag_ids) AS x(id)')
              .where('t.id', tagId)
              .select('x.id')
          )
        }
      })
      .andWhere({
        // tagId,
        state: ARTICLE_STATE.active,
        ...(selected === true ? { selected } : {}),
      })
      .modify(function (this: Knex.QueryBuilder) {
        if (sortBy === 'byHottestDesc') {
          this.join(
            // instead of leftJoin, only shows articles from materialized
            'article_hottest_materialized AS ah',
            'ah.id',
            'article.id'
          ).orderByRaw(`score DESC NULLS LAST`)
        }
        this.orderBy('article.id', 'desc')
      })

      .modify(function (this: Knex.QueryBuilder) {
        if (take !== undefined && Number.isFinite(take)) {
          this.limit(take)
        }
        if (skip !== undefined && Number.isFinite(skip)) {
          this.offset(skip)
        }
      })

    const result = await query

    return result.map(({ articleId }: { articleId: string }) => articleId)
  }

  /**
   * Find article ids by tag ids
   */
  findArticleIdsByTagIds = async (tagIds: string[]) => {
    const result = await this.knex
      .select('article_id')
      .from('article_tag')
      .whereIn('tag_id', tagIds)
      .groupBy('article_id')
    return result.map(({ articleId }: { articleId: string }) => articleId)
  }

  deleteArticleTagsByArticleIds = async ({
    articleIds,
    tagId,
  }: {
    articleIds: string[]
    tagId: string
  }) =>
    this.knex('article_tag')
      .whereIn('article_id', articleIds)
      .andWhere({ tagId })
      .del()

  deleteArticleTagsByTagIds = async ({
    articleId,
    tagIds,
  }: {
    articleId: string
    tagIds: string[]
  }) =>
    this.knex('article_tag')
      .whereIn('tag_id', tagIds)
      .andWhere({ articleId })
      .del()

  isArticleSelected = async ({
    articleId,
    tagId,
  }: {
    articleId: string
    tagId: string
  }) => {
    const result = await this.knex('article_tag').where({
      articleId,
      tagId,
      selected: true,
    })
    return result.length > 0
  }

  /**
   * Find article covers by tag id.
   */
  findArticleCovers = async ({ id }: { id: string }) =>
    this.knex
      .select('article.cover')
      .from('article_tag')
      .join('article', 'article_id', 'article.id')
      .whereNotNull('cover')
      .andWhere({
        tagId: id,
        state: ARTICLE_STATE.active,
      })
      .limit(DEFAULT_TAKE_PER_PAGE)
      .orderBy('article_tag.id', 'asc')

  /*********************************
   *                               *
   *              OSS              *
   *                               *
   *********************************/
  renameTag = async ({ tagId, content }: { tagId: string; content: string }) =>
    this.baseUpdate(tagId, { content, updatedAt: this.knex.fn.now() })

  mergeTags = async ({
    tagIds,
    content,
    creator,
    editors,
    owner,
  }: {
    tagIds: string[]
    content: string
    creator: string
    editors: string[]
    owner: string
  }) => {
    // create new tag
    const newTag = await this.create({ content, creator, editors, owner })

    // add tag into search engine
    await this.addToSearch({
      id: newTag.id,
      content: newTag.content,
      description: newTag.description,
    })

    // move article tags to new tag
    const articleIds = await this.findArticleIdsByTagIds(tagIds)
    await this.createArticleTags({ articleIds, creator, tagIds: [newTag.id] })

    // delete article tags
    await this.knex('article_tag').whereIn('tag_id', tagIds).del()

    // update existing action tag
    await this.knex.raw(`
      INSERT INTO action_tag (user_id, action, target_id)
      SELECT
        user_id, 'follow', ${newTag.id}
      FROM action_tag
      WHERE target_id in (${tagIds.join(',')})
      GROUP BY user_id
    `)
    await this.knex('action_tag')
      .whereIn('target_id', tagIds)
      .andWhere('action', 'follow')
      .del()

    // delete tags
    await this.baseBatchDelete(tagIds)

    return newTag
  }

  // follow tags by content
  followTags = async (userId: string, tags: string[]) => {
    const items = await this.findByContentIn(tags)

    await Promise.all(
      items
        .filter(Boolean)
        .map((tag) =>
          this.follow({ targetId: tag.id, userId }).catch((err) =>
            console.error(
              new Date(),
              `ERROR: follow "${tag.id}-${tag.content}" failed:`,
              err,
              tag
            )
          )
        )
    )
  }

  /**
   * Find Tags recommended based on relations to current tag.
   * top100 at most
   *
   */
  findRelatedTags = async ({
    id,
    content: tagContent,
  }: // skip, take, exclude,
  {
    id: string
    content?: string
    // skip?: number
    // take?: number
    // exclude?: string[]
  }) => {
    /*
    const countRels = await this.knex
      .from(VIEW.tags_lasts_view)
      .select(['id', 'content', this.knex.raw('jsonb_array_length(top_rels) AS count'),])
      .where(this.knex.raw(`dup_tag_ids @> ARRAY[?] ::int[]`, [id]))
      .first()

    const countRelsCount = countRels?.count || 0
*/

    // const subquery = this.knex ...

    const results = await this.knex
      .from(VIEW.tags_lasts_view)
      .joinRaw(
        'CROSS JOIN jsonb_to_recordset(top_rels) AS x(tag_rel_id int, count_rel int, count_common int, similarity float)'
      )
      // .select('x.*')
      .where(this.knex.raw(`dup_tag_ids @> ARRAY[?] ::int[]`, [id]))
<<<<<<< HEAD
      // .from(subquery.as('x'))
      // .join(this.knex.ref(VIEW.tags_lasts_view).as('t'), 'x.tag_rel_id', 't.id')
=======
>>>>>>> 3197ea8e
      // .distinctOn('id')
      .select([
        'x.tag_rel_id AS id',
        // 'x.*',
        // 'id', 'content', 'created_at', 'cover', 'description', 'num_articles', 'num_authors',
      ])
      // .orderBy('id')
      .orderByRaw('x.similarity DESC NULLS LAST')
    // .orderByRaw('num_authors_r3m DESC NULLS LAST, num_articles_r3m DESC NULLS LAST')
    // .orderByRaw('num_authors DESC NULLS LAST, num_articles DESC NULLS LAST')
    // .orderByRaw('span_days DESC NULLS LAST')
    // .orderByRaw('created_at') // ascending from earliest to latest
<<<<<<< HEAD

    console.log(new Date(), 'findRelatedTags:: results:', {
      length: results.length,
      results,
    })

=======

    // console.log(new Date(), 'findRelatedTags:: results:', {length: results.length, results,})

>>>>>>> 3197ea8e
    if (results?.length < TAGS_RECOMMENDED_LIMIT && tagContent) {
      const body = bodybuilder()
        .query('match', 'content', tagContent)
        .size(TAGS_RECOMMENDED_LIMIT) // at most 100
        .build()

      const result = await this.es.client.search({
        index: this.table,
        body,
      })

      const { hits } = result
      if ((hits.hits?.[0]?._source as any)?.content === tagContent) {
        hits.hits.shift() // remove the exact match at first, if exists
      }

      // hits.hits.forEach((hit) => fromEsTags.add(hit._source))

      const existingIds = new Set(results.map((item) => item.id))
      for (const hit of hits.hits) {
        if (!existingIds.has((hit._source as any).id)) {
          results.push({ id: (hit._source as any).id })
          if (results?.length >= TAGS_RECOMMENDED_LIMIT) {
            break
          }
        }
      }

<<<<<<< HEAD
      console.log(new Date(), 'findRelatedTags:: appended results to:', {
        length: results.length,
        results,
      })
=======
      // console.log(new Date(), 'findRelatedTags:: appended results to:', {length: results.length, results,})
>>>>>>> 3197ea8e
    }

    return results

    /*
      .modify(function (this: Knex.QueryBuilder) {
        if (take !== undefined && Number.isFinite(take)) {
          this.limit(take)
        }
        if (skip !== undefined && Number.isFinite(skip)) {
          this.offset(skip)
        }
      })
*/

    // return query
  }
}<|MERGE_RESOLUTION|>--- conflicted
+++ resolved
@@ -1310,11 +1310,6 @@
       )
       // .select('x.*')
       .where(this.knex.raw(`dup_tag_ids @> ARRAY[?] ::int[]`, [id]))
-<<<<<<< HEAD
-      // .from(subquery.as('x'))
-      // .join(this.knex.ref(VIEW.tags_lasts_view).as('t'), 'x.tag_rel_id', 't.id')
-=======
->>>>>>> 3197ea8e
       // .distinctOn('id')
       .select([
         'x.tag_rel_id AS id',
@@ -1327,18 +1322,9 @@
     // .orderByRaw('num_authors DESC NULLS LAST, num_articles DESC NULLS LAST')
     // .orderByRaw('span_days DESC NULLS LAST')
     // .orderByRaw('created_at') // ascending from earliest to latest
-<<<<<<< HEAD
-
-    console.log(new Date(), 'findRelatedTags:: results:', {
-      length: results.length,
-      results,
-    })
-
-=======
 
     // console.log(new Date(), 'findRelatedTags:: results:', {length: results.length, results,})
 
->>>>>>> 3197ea8e
     if (results?.length < TAGS_RECOMMENDED_LIMIT && tagContent) {
       const body = bodybuilder()
         .query('match', 'content', tagContent)
@@ -1367,14 +1353,7 @@
         }
       }
 
-<<<<<<< HEAD
-      console.log(new Date(), 'findRelatedTags:: appended results to:', {
-        length: results.length,
-        results,
-      })
-=======
       // console.log(new Date(), 'findRelatedTags:: appended results to:', {length: results.length, results,})
->>>>>>> 3197ea8e
     }
 
     return results
