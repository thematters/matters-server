--- conflicted
+++ resolved
@@ -175,7 +175,7 @@
       const tag = await this.baseCreate(
         { content, cover, creator, description, editors, owner },
         this.table,
-        columns,
+        columns
       )
 
       // add tag into search engine
@@ -601,10 +601,7 @@
   }: {
     take?: number
     skip?: number
-<<<<<<< HEAD
-=======
     // recent 1 week, 1 month, or 3 months?
->>>>>>> 262e2ab2
     top?: 'r1w' | 'r1m' | 'r3m'
   }) => {
     const query = this.knex
