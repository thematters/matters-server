--- conflicted
+++ resolved
@@ -10,12 +10,8 @@
   BATCH_SIZE,
   BCRYPT_ROUNDS,
   BLOCK_USERS,
-<<<<<<< HEAD
   USER_ACCESS_TOKEN_EXPIRES_IN_MS,
-=======
   SEARCH_KEY_TRUNCATE_LENGTH,
-  USER_ACCESS_TOKEN_EXPIRES_IN,
->>>>>>> ebef4682
   USER_ACTION,
   USER_STATE,
   VERIFICATION_CODE_EXIPRED_AFTER,
