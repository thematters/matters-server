<<<<<<< HEAD
import { BaseService } from 'src/connectors/baseService'
import DataLoader from 'dataloader'
import { USER_ACTION } from 'src/common/enums'

=======
import DataLoader from 'dataloader'
import { hash, compare } from 'bcrypt'
import { v4 } from 'uuid'
import jwt from 'jsonwebtoken'
// local
import { USER_ACTION } from 'src/common/enums'
import { BaseService } from 'src/connectors/baseService'
import { environment } from 'src/common/environment'
import { BCRYPT_ROUNDS } from 'src/common/enums'
>>>>>>> c7e5a474
export class UserService extends BaseService {
  constructor() {
    super('user')
    this.idLoader = new DataLoader(this.baseFindByIds)
    this.uuidLoader = new DataLoader(this.baseFindByUUIDs)
  }

  create = async ({
    email,
    userName,
    displayName,
    description,
    avatar,
    password,
    code
  }: {
    [key: string]: string
  }) => {
    // do code validation here
    const passwordHash = await hash(password, BCRYPT_ROUNDS)
    const uuid = v4()
    const qs = await this.knex(this.table)
      .insert({
        uuid,
        email,
        userName,
        displayName,
        description,
        avatar,
        passwordHash,
        oauthType: [],
        language: 'zh_hant',
        status: 'enabled'
      })
      .returning('*')
    return qs[0]
  }

  login = async ({ email, password }: { email: string; password: string }) => {
    const user = await this.findByEmail(email)

    if (!user || !compare(password, user.passwordHash)) {
      return {
        auth: false
      }
    }

    const token = jwt.sign({ uuid: user.uuid }, environment.jwtSecret, {
      expiresIn: 86400 * 90 // expires in 24 * 90 hours
    })

    return {
      auth: true,
      token
    }
  }

  /**
   * Count user's following list by a given user id.
   */
  countFollowByUserId = async (userId: number): Promise<any[]> => {
    const result = await this.knex('action_user')
      .countDistinct('id')
      .where({
        user_id: userId,
        action: USER_ACTION.follow
      })
    return result[0].count || 0
  }

  /**
   * Count user's followed list by a given taget id (user).
   */
  countFollowByTargetId = async (targetId: number): Promise<any[]> => {
    const result = await this.knex('action_user')
      .countDistinct('id')
      .where({
        target_id: targetId,
        action: USER_ACTION.follow
      })
    return result[0].count || 0
  }

  /**
   * Find users by a given email.
   */
  findByEmail = async (
    email: string
  ): Promise<{ uuid: string; [key: string]: string }> => {
    const qs = await this.knex
      .select()
      .from(this.table)
      .where('email', email)

    return qs[0]
  }

  /**
   * Find users by a given user name.
   */
  findByUserName = async (name: string): Promise<any[]> => {
    return await this.knex
      .select()
      .from(this.table)
      .where('user_name', name)
  }

  /**
   * Find user's notify setting by a given user id.
   */
  findNotifySettingByUserId = async (userId: number): Promise<any | null> => {
    const settings = await this.knex
      .select()
      .from('user_notify_setting')
      .where('user_id', userId)
    if (settings && settings.length > 0) {
      return settings[0]
    }
    return null
  }

  /**
   * Find users' notify settings by given ids.
   */
  findNotifySettingByUserIds = async (userIds: number[]): Promise<any[]> => {
    return await this.knex
      .select()
      .from('user_notify_setting')
      .whereIn('user_id', userIds)
  }

  /**
   * Find user's OAuth accounts by a given user id.
   */
  findOAuthByUserId = async (userId: number): Promise<any[]> => {
    return await this.knex
      .select()
      .from('user_oauth')
      .where('user_id', userId)
  }

  /**
   * Find user's OAuth accounts by a given user id and type.
   */
  findOAuthByUserIdAndType = async (
    userId: number,
    type: string
  ): Promise<any[]> => {
    return await this.knex
      .select()
      .from('user_oauth')
      .where({
        user_id: userId,
        type: type
      })
  }

  /**
   * Find user's all OAuth types by a given user id.
   */
  findOAuthTypesByUserId = async (userId: number): Promise<any[]> => {
    return await this.knex
      .select('type')
      .from('user_oauth')
      .where('user_id', userId)
  }

  /**
   * Find user's all appreciation by a given user id.
   */
  findAppreciationByUserId = async (userId: number): Promise<any[]> => {
    return await this.knex
      .select()
      .from('appreciate')
      .where('user_id', userId)
  }

  /**
   * Find user's following list by a given user id.
   */
  findFollowByUserId = async (userId: number): Promise<any[]> => {
    return await this.knex
      .select()
      .from('action_user')
      .where({
        user_id: userId,
        action: USER_ACTION.follow
      })
  }

  /**
   * Find user's followed list by a given taget id (user).
   */
  findFollowByTargetId = async (targetId: number): Promise<any[]> => {
    return await this.knex
      .select()
      .from('action_user')
      .where({
        target_id: targetId,
        action: USER_ACTION.follow
      })
  }

  /**
   * Find an user's rates by a given target id (user).
   */
  findRateByTargetId = async (targetId: number): Promise<any[]> => {
    return await this.knex
      .select()
      .from('action_user')
      .where({
        target_id: targetId,
        action: USER_ACTION.rate
      })
  }

  /**
   * Find an users' subscription by a give user id.
   */
  findSubscriptionByUserId = async (userId: number): Promise<any[]> => {
    return await this.knex
      .select()
      .from('action_article')
      .where('user_id', userId)
  }
}<|MERGE_RESOLUTION|>--- conflicted
+++ resolved
@@ -1,19 +1,12 @@
-<<<<<<< HEAD
-import { BaseService } from 'src/connectors/baseService'
-import DataLoader from 'dataloader'
-import { USER_ACTION } from 'src/common/enums'
-
-=======
 import DataLoader from 'dataloader'
 import { hash, compare } from 'bcrypt'
 import { v4 } from 'uuid'
 import jwt from 'jsonwebtoken'
 // local
-import { USER_ACTION } from 'src/common/enums'
 import { BaseService } from 'src/connectors/baseService'
+import { BCRYPT_ROUNDS, USER_ACTION } from 'src/common/enums'
 import { environment } from 'src/common/environment'
-import { BCRYPT_ROUNDS } from 'src/common/enums'
->>>>>>> c7e5a474
+
 export class UserService extends BaseService {
   constructor() {
     super('user')
