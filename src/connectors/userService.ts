--- conflicted
+++ resolved
@@ -3,15 +3,10 @@
 import { v4 } from 'uuid'
 import jwt from 'jsonwebtoken'
 
-import { ItemData } from 'definitions'
 import { BATCH_SIZE, BCRYPT_ROUNDS, USER_ACTION } from 'common/enums'
 import { environment } from 'common/environment'
-<<<<<<< HEAD
-import { BaseService, ItemData } from './baseService'
-import notice from 'queries/notice'
-=======
+import { ItemData } from 'definitions'
 import { BaseService } from './baseService'
->>>>>>> d59c8e8d
 
 export class UserService extends BaseService {
   constructor() {
