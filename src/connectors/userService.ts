--- conflicted
+++ resolved
@@ -219,6 +219,17 @@
     previous: string
   }) => await this.baseCreate({ userId, previous }, 'username_edit_history')
 
+  /**
+   * Count same user names by a given user name.
+   */
+  countUserNames = async (userName: string): Promise<number> => {
+    const result = await this.knex(this.table)
+      .countDistinct('id')
+      .where({ userName })
+      .first()
+    return parseInt(result.count, 10)
+  }
+
   /*********************************
    *                               *
    *           Search              *
@@ -411,46 +422,6 @@
     return parseInt(result.count, 10)
   }
 
-<<<<<<< HEAD
-  /**
-   * Count an users' subscription by a given user id.
-   */
-  countSubscription = async (userId: string): Promise<number> => {
-    const result = await this.knex('action_article')
-      .countDistinct('id')
-      .where({ userId, action: USER_ACTION.subscribe })
-      .first()
-    return parseInt(result.count, 10)
-  }
-
-  /**
-   * Count an users' unread notice by a given user id.
-   */
-  countUnreadNotice = async (userId: string): Promise<number> => {
-    const result = await this.knex('notice')
-      .countDistinct('id')
-      .where({ recipientId: userId, unread: true, deleted: false })
-      .first()
-    return parseInt(result.count, 10)
-  }
-
-  /**
-   * Count same user names by a given user name.
-   */
-  countUserNames = async (userName: string): Promise<number> => {
-    const result = await this.knex(this.table)
-      .countDistinct('id')
-      .where({ userName })
-      .first()
-    return parseInt(result.count, 10)
-  }
-
-  /**
-   * Find users
-   */
-  find = async ({ where }: { where?: { [key: string]: any } }) => {
-    let qs = this.knex
-=======
   findFollowees = async ({
     userId,
     limit = BATCH_SIZE,
@@ -461,7 +432,6 @@
     offset?: number
   }) =>
     this.knex
->>>>>>> cf12215f
       .select()
       .from('action_user')
       .where({ userId, action: USER_ACTION.follow })
