import type {
  GQLUserRestriction,
  Item,
  ItemData,
  UserOAuthLikeCoin,
  UserOAuthLikeCoinAccountType,
  User,
  VerficationCode,
  ValueOf,
  SocialAccount,
  Connections,
  LANGUAGES,
} from 'definitions'

import axios from 'axios'
import { compare } from 'bcrypt'
import DataLoader from 'dataloader'
import { recoverPersonalSignature } from 'eth-sig-util'
import { Contract, utils } from 'ethers'
import jwt from 'jsonwebtoken'
import { Knex } from 'knex'
import _, { random } from 'lodash'
import { customAlphabet, nanoid } from 'nanoid'
import { v4 } from 'uuid'

import {
  OFFICIAL_NOTICE_EXTEND_TYPE,
  APPRECIATION_PURPOSE,
  ARTICLE_STATE,
  CACHE_PREFIX,
  CIRCLE_ACTION,
  COMMENT_STATE,
  HOUR,
  MATERIALIZED_VIEW,
  PRICE_STATE,
  SEARCH_KEY_TRUNCATE_LENGTH,
  SEARCH_EXCLUDE,
  SUBSCRIPTION_STATE,
  TRANSACTION_PURPOSE,
  TRANSACTION_STATE,
  USER_ACCESS_TOKEN_EXPIRES_IN_MS,
  USER_ACTION,
  USER_STATE,
  USER_BAN_REMARK,
  AUTHOR_TYPE,
  RESET_PASSWORD_TYPE,
  VERIFICATION_CODE_EXPIRED_AFTER,
  VERIFICATION_CODE_STATUS,
  VERIFICATION_CODE_TYPE,
  USER_RESTRICTION_TYPE,
  VIEW,
  AUTO_FOLLOW_TAGS,
  CIRCLE_STATE,
  DB_NOTICE_TYPE,
  INVITATION_STATE,
  BLOCKCHAIN_CHAINID,
  SIGNING_MESSAGE_PURPOSE,
  SOCIAL_LOGIN_TYPE,
  CHANGE_EMAIL_TIMES_LIMIT_PER_DAY,
  CHANGE_EMAIL_COUNTER_KEY_PREFIX,
  AUDIT_LOG_ACTION,
  AUDIT_LOG_STATUS,
} from 'common/enums'
import { environment } from 'common/environment'
import {
  EmailNotFoundError,
  CryptoWalletExistsError,
  EthAddressNotFoundError,
  NameInvalidError,
  PasswordInvalidError,
  UserInputError,
  NameExistsError,
  EmailExistsError,
  CodeExpiredError,
  CodeInactiveError,
  CodeInvalidError,
  ServerError,
  OAuthTokenInvalidError,
  UnknownError,
  ForbiddenError,
  ActionFailedError,
  ForbiddenByStateError,
} from 'common/errors'
import { getLogger, auditLog } from 'common/logger'
import {
  generatePasswordhash,
  isValidUserName,
  isValidPassword,
  makeUserName,
  getPunishExpiredDate,
  getAlchemyProvider,
  IERC1271,
  genDisplayName,
  RatelimitCounter,
} from 'common/utils'
import {
  AtomService,
  BaseService,
  CacheService,
  TagService,
  ipfsServers,
  OAuthService,
  NotificationService,
} from 'connectors'

import { LikeCoin } from './likecoin'
import { medium } from './medium'

const logger = getLogger('service-user')

// const SEARCH_DEFAULT_TEXT_RANK_THRESHOLD = 0.0001

export class UserService extends BaseService {
  ipfs: typeof ipfsServers
  likecoin: LikeCoin
  medium: typeof medium

  constructor(connections: Connections) {
    super('user', connections)

    this.ipfs = ipfsServers
    this.likecoin = new LikeCoin(connections)
    this.medium = medium
    this.dataloader = new DataLoader(this.baseFindByIds)
  }

  /*********************************
   *                               *
   *            Account            *
   *                               *
   *********************************/
  public loadById = async (id: string): Promise<User> =>
    this.dataloader.load(id) as Promise<User>
  public loadByIds = async (ids: string[]): Promise<User[]> =>
    this.dataloader.loadMany(ids) as Promise<User[]>

  public create = async (
    {
      userName,
      displayName,
      // description,
      password,
      email,
      ethAddress,
      emailVerified = false,
      language,
    }: {
      userName?: string
      displayName?: string
      // description?: string
      password?: string
      email?: string
      ethAddress?: string
      emailVerified?: boolean
      language?: LANGUAGES
    },
    trx?: Knex.Transaction
  ) => {
    const uuid = v4()
    const passwordHash = password
      ? await generatePasswordhash(password)
      : undefined
    const user = await this.baseCreate(
      _.omitBy(
        {
          uuid,
          email,
          emailVerified,
          userName,
          displayName,
          // description,
          // avatar,
          passwordHash,
          agreeOn: new Date(),
          state: USER_STATE.active,
          ethAddress,
          language,
        },
        _.isNil
      ),
      'user',
      undefined,
      undefined,
      trx
    )
    await this.baseCreate(
      { userId: user.id },
      'user_notify_setting',
      undefined,
      undefined,
      trx
    )

    return user
  }

  public postRegister = async (user: User) => {
    const notificationService = new NotificationService(this.connections)
    const atomService = new AtomService(this.connections)
    // auto follow matty
    await this.follow(user.id, environment.mattyId)

    // auto follow tags
    const tagService = new TagService(this.connections)
    await tagService.followTags(user.id, AUTO_FOLLOW_TAGS)

    // send email
    if (user.email && user.displayName) {
      notificationService.mail.sendRegisterSuccess({
        to: user.email,
        recipient: {
          displayName: user.displayName,
        },
        language: user.language,
      })
    }

    // send circle invitations' notices if user is invited
    if (user.email) {
      const invitations = await atomService.findMany({
        table: 'circle_invitation',
        where: { email: user.email, state: INVITATION_STATE.pending },
      })
      await Promise.all(
        invitations.map(async (invitation) => {
          const circle = await atomService.findFirst({
            table: 'circle',
            where: {
              id: invitation.circleId,
              state: CIRCLE_STATE.active,
            },
          })
          notificationService.trigger({
            event: DB_NOTICE_TYPE.circle_invitation,
            actorId: invitation.inviter,
            recipientId: user.id,
            entities: [
              { type: 'target', entityTable: 'circle', entity: circle },
            ],
          })
        })
      )
    }
  }

  public verifyPassword = async ({
    password,
    hash: passwordHash,
  }: {
    password: string
    hash: string
  }) => {
    const auth = await compare(password, passwordHash)

    if (!auth) {
      throw new PasswordInvalidError('Password incorrect, login failed.')
    }
  }

  /**
   * return jwt token. Default to expires in 24 * 90 hours
   */
  public genSessionToken = async (userId: string) => {
    return jwt.sign({ id: userId }, environment.jwtSecret, {
      expiresIn: USER_ACCESS_TOKEN_EXPIRES_IN_MS / 1000,
    })
  }

  /**
   * Login user and return jwt token. Default to expires in 24 * 90 hours
   */
  public loginByEmail = async ({
    email,
    password,
    archivedCallback,
  }: {
    email: string
    password: string
    archivedCallback?: () => Promise<any>
  }) => {
    const user = await this.findByEmail(email)

    if (!user || user.state === USER_STATE.archived) {
      // record agent hash if state is archived
      if (user && user.state === USER_STATE.archived && archivedCallback) {
        await archivedCallback().catch((error) => logger.error(error))
      }
      throw new EmailNotFoundError('Cannot find user with email, login failed.')
    }
    if (!user.passwordHash) {
      throw new PasswordInvalidError('Password incorrect, login failed.')
    }

    await this.verifyPassword({ password, hash: user.passwordHash })

    const token = await this.genSessionToken(user.id)

    logger.info(`User logged in with uuid ${user.uuid}.`)
    return {
      token,
      user,
    }
  }

  /**
   * Login user and return jwt token. Default to expires in 24 * 90 hours
   */
  public loginByEthAddress = async ({
    ethAddress,
    archivedCallback,
  }: {
    ethAddress: string
    archivedCallback?: () => Promise<any>
  }) => {
    const user = await this.findByEthAddress(ethAddress)

    if (!user || user.state === USER_STATE.archived) {
      // record agent hash if state is archived
      if (user && user.state === USER_STATE.archived) {
        if (archivedCallback) {
          await archivedCallback().catch((error) => logger.error(error))
        }
        throw new ForbiddenByStateError('eth address is archived')
      }
      throw new EthAddressNotFoundError(
        'Cannot find user with such ethAddress, login failed.'
      )
    }

    // no password; caller of this has verified eth signature
    // await this.verifyPassword({ password, hash: user.passwordHash })

    const token = await this.genSessionToken(user.id)

    logger.info(
      `User logged in with uuid ${user.uuid} ethAddress ${ethAddress}.`
    )
    return {
      token,
      user,
    }
  }

  public changePassword = async ({
    userId,
    password,
    type = RESET_PASSWORD_TYPE.account,
  }: {
    userId: string
    password: string
    type?: keyof typeof RESET_PASSWORD_TYPE
  }) => {
    const passwordHash = await generatePasswordhash(password)
    const data =
      type === 'payment'
        ? { paymentPasswordHash: passwordHash }
        : { passwordHash }
    const user = await this.baseUpdate(userId, {
      ...data,
      updatedAt: new Date(),
    })
    return user
  }

  public findByEmail = async (email: string): Promise<User | undefined> =>
    this.knex.select().from(this.table).where({ email }).first()

  public findByEmails = async (emails: string[]): Promise<User[]> =>
    this.knex.select().from(this.table).whereIn('email', emails)

  public findByUserName = async (userName: string): Promise<User> =>
    this.knex.select().from(this.table).where({ userName }).first()

  public findByEthAddress = async (ethAddress: string): Promise<User> =>
    this.knex
      .select()
      .from(this.table)
      .where('ethAddress', 'ILIKE', `%${ethAddress}%`) // ethAddress case insensitive
      .first()

  public findByLikerId = async (likerId: string): Promise<User> =>
    this.knex
      .select()
      .from(this.table)
      .where({
        likerId: likerId.toLowerCase(),
      })
      .first()

  public setEmail = async (userId: string, email: string): Promise<User> => {
    const user = await this.loadById(userId)
    try {
      return await this._setEmail(user, email)
    } catch (err: any) {
      auditLog({
        actorId: userId,
        action: AUDIT_LOG_ACTION.updateEmail,
        oldValue: user.email,
        newValue: email,
        status: 'failed',
        remark: err.message,
      })
      throw err
    } finally {
      auditLog({
        actorId: userId,
        action: AUDIT_LOG_ACTION.updateEmail,
        oldValue: user.email,
        newValue: email,
        status: 'succeeded',
      })
    }
  }

  private _setEmail = async (user: User, email: string): Promise<User> => {
    const emailUser = await this.findByEmail(email)
    if (emailUser && emailUser.id !== user.id) {
      if (emailUser.state === USER_STATE.archived) {
        throw new ForbiddenByStateError('email is archived')
      }
      throw new EmailExistsError('email already exists')
    } else if (emailUser && emailUser.id === user.id) {
      return emailUser
    } else {
      const notificationService = new NotificationService(this.connections)
      if (user.email) {
        const counter = new RatelimitCounter(this.redis)
        const count = await counter.increment(
          `${CHANGE_EMAIL_COUNTER_KEY_PREFIX}:${user.id}`
        )
        if (count > CHANGE_EMAIL_TIMES_LIMIT_PER_DAY) {
          throw new ActionFailedError('email change too frequent')
        }
        notificationService.mail.sendEmailChange({
          to: user.email,
          newEmail: email,
          language: user.language,
        })
      }
      return this.baseUpdate(user.id, {
        email,
        emailVerified: false,
        passwordHash: null,
      })
    }
  }

  public changeEmailTimes = async (userId: string) => {
    const counter = new RatelimitCounter(this.redis)
    return counter.get(`${CHANGE_EMAIL_COUNTER_KEY_PREFIX}:${userId}`)
  }

  private _setPassword = async (
    user: Pick<User, 'email' | 'emailVerified' | 'id'>,
    password: string
  ) => {
    if (!isValidPassword(password)) {
      throw new PasswordInvalidError('invalid user password')
    }
    if (!user.email || !user.emailVerified) {
      throw new ForbiddenError('email not verified')
    }
    return await this.baseUpdate(user.id, {
      passwordHash: await generatePasswordhash(password),
    })
  }

  public setPassword = async (
    user: Pick<User, 'email' | 'emailVerified' | 'id'>,
    password: string
  ) => {
    try {
      return await this._setPassword(user, password)
    } catch (err: any) {
      auditLog({
        actorId: user.id,
        action: AUDIT_LOG_ACTION.updatePassword,
        status: 'failed',
        remark: err.message,
      })
      throw err
    } finally {
      auditLog({
        actorId: user.id,
        action: AUDIT_LOG_ACTION.updatePassword,
        status: 'succeeded',
      })
    }
  }

  public isUserNameEditable = async (userId: string) => {
    const result = await this.knex('username_edit_history')
      .select()
      .where({ userId })
      .count()
      .first()
    return (Number(result?.count) || 0) <= 0
  }

  public setUserName = async (
    userId: string,
    oldUserName: string,
    userName: string,
    fillDisplayName = true
  ): Promise<User | never> => {
    try {
      return await this._setUserName(
        userId,
        oldUserName,
        userName,
        fillDisplayName
      )
    } catch (err: any) {
      auditLog({
        actorId: userId,
        action: AUDIT_LOG_ACTION.updateUsername,
        oldValue: oldUserName,
        newValue: userName,
        status: 'failed',
        remark: err.message,
      })
      throw err
    } finally {
      auditLog({
        actorId: userId,
        action: AUDIT_LOG_ACTION.updateUsername,
        oldValue: oldUserName,
        newValue: userName,
        status: 'succeeded',
      })
    }
  }

  private _setUserName = async (
    userId: string,
    oldUserName: string,
    userName: string,
    fillDisplayName = true
  ): Promise<User> => {
    if (!isValidUserName(userName)) {
      throw new NameInvalidError('invalid user name')
    }

    // allows user to set the same userName
    const isSameUserName = oldUserName.toLowerCase() === userName
    const isUserNameExists = await this.checkUserNameExists(userName)
    if (!isSameUserName && isUserNameExists) {
      throw new NameExistsError('user name already exists')
    }

    let data: Partial<User> = { userName }
    if (fillDisplayName) {
      const user = await this.loadById(userId)
      data = { ...data, displayName: genDisplayName(user) ?? userName }
    }

    const atomService = new AtomService(this.connections)
    await atomService.create({
      table: 'username_edit_history',
      data: {
        userId: userId,
        previous: oldUserName,
      },
    })
    return await this.baseUpdate(userId, data)
  }

  /**
   * Check if user name (case insensitive) exists.
   */
  public checkUserNameExists = async (userName: string) => {
    const result = await this.knex(this.table)
      .countDistinct('id')
      .where('userName', 'ILIKE', userName)
      .first()

    const count = parseInt(result ? (result.count as string) : '0', 10)
    return count > 0
  }

  /**
   * Programatically generate user name
   */
  public generateUserName = async (email: string) => {
    let retries = 0
    const mainName = makeUserName(email)
    let userName = mainName
    while (
      !isValidUserName(userName) ||
      (await this.checkUserNameExists(userName))
    ) {
      if (retries >= 20) {
        throw new NameInvalidError('cannot generate user name')
      }
      userName = `${mainName}${random(1, 999)}`
      retries += 1
    }

    return userName
  }

  public archive = async (id: string) => {
    const archivedUser = await this.knex.transaction(async (trx) => {
      // archive user
      const [user] = await trx
        .where('id', id)
        .update({
          state: USER_STATE.archived,
          displayName: '已註銷用戶',
          updatedAt: new Date(),
          avatar: null,
          profile_cover: null,
          description: '',
        })
        .into(this.table)
        .returning('*')

      // archive comments, articles and notices
      await trx('article')
        .where({ authorId: id })
        .update({ state: ARTICLE_STATE.archived, updatedAt: new Date() })
      await trx('draft')
        .where({ authorId: id })
        .update({ archived: true, updatedAt: new Date() })
      await trx('comment')
        .where({ authorId: id })
        .update({ state: COMMENT_STATE.archived, updatedAt: new Date() })
      await trx('notice')
        .where({ recipientId: id })
        .update({ deleted: true, updatedAt: new Date() })

      // delete behavioral data
      await trx('search_history').where({ userId: id }).del()
      await trx('action_article').where({ userId: id }).del()
      await trx('action_user').where({ userId: id }).del()
      await trx('article_read_count').where({ userId: id }).del()
      await trx('log_record').where({ userId: id }).del()

      // delete oauths
      await trx('oauth_client').where({ userId: id }).del()
      await trx('oauth_access_token').where({ userId: id }).del()
      await trx('oauth_refresh_token').where({ userId: id }).del()

      // delete push devices
      await trx('push_device').where({ userId: id }).del()

      // remove tag owner and editors
      await trx.raw(`
        UPDATE
          tag
        SET
          owner = NULL,
          editors = array_remove(editors, owner::text)
        WHERE
          owner = ${id}
      `)

      return user
    })

    return archivedUser
  }

  /*********************************
   *                               *
   *           Search              *
   *                               *
   *********************************/

  public search = async ({
    key,
    keyOriginal,
    take,
    skip,
    exclude,
    viewerId,
    coefficients,
    quicksearch,
  }: {
    key: string
    keyOriginal?: string
    author?: string
    take: number
    skip: number
    viewerId?: string | null
    exclude?: keyof typeof SEARCH_EXCLUDE
    coefficients?: string
    quicksearch?: boolean
  }) => {
    let coeffs = [1, 1, 1, 1]
    try {
      coeffs = JSON.parse(coefficients || '[]')
    } catch (err) {
      // do nothing
    }

    const c0 = +(coeffs?.[0] || environment.searchPgUserCoefficients?.[0] || 1)
    const c1 = +(coeffs?.[1] || environment.searchPgUserCoefficients?.[1] || 1)
    const c2 = +(coeffs?.[2] || environment.searchPgUserCoefficients?.[2] || 1)
    const c3 = +(coeffs?.[3] || environment.searchPgUserCoefficients?.[3] || 1)
    const c4 = +(coeffs?.[4] || environment.searchPgUserCoefficients?.[4] || 1)
    const c5 = +(coeffs?.[5] || environment.searchPgUserCoefficients?.[5] || 1)
    const c6 = +(coeffs?.[6] || environment.searchPgUserCoefficients?.[6] || 1)

    const searchUserName = key.startsWith('@') || key.startsWith('＠')
    const strippedName = key.replaceAll(/^[@＠]+/g, '').trim() // (searchUserName ? key.slice(1) : key).trim()

    if (!strippedName) {
      return { nodes: [], totalCount: 0 }
    }

    // gather users that blocked viewer
    const excludeBlocked = exclude === SEARCH_EXCLUDE.blocked && viewerId
    let blockedIds: string[] = []
    if (excludeBlocked) {
      blockedIds = (
        await this.knex('action_user')
          .select('user_id')
          .where({ action: USER_ACTION.block, targetId: viewerId })
      ).map(({ userId }) => userId)
    }

    const baseQuery = this.searchKnex
      .select(
        '*',

        this.searchKnex.raw(
          'percent_rank() OVER (ORDER BY num_followers NULLS FIRST) AS followers_rank'
        ),
        this.searchKnex.raw(
          '(CASE WHEN user_name = ? THEN 1 ELSE 0 END) ::float AS user_name_equal_rank',
          [strippedName]
        ),
        this.searchKnex.raw(
          '(CASE WHEN display_name = ? THEN 1 ELSE 0 END) ::float AS display_name_equal_rank',
          [strippedName]
        ),
        this.searchKnex.raw(
          '(CASE WHEN user_name LIKE ? THEN 1 ELSE 0 END) ::float AS user_name_like_rank',
          [`%${strippedName}%`]
        ),
        this.searchKnex.raw(
          '(CASE WHEN display_name LIKE ? THEN 1 ELSE 0 END) ::float AS display_name_like_rank',
          [`%${strippedName}%`]
        ),
        this.searchKnex.raw(
          'ts_rank(display_name_jieba_ts, query) AS display_name_ts_rank'
        ),
        this.searchKnex.raw(
          'ts_rank(description_jieba_ts, query) AS description_ts_rank'
        )
      )
      .from('search_index.user')
      .crossJoin(
        this.searchKnex.raw(`plainto_tsquery('jiebacfg', ?) query`, key)
      )
      .where('state', 'NOT IN', [
        // USER_STATE.active,
        USER_STATE.archived,
        USER_STATE.banned,
      ])
      .andWhere('id', 'NOT IN', blockedIds)
      .andWhere((builder: Knex.QueryBuilder) => {
        builder
          .whereLike('user_name', `%${strippedName}%`)
          .orWhereLike('display_name', `%${strippedName}%`)

        if (!quicksearch) {
          builder
            .orWhereRaw('display_name_jieba_ts @@ query')
            .orWhereRaw('description_jieba_ts @@ query')
        }
      })

    const queryUsers = this.searchKnex
      .select(
        '*',
        this.searchKnex.raw(
          '(? * followers_rank + ? * user_name_equal_rank + ? * display_name_equal_rank + ? * user_name_like_rank + ? * display_name_like_rank + ? * display_name_ts_rank + ? * description_ts_rank) AS score',
          [c0, c1, c2, c3, c4, c5, c6]
        ),
        this.searchKnex.raw('COUNT(id) OVER() ::int AS total_count')
      )
      .from(baseQuery.as('base'))
      .modify((builder: Knex.QueryBuilder) => {
        if (quicksearch) {
          if (searchUserName) {
            builder
              .orderByRaw('user_name = ? DESC', [strippedName])
              .orderByRaw('display_name = ? DESC', [strippedName])
          } else {
            builder
              .orderByRaw('display_name = ? DESC', [strippedName])
              .orderByRaw('user_name = ? DESC', [strippedName])
          }
        } else {
          builder.orderByRaw('score DESC NULLS LAST')
        }
      })
      .orderByRaw('num_followers DESC NULLS LAST')
      .orderByRaw('id') // fallback to earlier first
      .modify((builder: Knex.QueryBuilder) => {
        if (skip !== undefined && Number.isFinite(skip)) {
          builder.offset(skip)
        }
        if (take !== undefined && Number.isFinite(take)) {
          builder.limit(take)
        }
      })

    const records = (await queryUsers) as Item[]
    const totalCount = records.length === 0 ? 0 : +records[0].totalCount

    logger.debug(
      `userService::searchV2 searchKnex instance got ${records.length} nodes from: ${totalCount} total:`,
      { key, keyOriginal, queryUsers: queryUsers.toString() },
      { sample: records?.slice(0, 3) }
    )

    const nodes = (await this.dataloader.loadMany(
      records.map(({ id }) => id)
    )) as Item[]

    return { nodes, totalCount }
  }

  public searchV3 = async ({
    key,
    // keyOriginal,
    take,
    skip,
    quicksearch,
  }: {
    key: string
    // keyOriginal?: string
    author?: string
    take: number
    skip: number
    viewerId?: string | null
    exclude?: keyof typeof SEARCH_EXCLUDE
    coefficients?: string
    quicksearch?: boolean
  }) => {
    try {
      const u = new URL(`${environment.tsQiServerUrl}/api/users/search`)
      u.searchParams.set('q', key?.trim())
      if (quicksearch) {
        u.searchParams.set('quicksearch', '1')
      }
      if (take) {
        u.searchParams.set('limit', `${take}`)
      }
      if (skip) {
        u.searchParams.set('offset', `${skip}`)
      }
      logger.info(`searchV3 fetching from: "%s"`, u.toString())
      const {
        nodes: records,
        total: totalCount,
        query,
      } = await fetch(u).then((res) => res.json())
      logger.info(
        `searchV3 found ${records?.length}/${totalCount} results from tsquery: '${query}': sample: %j`,
        records[0]
      )

      const nodes = (await this.dataloader.loadMany(
        // records.map(({ id }) => id)
        // records.map((item: any) => item.id).filter(Boolean)
        records.map((item: any) => `${item.id}`).filter(Boolean)
      )) as Item[]

      return { nodes, totalCount }
    } catch (err) {
      logger.error(`searchV3 ERROR:`, err)
      return { nodes: [], totalCount: 0 }
    }
  }

  public findRecentSearches = async (userId: string) => {
    const result = await this.knex('search_history')
      .select('search_key')
      .where({ userId, archived: false })
      .whereNot({ searchKey: '' })
      .max('created_at as search_at')
      .groupBy('search_key')
      .orderBy('search_at', 'desc')
    return result.map(({ searchKey }) =>
      searchKey.slice(0, SEARCH_KEY_TRUNCATE_LENGTH)
    )
  }

  public clearSearches = (userId: string) =>
    this.knex('search_history')
      .where({ userId, archived: false })
      .update({ archived: true })

  /*********************************
   *                               *
   *        Appreciation           *
   *                               *
   *********************************/
  public totalRecived = async (recipientId: string) => {
    const result = await this.knex('appreciation')
      .where({
        recipientId,
      })
      .whereNot({
        purpose: APPRECIATION_PURPOSE.superlike,
      })
      .sum('amount as total')

    return Math.max(parseInt(result[0].total || 0, 10), 0)
  }

  public totalRecivedAppreciationCount = async (recipientId: string) => {
    const result = await this.knex('appreciation')
      .where({
        recipientId,
      })
      .whereNot({
        purpose: APPRECIATION_PURPOSE.superlike,
      })
      .count()
    return parseInt(`${result[0].count}` || '0', 10)
  }

  public totalSentAppreciationCount = async (senderId: string) => {
    const result = await this.knex('appreciation')
      .where({
        senderId,
      })
      .whereNot({
        purpose: APPRECIATION_PURPOSE.superlike,
      })
      .count()
    return parseInt(`${result[0].count}` || '0', 10)
  }

  public totalSent = async (senderId: string) => {
    const result = await this.knex('appreciation')
      .where({
        senderId,
      })
      .whereNot({
        purpose: APPRECIATION_PURPOSE.superlike,
      })
      .sum('amount as total')
    return Math.max(parseInt(result[0].total || 0, 10), 0)
  }

  public findAppreciationBySender = async ({
    senderId,
    take,
    skip,
  }: {
    senderId: string
    take?: number
    skip?: number
  }) => {
    const query = this.knex('appreciation')
      .where({
        senderId,
      })
      .whereNot({
        purpose: APPRECIATION_PURPOSE.superlike,
      })
      .orderBy('id', 'desc')

    if (skip) {
      query.offset(skip)
    }
    if (take || take === 0) {
      query.limit(take)
    }

    return query
  }

  public findAppreciationByRecipient = async ({
    recipientId,
    take,
    skip,
  }: {
    recipientId: string
    take?: number
    skip?: number
  }) => {
    const query = this.knex('appreciation')
      .where({
        recipientId,
      })
      .whereNot({
        purpose: APPRECIATION_PURPOSE.superlike,
      })
      .orderBy('id', 'desc')

    if (skip) {
      query.offset(skip)
    }
    if (take || take === 0) {
      query.limit(take)
    }
    return query
  }

  /*********************************
   *                               *
   *             Follow            *
   *                               *
   *********************************/
  public follow = async (userId: string, targetId: string) => {
    const data = {
      userId,
      targetId,
      action: USER_ACTION.follow,
    }
    return this.baseUpdateOrCreate({
      where: data,
      data: { updatedAt: new Date(), ...data },
      table: 'action_user',
    })
  }

  public unfollow = async (userId: string, targetId: string) =>
    this.knex
      .from('action_user')
      .where({
        targetId,
        userId,
        action: USER_ACTION.follow,
      })
      .del()

  public countFollowees = async (userId: string) => {
    const result = await this.knex('action_user')
      .where({
        userId,
        action: USER_ACTION.follow,
      })
      .count()
      .first()
    return parseInt(result ? (result.count as string) : '0', 10)
  }

  public countFollowers = async (targetId: string) => {
    const result = await this.knex('action_user')
      .where({ targetId, action: USER_ACTION.follow })
      .count()
      .first()
    return parseInt(result ? (result.count as string) : '0', 10)
  }

  public findFollowees = async ({
    userId,
    take,
    skip,
  }: {
    userId: string
    take?: number
    skip?: number
  }) => {
    const query = this.knex
      .select()
      .from('action_user')
      .where({ userId, action: USER_ACTION.follow })
      .orderBy('id', 'desc')

    if (skip) {
      query.offset(skip)
    }
    if (take || take === 0) {
      query.limit(take)
    }

    return query
  }

  public findFollowers = async ({
    targetId,
    take,
    skip,
  }: {
    targetId: string
    take?: number
    skip?: number
  }) => {
    const query = this.knex
      .select()
      .from('action_user')
      .where({ targetId, action: USER_ACTION.follow })
      .orderBy('id', 'desc')

    if (skip) {
      query.andWhere('id', '<', skip)
    }
    if (take || take === 0) {
      query.limit(take)
    }

    return query
  }

  // retrieve circle members and followers
  public findCircleRecipients = async (circleId: string) => {
    const [members, followers] = await Promise.all([
      this.knex
        .from('circle_subscription_item as csi')
        .join('circle_price', 'circle_price.id', 'csi.price_id')
        .join('circle_subscription as cs', 'cs.id', 'csi.subscription_id')
        .where({
          'circle_price.circle_id': circleId,
          'circle_price.state': PRICE_STATE.active,
          'csi.archived': false,
        })
        .whereIn('cs.state', [
          SUBSCRIPTION_STATE.active,
          SUBSCRIPTION_STATE.trialing,
        ]),

      this.knex
        .from('action_circle')
        .select('user_id')
        .where({ target_id: circleId, action: CIRCLE_ACTION.follow }),
    ])

    return Array.from(
      new Set([
        ...members.map((s) => s.userId),
        ...followers.map((f) => f.userId),
      ])
    )
  }

  public isFollowing = async ({
    userId,
    targetId,
  }: {
    userId: string
    targetId: string
  }) => {
    const result = await this.knex
      .select()
      .from('action_user')
      .where({ userId, targetId, action: USER_ACTION.follow })
      .first()
    return !!result
  }

  /*********************************
   *                               *
   *             Block             *
   *                               *
   *********************************/
  public block = async (userId: string, targetId: string) => {
    const data = {
      userId,
      targetId,
      action: USER_ACTION.block,
    }

    return this.baseUpdateOrCreate({
      where: data,
      data: { updatedAt: new Date(), ...data },
      table: 'action_user',
    })
  }

  public unblock = async (userId: string, targetId: string) =>
    this.knex
      .from('action_user')
      .where({
        targetId,
        userId,
        action: USER_ACTION.block,
      })
      .del()

  public blocked = async ({
    userId,
    targetId,
  }: {
    userId: string
    targetId: string
  }) => {
    const result = await this.knex
      .select()
      .from('action_user')
      .where({ userId, targetId, action: USER_ACTION.block })
      .first()
    return !!result
  }

  public countBlockList = async (userId: string) => {
    const result = await this.knex('action_user')
      .where({ userId, action: USER_ACTION.block })
      .count()
      .first()
    return parseInt(result ? (result.count as string) : '0', 10)
  }

  public findBlockList = async ({
    userId,
    take,
    skip,
  }: {
    userId: string
    take?: number
    skip?: number
  }) => {
    const query = this.knex
      .select()
      .from('action_user')
      .where({ userId, action: USER_ACTION.block })
      .orderBy('id', 'desc')

    if (skip) {
      query.offset(skip)
    }
    if (take || take === 0) {
      query.limit(take)
    }

    return query
  }

  /*********************************
   *                               *
   *           Recommand           *
   *                               *
   *********************************/
  public recommendAuthors = async ({
    take,
    skip,
    notIn = [],
    oss = false,
    type = AUTHOR_TYPE.default,
    count = false,
  }: {
    take?: number
    skip?: number
    notIn?: string[]
    oss?: boolean
    type?: keyof typeof AUTHOR_TYPE
    count?: boolean
  }) => {
    switch (type) {
      case AUTHOR_TYPE.default: {
        const table = oss
          ? VIEW.user_reader_view
          : MATERIALIZED_VIEW.user_reader_materialized
        const query = this.knexRO(table)
          .orderByRaw('author_score DESC NULLS LAST')
          .orderBy('id', 'desc')
          .where({ state: USER_STATE.active })
          .whereNot({ userName: null })
          .whereNotIn('id', notIn)

        if (skip) {
          query.offset(skip)
        }
        if (take || take === 0) {
          query.limit(take)
        }
        if (count) {
          query.select(
            '*',
            this.knexRO.raw('COUNT(id) OVER() ::int AS total_count')
          )
        } else {
          query.select('*')
        }

        return query
      }
      case AUTHOR_TYPE.active:
      case AUTHOR_TYPE.appreciated:
      case AUTHOR_TYPE.trendy: {
        const view =
          type === AUTHOR_TYPE.active
            ? 'most_active_author_materialized'
            : type === AUTHOR_TYPE.appreciated
            ? 'most_appreciated_author_materialized'
            : 'most_trendy_author_materialized'

        const query = this.knexRO
          .from({ view })
          .innerJoin('user', 'view.id', 'user.id')
          .where({ state: USER_STATE.active })
          .whereNotIn('view.id', notIn)

        if (skip) {
          query.offset(skip)
        }
        if (take || take === 0) {
          query.limit(take)
        }
        if (count) {
          query.select(
            '*',
            this.knexRO.raw('COUNT(id) OVER() ::int AS total_count')
          )
        } else {
          query.select('*')
        }

        return query
      }
    }
  }

  public findBoost = async (userId: string) => {
    const userBoost = await this.knex('user_boost')
      .select()
      .where({ userId })
      .first()

    if (!userBoost) {
      return 1
    }

    return userBoost.boost
  }

  public setBoost = async ({ id, boost }: { id: string; boost: number }) =>
    this.baseUpdateOrCreate({
      where: { userId: id },
      data: { userId: id, boost, updatedAt: new Date() },
      table: 'user_boost',
    })

  public findScore = async (userId: string) => {
    const author = await this.knex('user_reader_view')
      .select()
      .where({ id: userId })
      .first()
    return author.authorScore || 0
  }

  public recommendTags = ({ skip, take }: { skip: number; take: number }) =>
    this.knex('tag')
      .select('*')
      .join(
        this.knex('article_tag')
          .select('tag_id')
          .max('created_at', { as: 'last_article_added' })
          .count('id', { as: 'article_count' })
          .groupBy('tag_id')
          .as('t1'),
        function () {
          this.on('t1.tag_id', '=', 'tag.id')
        }
      )
      .join(
        this.knex('action_tag')
          .select('target_id')
          .max('created_at', { as: 'last_follower_added' })
          .count('id', { as: 'follower_count' })
          .where('action', 'follow')
          .groupBy('target_id')
          .as('t2'),
        function () {
          this.on('t2.target_id', '=', 'tag.id')
        }
      )
      .where(
        'last_article_added',
        '>=',
        this.knex.raw(`now() - interval '2 month'`)
      )
      .orWhere(
        'last_follower_added',
        '>=',
        this.knex.raw(`now() - interval '2 month'`)
      )
      .andWhere('article_count', '>=', 8)
      .orderBy('follower_count', 'desc')
      .offset(skip)
      .limit(take)

  public countRecommendTags = async () => {
    const result = await this.knex()
      .count('*')
      .from(
        this.knex('article_tag')
          .select('tag_id')
          .max('created_at', { as: 'last_article_added' })
          .count('id', { as: 'article_count' })
          .groupBy('tag_id')
          .as('t1')
      )
      .fullOuterJoin(
        this.knex('action_tag')
          .select('target_id')
          .max('created_at', { as: 'last_follower_added' })
          .count('id', { as: 'follower_count' })
          .where('action', 'follow')
          .groupBy('target_id')
          .as('t2'),
        function () {
          this.on('t2.target_id', '=', 't1.tag_id')
        }
      )
      .where(
        'last_article_added',
        '>=',
        this.knex.raw(`now() - interval '2 month'`)
      )
      .orWhere(
        'last_follower_added',
        '>=',
        this.knex.raw(`now() - interval '2 month'`)
      )
      .andWhere('article_count', '>=', 8)
      .first()

    return parseInt(result ? (result.count as string) : '0', 10)
  }

  /*********************************
   *                               *
   *         Notify Setting        *
   *                               *
   *********************************/
  public findNotifySetting = async (userId: string): Promise<any | null> =>
    this.knex.select().from('user_notify_setting').where({ userId }).first()

  public updateNotifySetting = async (
    id: string,
    data: ItemData
  ): Promise<any | null> =>
    this.baseUpdate(
      id,
      { updatedAt: new Date(), ...data },
      'user_notify_setting'
    )

  /*********************************
   *                               *
   *         Subscription          *
   *                               *
   *********************************/
  public countSubscription = async (userId: string) => {
    const result = await this.knex('action_article')
      .where({ userId, action: USER_ACTION.subscribe })
      .count()
      .first()
    return parseInt(result ? (result.count as string) : '0', 10)
  }

  public findSubscriptions = async ({
    userId,
    take,
    skip,
  }: {
    userId: string
    take?: number
    skip?: number
  }) => {
    const query = this.knex
      .select()
      .from('action_article')
      .where({ userId, action: USER_ACTION.subscribe })
      .orderBy('id', 'desc')

    if (skip) {
      query.offset(skip)
    }
    if (take || take === 0) {
      query.limit(take)
    }

    return query
  }

  /*********************************
   *                               *
   *         Read History          *
   *                               *
   *********************************/
  public countReadHistory = async (userId: string) => {
    const result = await this.knex('article_read_count')
      .where({ userId, archived: false })
      .countDistinct('article_id')
      .first()
    return parseInt(result ? (result.count as string) : '0', 10)
  }

  public findReadHistory = async ({
    userId,
    take,
    skip,
  }: {
    userId: string
    take: number
    skip: number
  }) => {
    const result = await this.knex('article')
      .select('read.read_at', 'article.*')
      .rightJoin(
        this.knex
          .select('read.article_id', 'read.updated_at as read_at')
          .from('article_read_count as read')
          .where({ userId, archived: false })
          .as('read'),
        'article.id',
        'read.article_id'
      )
      .where({ state: ARTICLE_STATE.active })
      .orderBy('read_at', 'desc')
      .limit(take)
      .offset(skip)

    return result.map(({ readAt, ...article }: any) => ({ readAt, article }))
  }

  public clearReadHistory = async ({
    articleId,
    userId,
  }: {
    articleId?: string
    userId: string | null
  }) =>
    this.knex('article_read_count')
      .where({ userId, ...(articleId ? { articleId } : {}) })
      .update({ archived: true })

  /**
   * Activate user
   */
  public activate = async ({ id }: { id: string }) => {
    const result = await this.knex(this.table)
      .where({ id })
      .update({ state: USER_STATE.active })
      .returning('*')
    return result[0]
  }

  /*********************************
   *                               *
   *         Verification          *
   *                               *
   *********************************/
  public createVerificationCode = ({
    userId,
    email,
    type,
    strong,
    expiredAt,
  }: {
    userId?: string | null
    email: string
    type: string
    strong?: boolean
    expiredAt?: Date
  }) => {
    const code = strong
      ? nanoid(40)
      : customAlphabet(
          // alphanumeric
          '0123456789abcdefghijklmnopqrstuvwxyzABCDEFGHIJKLMNOPQRSTUVWXYZ',
          8
        )()

    return this.baseCreate(
      {
        uuid: v4(),
        userId,
        email,
        type,
        code,
        status: VERIFICATION_CODE_STATUS.active,
        expiredAt:
          expiredAt || new Date(Date.now() + VERIFICATION_CODE_EXPIRED_AFTER),
      },
      'verification_code'
    )
  }

  public verifyVerificationCode = async ({
    email,
    type,
    code: codeString,
    userId,
  }: {
    email: string
    type: keyof typeof VERIFICATION_CODE_TYPE
    code: string
    userId?: string
  }) => {
    const codes = await this.findVerificationCodes({
      where: {
        type,
        email,
      },
    })
    const code = codes.find((c) => c.code === codeString)

    if (codes.length === 0 || !code) {
      throw new CodeInvalidError('code does not exists')
    }
    // check code
    if (
      [
        VERIFICATION_CODE_STATUS.inactive,
        VERIFICATION_CODE_STATUS.used,
      ].includes(code.status)
    ) {
      throw new CodeInactiveError('code is retired')
    }
    if (code.expiredAt < new Date()) {
      // mark code status as expired
      await this.markVerificationCodeAs({
        codeId: code.id,
        status: VERIFICATION_CODE_STATUS.expired,
      })
      throw new CodeExpiredError('code is expired')
    }
    if (userId && code.userId !== userId) {
      throw new CodeInvalidError('code does not match user')
    }
    const trx = await this.knex.transaction()
    for (const c of codes) {
      await (c.code === code.code
        ? this.markVerificationCodeAs(
            { codeId: c.id, status: VERIFICATION_CODE_STATUS.used },
            trx
          )
        : this.markVerificationCodeAs(
            { codeId: c.id, status: VERIFICATION_CODE_STATUS.inactive },
            trx
          ))
    }
    await trx.commit()
  }

  public confirmVerificationCode = async (code: VerficationCode) => {
    if (code.status !== VERIFICATION_CODE_STATUS.active) {
      throw new Error('cannot verfiy a not-active code')
    }
    const codes = await this.findVerificationCodes({
      where: {
        type: code.type,
        email: code.email,
        status: VERIFICATION_CODE_STATUS.active,
      },
    })
    const trx = await this.knex.transaction()
    for (const c of codes) {
      await (c.code === code.code
        ? this.markVerificationCodeAs(
            { codeId: c.id, status: VERIFICATION_CODE_STATUS.verified },
            trx
          )
        : this.markVerificationCodeAs(
            { codeId: c.id, status: VERIFICATION_CODE_STATUS.inactive },
            trx
          ))
    }
    await trx.commit()
  }

  public findVerificationCodes = async ({
    where,
  }: {
    where?: {
      [key: string]: any
      type?: keyof typeof VERIFICATION_CODE_TYPE
      status?: VERIFICATION_CODE_STATUS
    }
  }) => {
    const query = this.knex
      .select()
      .from('verification_code')
      .orderBy('id', 'desc')

    if (where) {
      query.where(where)
    }

    return query
  }

  public markVerificationCodeAs = (
    {
      codeId,
      status,
    }: {
      codeId: string
      status: VERIFICATION_CODE_STATUS
    },
    trx?: Knex.Transaction
  ) => {
    let data: any = { status }

    if (status === VERIFICATION_CODE_STATUS.used) {
      data = { ...data, usedAt: new Date() }
    } else if (status === VERIFICATION_CODE_STATUS.verified) {
      data = { ...data, verifiedAt: new Date() }
    }

    return this.baseUpdate(
      codeId,
      { updatedAt: new Date(), ...data },
      'verification_code',
      trx
    )
  }

  /*********************************
   *                               *
   *           Donation            *
   *                               *
   *********************************/
  /**
   * Count times of donation received by user
   */
  public countReceivedDonation = async (recipientId: string) => {
    const result = await this.knex('transaction')
      .countDistinct('id')
      .where({
        recipientId,
        state: TRANSACTION_STATE.succeeded,
        purpose: TRANSACTION_PURPOSE.donation,
      })
      .first()
    return parseInt(result ? (result.count as string) : '0', 10)
  }

  /**
   * Count articles donated by user
   */
  public countDonatedArticle = async (senderId: string) => {
    const result = await this.knex('transaction')
      .countDistinct('target_id')
      .where({
        senderId,
        state: TRANSACTION_STATE.succeeded,
        purpose: TRANSACTION_PURPOSE.donation,
      })
      .first()
    return parseInt(result ? (result.count as string) : '0', 10)
  }

  /**
   * Count donators to this recipient
   */
  public countDonators = async (
    recipientId: string,
    range?: { start?: Date; end?: Date }
  ) => {
    const query = this.knex('transaction').countDistinct('sender_id').where({
      recipientId,
      state: TRANSACTION_STATE.succeeded,
      purpose: TRANSACTION_PURPOSE.donation,
    })
    if (range?.start) {
      query.where('created_at', '>=', range.start)
    }
    if (range?.end) {
      query.where('created_at', '<', range.end)
    }
    const result = await query.first()
    return parseInt(result ? (result.count as string) : '0', 10)
  }

  /**
   * Top donators to this recipient
   */
  public topDonators = async (
    recipientId: string,
    range?: { start?: Date; end?: Date },
    pagination?: { skip?: number; take?: number }
  ) => {
    const query = this.knex('transaction').where({
      recipientId,
      state: TRANSACTION_STATE.succeeded,
      purpose: TRANSACTION_PURPOSE.donation,
    })
    if (range?.start) {
      query.where('created_at', '>=', range.start)
    }
    if (range?.end) {
      query.where('created_at', '<', range.end)
    }

    query
      .groupBy('sender_id')
      .select(
        'sender_id',
        this.knex.raw('COUNT(sender_id)'),
        this.knex.raw('MAX(created_at)')
      )
      .orderBy([
        { column: 'count', order: 'desc' },
        { column: 'max', order: 'desc' },
      ])

    if (pagination) {
      const { skip, take } = pagination
      if (skip) {
        query.offset(skip)
      }
      if (take || take === 0) {
        query.limit(take)
      }
    }

    return (await query).map((item) => ({
      senderId: item.senderId,
      count: parseInt(item.count, 10),
    }))
  }

  /*********************************
   *                               *
   *         OAuth:LikeCoin        *
   *                               *
   *********************************/
  public findLiker = async ({
    userId,
    likerId,
  }: {
    userId?: string
    likerId?: string
  }): Promise<UserOAuthLikeCoin | null> => {
    let userLikerId = likerId
    if (userId) {
      const user = await this.dataloader.load(userId)
      userLikerId = user.likerId
    }

    if (!userLikerId) {
      return null
    }

    return this.knex
      .select()
      .from('user_oauth_likecoin')
      .where({ likerId: userLikerId })
      .first()
  }

  public saveLiker = async ({
    userId,
    likerId,
    accountType,
    accessToken,
    refreshToken,
    expires,
    scope,
  }: {
    userId: string
    likerId: string
    accountType: UserOAuthLikeCoinAccountType
    accessToken: string
    refreshToken?: string
    expires?: number
    scope?: string[]
  }) => {
    let user = await this.dataloader.load(userId)

    await this.knex
      .select()
      .from('user_oauth_likecoin')
      .where({ likerId: user.likerId })
      .del()

    user = await this.baseUpdate(userId, {
      updatedAt: new Date(),
      likerId,
    })

    await this.baseUpdateOrCreate({
      where: { likerId },
      data: {
        updatedAt: new Date(),
        likerId,
        accountType,
        accessToken,
        refreshToken,
        expires,
        scope,
      },
      table: 'user_oauth_likecoin',
    })

    return user
  }

  public updateLiker = ({
    likerId,
    ...data
  }: {
    [key: string]: any
    likerId: string
  }) =>
    this.knex
      .select()
      .from('user_oauth_likecoin')
      .where({ likerId })
      .update(data)

  // register a new LikerId by a given userName
  public registerLikerId = async ({
    userId,
    userName,
    ip,
  }: {
    userId: string
    userName: string
    ip?: string
  }) => {
    // check
    const likerId = await this.likecoin.check({ user: userName })

    // register
    const oAuthService = new OAuthService(this.connections)
    const tokens = await oAuthService.generateTokenForLikeCoin({ userId })
    const { accessToken, refreshToken, scope } = await this.likecoin.register({
      user: likerId,
      token: tokens.accessToken,
      ip,
    })

    // save to db
    return this.saveLiker({
      userId,
      likerId,
      accountType: 'general',
      accessToken,
      refreshToken,
      scope,
    })
  }

  // Promote a platform temp LikerID
  public claimLikerId = async ({
    userId,
    liker,
    ip,
  }: {
    userId: string
    liker: UserOAuthLikeCoin
    ip?: string
  }) => {
    const oAuthService = new OAuthService(this.connections)
    const tokens = await oAuthService.generateTokenForLikeCoin({ userId })

    await this.likecoin.edit({
      action: 'claim',
      payload: { user: liker.likerId, platformToken: tokens.accessToken },
      ip,
    })

    return this.knex('user_oauth_likecoin')
      .where({ likerId: liker.likerId })
      .update({ accountType: 'general' })
  }

  // Transfer a platform temp LikerID's LIKE and binding to target LikerID
  public transferLikerId = async ({
    fromLiker,
    toLiker,
  }: {
    fromLiker: UserOAuthLikeCoin
    toLiker: Pick<UserOAuthLikeCoin, 'likerId' | 'accessToken'>
  }) =>
    this.likecoin.edit({
      action: 'transfer',
      payload: {
        fromUserToken: fromLiker.accessToken,
        toUserToken: toLiker.accessToken,
      },
    })

  // Update the platform ID <-> LikerID binding
  public bindLikerId = async ({
    userId,
    userToken,
  }: {
    userId: string
    userToken: string
  }) => {
    const oAuthService = new OAuthService(this.connections)
    const tokens = await oAuthService.generateTokenForLikeCoin({ userId })

    return this.likecoin.edit({
      action: 'bind',
      payload: {
        platformToken: tokens.accessToken,
        userToken,
      },
    })
  }

  /*********************************
   *                               *
   *             Punish            *
   *                               *
   *********************************/
  public findPunishRecordsByTime = ({
    state,
    archived,
    expiredAt,
  }: {
    state: string
    archived: boolean
    expiredAt: string
  }) =>
    this.knex
      .select()
      .from('punish_record')
      .where({ state, archived })
      .andWhere('expired_at', '<=', expiredAt)

  public archivePunishRecordsByUserId = ({
    state,
    userId,
  }: {
    state: string
    userId: string
  }) =>
    this.knex
      .select()
      .from('punish_record')
      .where({ userId, state })
      .update({ archived: true })

  public findOrCreateIPNSKey = async (userName: string) => {
    const user = await this.findByUserName(userName)
    if (!user) {
      return
    }
    const atomService = new AtomService(this.connections)

    const ipnsKeyRec = await atomService.findFirst({
      table: 'user_ipns_keys',
      where: { userId: user.id },
    })

    if (ipnsKeyRec) {
      return ipnsKeyRec
    }

    // create it if not existed
    const kname = `for-${user.userName}-${user.uuid}`
    const {
      // publicKey,
      privateKey,
    } = await this.ipfs.genKey()
    const pem = privateKey.export({ format: 'pem', type: 'pkcs8' }) as string

    const { imported } = (await this.ipfs.importKey({ name: kname, pem }))!
    // if (!ipnsKey && res) { ipnsKey = res?.Id }
    const ipnsKey = imported.Id

    return atomService.create({
      table: 'user_ipns_keys',
      data: {
        userId: user.id,
        ipnsKey,
        privKeyPem: pem,
        privKeyName: kname,
      },
    })
  }

  /*********************************
   *                               *
   *        Restrictions           *
   *                               *
   *********************************/
  public findRestrictions = async (
    id: string
  ): Promise<GQLUserRestriction[]> => {
    const table = 'user_restriction'
    const atomService = new AtomService(this.connections)
    return atomService.findMany({
      table,
      select: ['type', 'created_at'],
      where: { userId: id },
    })
  }

  public updateRestrictions = async (
    id: string,
    types: Array<keyof typeof USER_RESTRICTION_TYPE>
  ) => {
    const olds = (await this.findRestrictions(id)).map(({ type }) => type)
    const news = [...new Set(types)]
    const toAdd = news.filter((i) => !olds.includes(i))
    const toDel = olds.filter((i) => !news.includes(i))
    await Promise.all([
      ...toAdd.map((i) => this.addRestriction(id, i)),
      ...toDel.map((i) => this.removeRestriction(id, i)),
    ])
  }

  public addRestriction = async (
    id: string,
    type: keyof typeof USER_RESTRICTION_TYPE
  ) => {
    const table = 'user_restriction'
    const atomService = new AtomService(this.connections)
    await atomService.create({ table, data: { userId: id, type } })
  }

  public removeRestriction = async (
    id: string,
    type: keyof typeof USER_RESTRICTION_TYPE
  ) => {
    const table = 'user_restriction'
    const atomService = new AtomService(this.connections)
    await atomService.deleteMany({ table, where: { userId: id, type } })
  }

  public findRestrictedUsersAndCount = async ({
    skip,
    take,
  }: { skip?: number; take?: number } = {}) => {
    const users = await this.knexRO
      .select('user.*', this.knexRO.raw('COUNT(1) OVER() ::int AS total_count'))
      .from('user')
      .join('user_restriction', 'user.id', 'user_restriction.user_id')
      .groupBy('user.id')
      .orderByRaw('MAX(user_restriction.created_at) DESC')
      .modify((builder: Knex.QueryBuilder) => {
        if (skip !== undefined && Number.isFinite(skip)) {
          builder.offset(skip)
        }
        if (take !== undefined && Number.isFinite(take)) {
          builder.limit(take)
        }
      })

    return [users, users[0]?.totalCount || 0]
  }

  public banUser = async (
    userId: string,
    {
      banDays,
      remark,
      noticeType,
    }: {
      noticeType?: OFFICIAL_NOTICE_EXTEND_TYPE
      banDays?: number
      remark?: ValueOf<typeof USER_BAN_REMARK>
    } = {}
  ) => {
    const notificationService = new NotificationService(this.connections)
    // trigger notification
    notificationService.trigger({
      event: noticeType ?? OFFICIAL_NOTICE_EXTEND_TYPE.user_banned,
      recipientId: userId,
    })

    // insert record into punish_record
    if (typeof banDays === 'number') {
      const expiredAt = getPunishExpiredDate(banDays)
      await this.baseCreate(
        {
          userId,
          state: USER_STATE.banned,
          expiredAt,
        },
        'punish_record'
      )
    }

    const data = {
      state: USER_STATE.banned,
      updatedAt: new Date(),
    }

    return await this.baseUpdate(userId, remark ? { ...data, remark } : data)
  }

  public unbanUser = async (
    userId: string,
    state: ValueOf<typeof USER_STATE>
  ) => {
    // clean up punish recods if team manually recover it from ban
    await this.archivePunishRecordsByUserId({
      userId,
      state: USER_STATE.banned,
    })
    return await this.baseUpdate(userId, { state })
  }

  public verifyWalletSignature = async ({
    ethAddress,
    nonce,
    signedMessage,
    signature,
    validPurposes,
  }: {
    ethAddress: string
    nonce: string
    signedMessage: string
    signature: string
    validPurposes: Array<keyof typeof SIGNING_MESSAGE_PURPOSE>
  }) => {
    if (!ethAddress || !utils.isAddress(ethAddress)) {
      throw new UserInputError('address is invalid')
    }
    const sigTable = 'crypto_wallet_signature'

    const atomService = new AtomService(this.connections)
    const lastSigning = await atomService.findFirst({
      table: sigTable,
      where: (builder: Knex.QueryBuilder) =>
        builder
          .where({ address: ethAddress })
          .whereNull('signature')
          .whereRaw('expired_at > CURRENT_TIMESTAMP'),
      orderBy: [{ column: 'id', order: 'desc' }],
    })

    if (!lastSigning) {
      throw new EthAddressNotFoundError(
        `wallet signing for "${ethAddress}" not found`
      )
    }

    if (!validPurposes.includes(lastSigning.purpose)) {
      throw new UserInputError('Invalid purpose')
    }

    if (nonce !== lastSigning.nonce) {
      throw new UserInputError('Invalid nonce')
    }

    // if it's smart contract wallet
    const isValidSignature = async () => {
      const MAGICVALUE = '0x1626ba7e'

      const chainType = 'Polygon'

      const chainNetwork = 'PolygonMainnet'

      const provider = getAlchemyProvider(
        Number(BLOCKCHAIN_CHAINID[chainType][chainNetwork])
      )

      const bytecode = await provider.getCode(ethAddress.toLowerCase())

      const isSmartContract = bytecode && utils.hexStripZeros(bytecode) !== '0x'

      const hash = utils.hashMessage(signedMessage)

      if (isSmartContract) {
        // verify the message for a decentralized account (contract wallet)
        const contractWallet = new Contract(ethAddress, IERC1271, provider)
        const verification = await contractWallet.isValidSignature(
          hash,
          signature
        )

        const doneVerified = verification === MAGICVALUE

        if (!doneVerified) {
          throw new UserInputError('signature is not valid')
        }
      } else {
        // verify signature for EOA account
        const verifiedAddress = recoverPersonalSignature({
          data: signedMessage,
          sig: signature,
        }).toLowerCase()

        if (ethAddress.toLowerCase() !== verifiedAddress) {
          throw new UserInputError('signature is not valid')
        }
      }
    }
    await isValidSignature()
    return lastSigning
  }

  public addWallet = async (
    userId: string,
    ethAddress: string
  ): Promise<User> => {
    try {
      return await this._addWallet(userId, ethAddress)
    } catch (err: any) {
      auditLog({
        actorId: userId,
        action: AUDIT_LOG_ACTION.addWallet,
        newValue: ethAddress,
        remark: err.message,
        status: AUDIT_LOG_STATUS.failed,
      })
      throw err
    } finally {
      auditLog({
        actorId: userId,
        action: AUDIT_LOG_ACTION.addWallet,
        newValue: ethAddress,
        status: AUDIT_LOG_STATUS.succeeded,
      })
    }
  }

  private _addWallet = async (
    userId: string,
    ethAddress: string
  ): Promise<User> => {
    const user = await this.findByEthAddress(ethAddress)
    if (user) {
      if (user.state === USER_STATE.archived) {
        throw new ForbiddenByStateError('eth address is archived')
      }
      throw new CryptoWalletExistsError('eth address already has a user')
    }
    const updatedUser = await this.baseUpdate(userId, {
      updatedAt: this.knex.fn.now(),
      ethAddress: ethAddress.toLowerCase(), // save the lower case ones
    })

    // archive crypto_wallet entry
    const atomService = new AtomService(this.connections)
    await atomService.update({
      table: 'crypto_wallet',
      where: { userId, archived: false },
      data: { updatedAt: this.knex.fn.now(), archived: true },
    })

    return updatedUser
  }

  public removeWallet = async (userId: string): Promise<User> => {
    try {
      return await this._removeWallet(userId)
    } catch (err: any) {
      auditLog({
        actorId: userId,
        action: AUDIT_LOG_ACTION.removeWallet,
        remark: err.message,
        status: AUDIT_LOG_STATUS.failed,
      })
      throw err
    } finally {
      auditLog({
        actorId: userId,
        action: AUDIT_LOG_ACTION.removeWallet,
        status: AUDIT_LOG_STATUS.succeeded,
      })
    }
  }

  private _removeWallet = async (userId: string): Promise<User> => {
    const user = await this.loadById(userId)
    if (!user.ethAddress) {
      throw new ActionFailedError('user does not have a wallet')
    }
    const count = await this.countLoginMethods(userId)
    if (count === 1) {
      throw new ActionFailedError('cannot remove last login method')
    }
    return this.baseUpdate(userId, { ethAddress: null })
  }

  /*********************************
   *                               *
   *        Social Login           *
   *                               *
   *********************************/
<<<<<<< HEAD
=======

  /**
   * Social login / signup logic
   *
   * PRD:
   * @see {@url https://www.notion.so/matterslab/147392419ea24b74ac939ebbcf6a3f0e#ffc068c50209465faf1e155395dc55f2}
   */
>>>>>>> e8f34e66
  public getOrCreateUserBySocialAccount = async ({
    type,
    providerAccountId,
    userName,
    email,
    emailVerified,
    language,
  }: Omit<SocialAccount, 'userId'> & {
    emailVerified?: boolean
    language: LANGUAGES
  }) => {
    let userCreated = false
    try {
      const [user, created] = await this._getOrCreateUserBySocialAccount({
        type,
        providerAccountId,
        userName,
        email,
        emailVerified,
        language,
      })
      userCreated = created
      return user
    } catch (err: any) {
      auditLog({
        actorId: providerAccountId,
        action: AUDIT_LOG_ACTION[`socialLogin${type}`],
        remark: err.message,
        status: AUDIT_LOG_STATUS.failed,
      })
      throw err
    } finally {
      if (userCreated) {
        auditLog({
          actorId: providerAccountId,
          action: AUDIT_LOG_ACTION[`socialSignup${type}`],
          status: AUDIT_LOG_STATUS.succeeded,
        })
      } else {
        auditLog({
          actorId: providerAccountId,
          action: AUDIT_LOG_ACTION[`socialLogin${type}`],
          status: AUDIT_LOG_STATUS.succeeded,
        })
      }
    }
  }

  private _getOrCreateUserBySocialAccount = async ({
    type,
    providerAccountId,
    userName,
    email,
    emailVerified,
    language,
  }: Omit<SocialAccount, 'userId'> & {
    emailVerified?: boolean
    language: LANGUAGES
  }): Promise<[User, boolean]> => {
    let isCreated = false
    // check if social account exists, if true, return user directly
    const socialAcount = await this.getSocialAccount({
      type,
      providerAccountId,
    })
    let user
    if (socialAcount) {
      user = await this.loadById(socialAcount.userId)
      if (user && user.state === USER_STATE.archived) {
        throw new ForbiddenByStateError('social account is archived')
      }
      if (!user.emailVerified && emailVerified) {
        return [await this.baseUpdate(user.id, { emailVerified }), isCreated]
      }
      return [user, isCreated]
    }

    // social account not exists, create social account and user
    if (email) {
      user = await this.findByEmail(email)
    }
    const trx = await this.knex.transaction()
    try {
      if (!user) {
        // social account email not used by existing users, create new user
        user = await this.create({ email, emailVerified, language }, trx)
        isCreated = true
      } else if (user && (!user.emailVerified || !emailVerified)) {
        // social account have email but not verified, create new user
        // or social account email have been used by existing user but not verified, create new user w/o email
        user = await this.create({ language }, trx)
        isCreated = true
      } else {
        // social account email have been used by existing user and verified.
        // check if this user have social account already, if true, create new user
        const socialAccounts = await this.findSocialAccountsByUserId(
          user.id,
          type
        )
        if (socialAccounts.length > 0) {
          user = await this.create({ language }, trx)
          isCreated = true
        }
      }
      await this.createSocialAccount(
        { userId: user.id, type, providerAccountId, userName, email },
        trx
      )
      await trx.commit()
    } catch (error) {
      await trx.rollback()
      throw error
    }
    return [user, isCreated]
  }

  private getSocialAccount = async ({
    type,
    providerAccountId,
  }: Pick<SocialAccount, 'type' | 'providerAccountId'>) => {
    return this.knex('social_account')
      .select()
      .where({ type, providerAccountId })
      .first()
  }

  public findSocialAccountsByUserId = async (
    userId: string,
    type?: keyof typeof SOCIAL_LOGIN_TYPE
  ) => {
    const query = this.knex('social_account').select().where({ userId })
    if (type) {
      query.andWhere({ type })
    }
    return query
  }

  public createSocialAccount = async (
    { userId, type, providerAccountId, userName, email }: SocialAccount,
    trx?: Knex.Transaction
  ) => {
    try {
      return await this._createSocialAccount(
        { userId, type, providerAccountId, userName, email },
        trx
      )
    } catch (err: any) {
      auditLog({
        actorId: userId,
        action: AUDIT_LOG_ACTION[`addSocialAccount${type}`],
        entity: 'social_account',
        remark: err.message,
        status: AUDIT_LOG_STATUS.failed,
      })
      throw err
    } finally {
      auditLog({
        actorId: userId,
        action: AUDIT_LOG_ACTION[`addSocialAccount${type}`],
        entity: 'social_account',
        status: AUDIT_LOG_STATUS.succeeded,
      })
    }
  }

  private _createSocialAccount = async (
    { userId, type, providerAccountId, userName, email }: SocialAccount,
    trx?: Knex.Transaction
  ) => {
    const query = this.knex('social_account')
      .insert({ userId, type, providerAccountId, userName, email })
      .returning('*')

    if (trx) {
      query.transacting(trx)
    }

    try {
      const result = await query
      return result
    } catch (err: any) {
      // duplicate key error
      if (err.code === '23505') {
        const socialAccount = await this.getSocialAccount({
          type,
          providerAccountId,
        })
        if (socialAccount) {
          const user = await this.loadById(socialAccount.userId)
          if (user.state === USER_STATE.archived) {
            throw new ForbiddenByStateError('social account is archived')
          }
        }
        throw new ActionFailedError('social account already exists')
      }
      throw err
    }
  }

  public removeSocialAccount = async (
    userId: string,
    type: keyof typeof SOCIAL_LOGIN_TYPE
  ) => {
    try {
      return await this._removeSocialAccount(userId, type)
    } catch (err: any) {
      auditLog({
        actorId: userId,
        action: AUDIT_LOG_ACTION[`removeSocialAccount${type}`],
        remark: err.message,
        status: AUDIT_LOG_STATUS.failed,
      })
      throw err
    } finally {
      auditLog({
        actorId: userId,
        action: AUDIT_LOG_ACTION[`removeSocialAccount${type}`],
        status: AUDIT_LOG_STATUS.succeeded,
      })
    }
  }

  private _removeSocialAccount = async (
    userId: string,
    type: keyof typeof SOCIAL_LOGIN_TYPE
  ) => {
    const socialAccount = await this.knex('social_account')
      .select()
      .where({ type, userId })
      .first()
    if (!socialAccount) {
      throw new ActionFailedError('social account not exists')
    }
    const count = await this.countLoginMethods(userId)
    if (count === 1) {
      throw new ActionFailedError('cannot remove last login method')
    }
    return this.knex('social_account').where({ id: socialAccount.id }).del()
  }

  /**
   * Fetch the Twitter user info using Twitter v2 API.
   * @see {@link https://developer.twitter.com/en/docs/authentication/oauth-2-0/user-access-token}
   */
  public fetchTwitterUserInfo = async (
    authorizationCode: string,
    codeVerifier: string
  ) => {
    const accessToken = await this.exchangeTwitterAccessToken(
      authorizationCode,
      codeVerifier
    )
    return this.fetchTwitterUserInfoByAccessToken(accessToken)
  }

  private exchangeTwitterAccessToken = async (
    authorizationCode: string,
    codeVerifier: string
  ) => {
    const url = 'https://api.twitter.com/2/oauth2/token'
    const data = {
      grant_type: 'authorization_code',
      code: authorizationCode,
      redirect_uri: environment.twitterRedirectUri,
      code_verifier: codeVerifier,
    }
    const headers = {
      Authorization: `Basic ${Buffer.from(
        `${environment.twitterClientId}:${environment.twitterClientSecret}`
      ).toString('base64')}`,
      'Content-Type': 'application/x-www-form-urlencoded',
    }
    try {
      const response = await axios.post(url, data, { headers })
      return response.data.access_token
    } catch (error: any) {
      if (error.response.status === 400) {
        logger.warn('exchange twitter failed: ', error.response.data)
        throw new OAuthTokenInvalidError('exchange twitter access token failed')
      } else {
        logger.error('exchange twitter error: ', error)
        throw new UnknownError('exchange twitter access token failed')
      }
    }
  }

  private fetchTwitterUserInfoByAccessToken = async (
    accessToken: string
  ): Promise<{ id: string; name: string; username: string }> => {
    const url = 'https://api.twitter.com/2/users/me'
    const headers = {
      Authorization: `Bearer ${accessToken}`,
    }
    const response = await axios.get(url, { headers })
    if (response.status !== 200) {
      throw new ServerError('fetch twitter user info failed')
    }
    return response.data.data
  }

  /**
   * Fetch the Facebook user info using Facebook OIDC.
   * @see {@link https://developers.facebook.com/docs/facebook-login/guides/advanced/oidc-token}
   */
  public fetchFacebookUserInfo = async (
    authorizationCode: string,
    codeVerifier: string
  ) => {
    const { id_token } = await this.exchangeFacebookToken(
      authorizationCode,
      codeVerifier
    )
    const data = jwt.decode(id_token) as any
    if (data.aud !== environment.facebookClientId) {
      throw new OAuthTokenInvalidError('Facebook token id aud is invalid')
    }
    return { id: data.sub, username: data.name }
  }

  private exchangeFacebookToken = async (
    authorizationCode: string,
    codeVerifier: string
  ): Promise<{ access_token: string; id_token: string }> => {
    const url = 'https://graph.facebook.com/v17.0/oauth/access_token'
    try {
      const response = await axios.get(url, {
        params: {
          client_id: environment.facebookClientId,
          redirect_uri: environment.facebookRedirectUri,
          code: authorizationCode,
          code_verifier: codeVerifier,
        },
      })
      return response.data
    } catch (error: any) {
      if (error.response.status === 400) {
        // logger.error('fetch facebook error: ', error)
        logger.warn('fetch facebook failed: ', error.response.data)
        throw new OAuthTokenInvalidError('exchange facebook token failed')
      }
      logger.error('fetch facebook error: ', error)
      throw new UnknownError('exchange facebook token failed')
    }
  }

  /**
   * Fetch the Google user info from Google OIDC.
   * @see {@link https://developers.google.com/identity/openid-connect/openid-connect}
   */
  public fetchGoogleUserInfo = async (
    authorizationCode: string,
    nonce: string
  ) => {
    const { id_token } = await this.exchangeGoogleToken(authorizationCode)
    const data = jwt.decode(id_token) as any
    if (data.aud !== environment.googleClientId) {
      throw new OAuthTokenInvalidError('Google token id aud is invalid')
    }
    if (data.nonce !== nonce) {
      throw new OAuthTokenInvalidError('Google token id nonce is invalid')
    }
    return {
      id: data.sub,
      email: data.email,
      emailVerified: data.email_verified,
    }
  }

  private exchangeGoogleToken = async (
    authorizationCode: string
  ): Promise<{ access_token: string; id_token: string }> => {
    const url = 'https://oauth2.googleapis.com/token'
    const data = {
      code: authorizationCode,
      client_id: environment.googleClientId,
      client_secret: environment.googleClientSecret,
      redirect_uri: environment.googleRedirectUri,
      grant_type: 'authorization_code',
    }
    const headers = {
      'Content-Type': 'application/x-www-form-urlencoded',
    }
    try {
      const response = await axios.post(url, data, { headers })
      return response.data
    } catch (error: any) {
      if (error.response.status === 400) {
        // logger.error('fetch facebook error: ', error)
        logger.warn('fetch google failed: ', error.response.data)
        throw new OAuthTokenInvalidError('exchange google token failed')
      }
      logger.error('fetch google error: ', error)
      throw new UnknownError('exchange google tokenfailed')
    }
  }

  private countLoginMethods = async (userId: string) => {
    const user = await this.loadById(userId)
    const email = user.email ? 1 : 0
    const wallet = user.ethAddress ? 1 : 0
    const socialAccounts = await this.findSocialAccountsByUserId(userId)
    return email + wallet + socialAccounts.length
  }

  /*********************************
   *                               *
   *            Misc               *
   *                               *
   *********************************/
  public updateLastSeen = async (id: string, threshold = HOUR) => {
    const cacheService = new CacheService(
      CACHE_PREFIX.USER_LAST_SEEN,
      this.connections.redis
    )
    const _lastSeen = (await cacheService.getObject({
      keys: { id },
      getter: async () => {
        const { lastSeen } = await this.knex(this.table)
          .select('last_seen')
          .where({ id })
          .first()
        return lastSeen
      },
      expire: Math.ceil(threshold / 1000),
    })) as any
    const last = new Date(_lastSeen)
    const now = new Date()
    const delta = +now - +last
    if (delta > threshold) {
      await this.knex(this.table).update('last_seen', now).where({ id })
    }
  }

  public totalPinnedWorks = async (id: string): Promise<number> => {
    const res1 = await this.knex('article')
      .count()
      .where({ authorId: id, pinned: true, state: ARTICLE_STATE.active })
      .first()
    const res2 = await this.knex('collection')
      .count()
      .where({ authorId: id, pinned: true })
      .first()
    return (Number(res1?.count) || 0) + (Number(res2?.count) || 0)
  }
}<|MERGE_RESOLUTION|>--- conflicted
+++ resolved
@@ -2368,16 +2368,12 @@
    *        Social Login           *
    *                               *
    *********************************/
-<<<<<<< HEAD
-=======
-
   /**
    * Social login / signup logic
    *
    * PRD:
    * @see {@url https://www.notion.so/matterslab/147392419ea24b74ac939ebbcf6a3f0e#ffc068c50209465faf1e155395dc55f2}
    */
->>>>>>> e8f34e66
   public getOrCreateUserBySocialAccount = async ({
     type,
     providerAccountId,
