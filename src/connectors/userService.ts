--- conflicted
+++ resolved
@@ -675,19 +675,6 @@
           .where({ id: userId })
           .update('mat', userMAT + MAT_UNIT.joinByInvitation)
           .into('user')
-<<<<<<< HEAD
-        await trx
-          .where({ id: sender.id })
-          .update('mat', sender.mat + MAT_UNIT.invitationAccepted)
-          .into('user')
-=======
-        if (sender && sender.mat) {
-          await trx
-            .where({ id: sender.id })
-            .update('mat', sender.mat + MAT.invitationAccepted)
-            .into('user')
-        }
->>>>>>> 410863f6
         // add transaction record
         await trx
           .insert({
@@ -700,17 +687,6 @@
           })
           .into('transaction')
           .returning('*')
-<<<<<<< HEAD
-        await trx
-          .insert({
-            recipientId: sender.id,
-            referenceId: invitation.id,
-            purpose: TRANSACTION_PURPOSE.invitationAccepted,
-            amount: MAT_UNIT.invitationAccepted
-          })
-          .into('transaction')
-          .returning('*')
-=======
         if (sender) {
           await trx
             .insert({
@@ -718,12 +694,11 @@
               recipientId: sender.id,
               referenceId: invitation.id,
               purpose: TRANSACTION_PURPOSE.invitationAccepted,
-              amount: MAT.invitationAccepted
+              amount: MAT_UNIT.invitationAccepted
             })
             .into('transaction')
             .returning('*')
         }
->>>>>>> 410863f6
       })
     } catch (e) {
       console.error('[activateInvitedEmailUser]', e)
