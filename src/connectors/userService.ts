--- conflicted
+++ resolved
@@ -977,102 +977,6 @@
       .update(data)
   }
 
-<<<<<<< HEAD
-  findNoLikerIdUsers = ({
-    userIds,
-    limit = BATCH_SIZE,
-    offset = 0
-  }: {
-    userIds?: string[]
-    limit?: number
-    offset?: number
-  }) => {
-    let qs = this.knex('user')
-      .select('id', 'userName')
-      .where({ likerId: null })
-      .limit(limit)
-      .offset(offset)
-      .orderBy('id', 'asc')
-
-    if (userIds) {
-      qs = qs.whereIn('id', userIds)
-    }
-
-    return qs
-  }
-
-  __getNoPendingLIKEUsers = () => {
-    return this.knex.raw(/*sql*/ `
-      (
-        SELECT
-          u.id as user_id,
-          mat,
-          user_oauth_likecoin.*
-        FROM
-          user_oauth_likecoin
-          LEFT JOIN (
-            SELECT
-              "user".id,
-              liker_id,
-              SUM(delta) AS mat
-            FROM
-              "user"
-              LEFT JOIN transaction_delta_view AS tx ON user_id = "user".id
-            WHERE tx."type" = 'MAT'
-            GROUP BY
-              "user".id,
-              liker_id
-            ) AS u ON u.liker_id = user_oauth_likecoin.liker_id
-        WHERE
-          mat > 0
-          AND account_type = 'temporal'
-          AND pending_like IS NULL
-          AND u.liker_id IS NOT NULL
-      ) AS user_likecon_mat
-  `)
-  }
-
-  findNoPendingLIKEUsers = ({
-    userIds,
-    limit = BATCH_SIZE,
-    offset = 0
-  }: {
-    userIds?: string[]
-    limit?: number
-    offset?: number
-  }) => {
-    let qs = this.knex
-      .select('userId', 'mat', 'likerId', 'pendingLike')
-      .from(this.__getNoPendingLIKEUsers())
-      .limit(limit)
-      .offset(offset)
-      .orderBy('id', 'asc')
-
-    if (userIds) {
-      qs = qs.whereIn('userId', userIds)
-    }
-
-    return qs
-  }
-
-  countNoLikerId = async () => {
-    const result = await this.knex(this.table)
-      .where({ likerId: null })
-      .count()
-      .first()
-    return parseInt(result ? (result.count as string) : '0', 10)
-  }
-
-  countNoPendingLIKE = async () => {
-    const result = await this.knex
-      .from(this.__getNoPendingLIKEUsers())
-      .count()
-      .first()
-    return parseInt(result ? (result.count as string) : '0', 10)
-  }
-
-=======
->>>>>>> 94bda6b2
   // register a new LikerId by a given userName
   registerLikerId = async ({
     userId,
