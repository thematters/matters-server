import DataLoader from 'dataloader'
import { hash, compare } from 'bcrypt'
import { v4 } from 'uuid'
import jwt from 'jsonwebtoken'
import bodybuilder from 'bodybuilder'
import _ from 'lodash'

import logger from 'common/logger'
import {
  BCRYPT_ROUNDS,
  USER_ACTION,
  TRANSACTION_PURPOSE,
  MAT_UNIT,
  VERIFICATION_CODE_EXIPRED_AFTER,
  VERIFICATION_CODE_STATUS,
  VERIFICATION_CODE_TYPES,
  USER_STATE,
  INVITATION_STATUS,
  BATCH_SIZE
} from 'common/enums'
import { environment } from 'common/environment'
import {
  ItemData,
  GQLSearchInput,
  GQLUpdateUserInfoInput,
  GQLUserRegisterInput
} from 'definitions'
import { BaseService } from './baseService'

export class UserService extends BaseService {
  constructor() {
    super('user')
    this.dataloader = new DataLoader(this.baseFindByIds)
    this.uuidLoader = new DataLoader(this.baseFindByUUIDs)
  }

<<<<<<< HEAD
=======
  // dump all data to es. Currently only used in test.
  initSearch = async () => {
    const users = await this.knex(this.table).select(
      'id',
      'description',
      'display_name',
      'user_name'
    )

    return this.es.indexManyItems({
      index: this.table,
      items: users
    })
  }

>>>>>>> 1b62f03a
  /**
   * Create a new user.
   */
  create = async ({
    email,
    userName,
    displayName,
    description,
    password
  }: GQLUserRegisterInput) => {
    // TODO: do code validation here

    // TODO: better default unique user name
    if (!userName) {
      userName = email
    }

    // TODO:
    const avatar = null

    const uuid = v4()
    const passwordHash = await hash(password, BCRYPT_ROUNDS)
    const user = await this.baseCreate({
      uuid,
      email,
      emailVerified: true,
      userName,
      displayName,
      description,
      avatar,
      passwordHash,
      state: USER_STATE.onboarding
    })
    await this.baseCreate({ userId: user.id }, 'user_notify_setting')
    await this.activateInvitedEmailUser({
      userId: user.id,
      email
    })

    await this.addToSearch(user)

    return user
  }

  /**
   * Login user and return jwt token.
   */
  login = async ({ email, password }: { email: string; password: string }) => {
    const user = await this.findByEmail(email)

    if (!user) {
      logger.info('Cannot find user with email, login failed.')
      return {
        auth: false
      }
    }

    const auth = await compare(password, user.passwordHash)
    if (!auth) {
      logger.info('Password incorrect, login failed.')
      return {
        auth: false
      }
    }

    const token = jwt.sign({ uuid: user.uuid }, environment.jwtSecret, {
      expiresIn: 86400 * 90 // expires in 24 * 90 hours
    })

    logger.info(`User logged in with uuid ${user.uuid}.`)
    return {
      auth: true,
      token
    }
  }

  /**
   * Upadte user info
   */
  update = async (
    id: string,
    input: GQLUpdateUserInfoInput & { email?: string; emailVerified?: boolean }
  ) => {
    const user = await this.baseUpdateById(id, input)

    const { description, displayName, userName } = input
    if (!description && !displayName && !userName) {
      return user
    }

    // remove null and undefined
    const searchable = _.pickBy(
      { description, displayName, userName },
      _.identity
    )

    try {
      await this.es.client.update({
        index: this.table,
        type: this.table,
        id,
        body: {
          doc: searchable
        }
      })
    } catch (e) {
      logger.error(e)
    }

    return user
  }

  changePassword = async ({
    userId,
    password
  }: {
    userId: string
    password: string
  }) => {
    const passwordHash = await hash(password, BCRYPT_ROUNDS)
    const user = await this.baseUpdateById(userId, {
      passwordHash
    })
    return user
  }

  /**
   * Find users
   */
  find = async ({ where }: { where?: { [key: string]: any } }) => {
    let qs = this.knex
      .select()
      .from(this.table)
      .orderBy('id', 'desc')

    if (where) {
      qs = qs.where(where)
    }

    return await qs
  }

  /**
   * Find users by a given email.
   */
  findByEmail = async (
    email: string
  ): Promise<{ uuid: string; [key: string]: string }> =>
    this.knex
      .select()
      .from(this.table)
      .where({ email })
      .first()

  /**
   * Find users by a given user name.
   */
  findByUserName = async (userName: string): Promise<any[]> =>
    await this.knex
      .select()
      .from(this.table)
      .where({ userName })
      .first()

  /**
   * Check is username editable
   */
  isUserNameEditable = async (userId: string) => {
    const history = await this.knex('username_edit_history')
      .select()
      .where({ userId })
    return history.length <= 0
  }

  /**
   * Add user name edit history
   */
  addUserNameEditHistory = async ({
    userId,
    previous
  }: {
    userId: string
    previous: string
  }) => await this.baseCreate({ userId, previous }, 'username_edit_history')

  /*********************************
   *                               *
   *           Search              *
   *                               *
   *********************************/
  /**
   * Dump all data to ES (Currently only used in test)
   */
  initSearch = async () => {
    const users = await this.knex(this.table).select(
      'id',
      'description',
      'display_name',
      'user_name'
    )

    return this.es.indexItems({
      index: this.table,
      items: users
    })
  }

  addToSearch = async ({
    id,
    userName,
    displayName,
    description
  }: {
    [key: string]: string
  }) =>
    await this.es.indexItems({
      index: this.table,
      items: [
        {
          id,
          userName,
          displayName,
          description
        }
      ]
    })

  search = async ({ key }: GQLSearchInput) => {
    const body = bodybuilder()
      .query('multi_match', {
        query: key,
        fuzziness: 5,
        fields: ['description', 'displayName', 'userName']
      })
      .size(100)
      .build()

    try {
      const { hits } = await this.es.client.search({
        index: this.table,
        type: this.table,
        body
      })
      const ids = hits.hits.map(({ _id }) => _id)
      return this.dataloader.loadMany(ids)
    } catch (err) {
      throw err
    }
  }

  findRecentSearches = async (userId: string) => {
    const result = await this.knex('search_history')
      .select('search_key')
      .where({ userId, archived: false })
      .max('created_at as search_at')
      .groupBy('search_key')
      .orderBy('search_at', 'desc')
    return result.map(({ searchKey }: { searchKey: string }) => searchKey)
  }

  clearSearches = (userId: string) =>
    this.knex('search_history')
      .where({ userId, archived: false })
      .update({ archived: true })

  /*********************************
   *                               *
   *            MAT                *
   *                               *
   *********************************/
  totalMAT = async (userId: string) => {
    const result = await this.knex('transaction_delta_view')
      .where({
        userId
      })
      .sum('delta as total')
    return Math.max(parseInt(result[0].total || 0, 10), 0)
  }

  findTransactionHistory = async ({
    id: userId,
    limit = BATCH_SIZE,
    offset = 0
  }: {
    id: string
    limit?: number
    offset?: number
  }) =>
    await this.knex('transaction_delta_view')
      .where({
        userId
      })
      .orderBy('created_at', 'desc')
      .limit(limit)
      .offset(offset)

  countTransaction = async (id: string) => {
    const result = await this.knex('transaction_delta_view')
      .where({
        userId: id
      })
      .count()
      .first()
    return parseInt(result.count || 0, 10)
  }

  /*********************************
   *                               *
   *             Follow            *
   *                               *
   *********************************/
  follow = async (userId: string, targetId: string): Promise<any[]> =>
    await this.baseUpdateOrCreate(
      {
        userId,
        targetId,
        action: USER_ACTION.follow
      },
      ['userId', 'targetId', 'action'],
      'action_user'
    )

  unfollow = async (userId: string, targetId: string): Promise<any[]> =>
    await this.knex
      .from('action_user')
      .where({
        targetId,
        userId,
        action: USER_ACTION.follow
      })
      .del()

  countFollowees = async (userId: string): Promise<number> => {
    const result = await this.knex('action_user')
      .countDistinct('id')
      .where({
        userId,
        action: USER_ACTION.follow
      })
      .first()
    return parseInt(result.count || 0, 10)
  }

  countFollowers = async (targetId: string): Promise<number> => {
    const result = await this.knex('action_user')
      .countDistinct('id')
      .where({ targetId, action: USER_ACTION.follow })
      .first()
    return parseInt(result.count || 0, 10)
  }

  followeeArticles = async ({
    userId,
    offset = 0,
    limit = BATCH_SIZE
  }: {
    userId: string
    offset?: number
    limit?: number
  }) =>
    await this.knex('action_user as au')
      .select('ar.*')
      .join('article as ar', 'ar.author_id', 'au.target_id')
      .where({ action: 'follow', userId })
      .offset(offset)
      .limit(limit)

  countFolloweeArticles = async (userId: string) => {
    const result = await this.knex('action_user as au')
      .countDistinct('ar.id')
      .join('article as ar', 'ar.author_id', 'au.target_id')
      .where({ action: 'follow', userId })
      .first()

    return parseInt(result.count, 10)
  }

  findFollowees = async ({
    userId,
    limit = BATCH_SIZE,
    offset = 0
  }: {
    userId: string
    limit?: number
    offset?: number
  }) =>
    this.knex
      .select()
      .from('action_user')
      .where({ userId, action: USER_ACTION.follow })
      .orderBy('id', 'desc')
      .offset(offset)
      .limit(limit)

  findFollowers = async ({
    targetId,
    limit = BATCH_SIZE,
    offset = 0
  }: {
    targetId: string
    limit?: number
    offset?: number
  }): Promise<any[]> =>
    await this.knex
      .select()
      .from('action_user')
      .where({ targetId, action: USER_ACTION.follow })
      .orderBy('id', 'desc')
      .offset(offset)
      .limit(limit)

  isFollowing = async ({
    userId,
    targetId
  }: {
    userId: string
    targetId: string
  }): Promise<boolean> => {
    const result = await this.knex
      .select()
      .from('action_user')
      .where({ userId, targetId, action: USER_ACTION.follow })
      .first()
    return !!result
  }

  /*********************************
   *                               *
   *           Recommand           *
   *                               *
   *********************************/
  recommendAuthor = async ({
    limit = BATCH_SIZE,
    offset = 0
  }: {
    limit?: number
    offset?: number
  }) =>
    this.knex('user_reader_view')
      .select()
      .orderBy('author_score', 'desc')
      .offset(offset)
      .limit(limit)

  /*********************************
   *                               *
   *         Notify Setting        *
   *                               *
   *********************************/
  findNotifySetting = async (userId: string): Promise<any | null> =>
    await this.knex
      .select()
      .from('user_notify_setting')
      .where({ userId })
      .first()

  updateNotifySetting = async (
    id: string,
    data: ItemData
  ): Promise<any | null> =>
    await this.baseUpdateById(id, data, 'user_notify_setting')

  findBadges = async (userId: string): Promise<any[]> =>
    await this.knex
      .select()
      .from('user_badge')
      .where({ userId })

  /*********************************
   *                               *
   *         Subscription          *
   *                               *
   *********************************/
  countSubscription = async (userId: string) => {
    const result = await this.knex('action_article')
      .countDistinct('id')
      .where({ userId, action: USER_ACTION.subscribe })
      .first()
    return parseInt(result.count, 10)
  }

  findSubscriptions = async ({
    userId,
    limit = BATCH_SIZE,
    offset = 0
  }: {
    userId: string
    limit?: number
    offset?: number
  }) =>
    this.knex
      .select()
      .from('action_article')
      .where({ userId, action: USER_ACTION.subscribe })
      .orderBy('id', 'desc')
      .limit(limit)
      .offset(offset)

  /*********************************
   *                               *
   *         Read History          *
   *                               *
   *********************************/
  countReadHistory = async (userId: string) => {
    const result = await this.knex('article_read')
      .countDistinct('id')
      .where({ userId, archived: false })
      .first()
    return parseInt(result.count, 10)
  }

  findReadHistory = async ({
    userId,
    limit = BATCH_SIZE,
    offset = 0
  }: {
    userId: string
    limit?: number
    offset?: number
  }) =>
    this.knex
      .select()
      .from('article_read')
      .where({ userId, archived: false })
      .orderBy('id', 'desc')
      .limit(limit)
      .offset(offset)

  findReadHistoryByUUID = async (
    uuid: string,
    userId: string
  ): Promise<any[]> =>
    await this.knex
      .select()
      .from('article_read')
      .where({
        uuid,
        userId,
        archived: false
      })
      .first()

  /*********************************
   *                               *
   *           Invitation          *
   *                               *
   *********************************/
  /**
   * Find invitation by email
   */
  findInvitationByEmail = async (email: string) =>
    await this.knex
      .select()
      .from('invitation')
      .where({ email })
      .first()

  /**
   * Find invitations
   */
  findInvitations = async (userId: string): Promise<any[]> =>
    await this.knex
      .select()
      .from('invitation')
      .where({ senderId: userId })
      .orderBy('id', 'desc')

  /**
   * count invitations
   */
  countInvitation = async (userId: string) => {
    const result = await this.knex('invitation')
      .select()
      .count('id')
      .where({ senderId: userId })
      .first()
    return parseInt(result.count, 10)
  }

  /**
   * Find invitation by id
   */
  findInvitation = async (id: string) => {
    const result = await this.knex('invitation')
      .select()
      .where({ id })
      .first()
    return result
  }
  /**
   * Activate user
   */
  activate = async ({
    senderId,
    recipientId
  }: {
    senderId?: string
    recipientId: string
  }): Promise<any> => {
    await this.knex.transaction(async trx => {
      // set recipient's state to "active"
      await trx
        .where({ id: recipientId })
        .update({ state: USER_STATE.active })
        .into(this.table)
        .returning('*')
      // add invitation record
      const { id: invitationId } = await trx
        .insert({ senderId, recipientId, status: INVITATION_STATUS.activated })
        .into('invitation')
        .returning('*')
      // add transaction record
      await trx
        .insert({
          uuid: v4(),
          recipientId,
          referenceId: invitationId,
          purpose: TRANSACTION_PURPOSE.joinByInvitation,
          amount: MAT_UNIT.joinByInvitation
        })
        .into('transaction')
        .returning('*')
      await trx
        .insert({
          uuid: v4(),
          recipientId: senderId,
          referenceId: invitationId,
          purpose: TRANSACTION_PURPOSE.invitationAccepted,
          amount: MAT_UNIT.invitationAccepted
        })
        .into('transaction')
        .returning('*')
    })
  }

  /**
   * Invite email
   */
  invite = async ({
    senderId,
    email
  }: {
    senderId?: string
    email: string
  }): Promise<any> =>
    await this.baseCreate(
      { senderId, email, status: INVITATION_STATUS.pending },
      'invitation'
    )

  /**
   * Activate new user of invited email
   */
  activateInvitedEmailUser = async ({
    userId,
    email
  }: {
    userId: string
    email: string
  }) => {
    try {
      const invitation = await this.findInvitationByEmail(email)

      if (!invitation) {
        return
      }

      const sender =
        invitation.senderId && (await this.dataloader.load(invitation.senderId))
      await this.knex.transaction(async trx => {
        // set recipient's state to "active"
        await trx
          .where({ id: userId })
          .update({ state: USER_STATE.active })
          .into(this.table)
          .returning('*')
        // add transaction record
        await trx
          .insert({
            uuid: v4(),
            recipientId: userId,
            referenceId: invitation.id,
            purpose: TRANSACTION_PURPOSE.joinByInvitation,
            amount: MAT_UNIT.joinByInvitation
          })
          .into('transaction')
          .returning('*')
        if (sender) {
          await trx
            .insert({
              uuid: v4(),
              recipientId: sender.id,
              referenceId: invitation.id,
              purpose: TRANSACTION_PURPOSE.invitationAccepted,
              amount: MAT_UNIT.invitationAccepted
            })
            .into('transaction')
            .returning('*')
        }
      })

      // update "recipientId" of invitation
      await this.baseUpdateById(
        invitation.id,
        { recipientId: userId },
        'invitation'
      )
    } catch (e) {
      logger.error('[activateInvitedEmailUser]', e)
    }
  }

  /*********************************
   *                               *
   *         Verification          *
   *                               *
   *********************************/
  createVerificationCode = ({
    userId,
    email,
    type
  }: {
    userId?: string | null
    email: string
    type: string
  }) =>
    this.baseCreate(
      {
        uuid: v4(),
        userId,
        email,
        type,
        code: _.random(100000, 999999),
        expiredAt: new Date(Date.now() + VERIFICATION_CODE_EXIPRED_AFTER)
      },
      'verification_code'
    )

  findVerificationCodes = async ({
    where
  }: {
    where?: {
      type?: keyof typeof VERIFICATION_CODE_TYPES
      status?: keyof typeof VERIFICATION_CODE_STATUS
      [key: string]: any
    }
  }) => {
    let qs = this.knex
      .select()
      .from('verification_code')
      .orderBy('id', 'desc')

    if (where) {
      qs = qs.where(where)
    }

    return await qs
  }

  markVerificationCodeAs = ({
    codeId,
    status
  }: {
    codeId: string
    status: keyof typeof VERIFICATION_CODE_STATUS
  }) => {
    let data: any = { status }

    if (status === VERIFICATION_CODE_STATUS.used) {
      data = { ...data, usedAt: new Date() }
    } else if (status === VERIFICATION_CODE_STATUS.verified) {
      data = { ...data, verifiedAt: new Date() }
    }

    return this.baseUpdateById(codeId, data, 'verification_code')
  }
}<|MERGE_RESOLUTION|>--- conflicted
+++ resolved
@@ -34,24 +34,6 @@
     this.uuidLoader = new DataLoader(this.baseFindByUUIDs)
   }
 
-<<<<<<< HEAD
-=======
-  // dump all data to es. Currently only used in test.
-  initSearch = async () => {
-    const users = await this.knex(this.table).select(
-      'id',
-      'description',
-      'display_name',
-      'user_name'
-    )
-
-    return this.es.indexManyItems({
-      index: this.table,
-      items: users
-    })
-  }
-
->>>>>>> 1b62f03a
   /**
    * Create a new user.
    */
@@ -253,7 +235,7 @@
       'user_name'
     )
 
-    return this.es.indexItems({
+    return this.es.indexManyItems({
       index: this.table,
       items: users
     })
