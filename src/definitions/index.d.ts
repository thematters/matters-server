import {
  UserService,
  ArticleService,
  CommentService,
  DraftService,
  SystemService,
  TagService,
  NotificationService
} from 'connectors'
import { DataSource } from 'apollo-datasource'

export * from './schema'
export * from './notification'

export type NodeTypes = 'Article' | 'User' | 'Comment' | 'Draft' | 'Tag'

export type User = {
  id: string
  uuid: string
  userName: string
  displayName: string
  description: string
  avatar: string
  email: string
  mobile: string | null
  passwordHash: string
  readSpead: number
  baseGravity: number
  currGravity: number
  mat: number
  language: string
  // oauthType: any
  role: 'admin' | 'user'
  state: string
  createdAt: string
  updatedAt: string
}

export type Context = RequestContext & {
  dataSources: DataSources
}

export type RequestContext = {
  viewer: User | { id: null }
}

export type DataSources = {
  articleService: InstanceType<typeof ArticleService>
  commentService: InstanceType<typeof CommentService>
  draftService: InstanceType<typeof DraftService>
  userService: InstanceType<typeof UserService>
  systemService: InstanceType<typeof SystemService>
  tagService: InstanceType<typeof TagService>
  notificationService: InstanceType<typeof NotificationService>
}

export type TableName =
  | 'action'
  | 'action_user'
  | 'action_comment'
  | 'action_article'
  | 'transaction'
  | 'asset'
  | 'article'
  | 'tag'
  | 'article_read'
  | 'article_tag'
  | 'audio_draft'
  | 'comment'
  | 'comment_mentioned_user'
  | 'draft'
  | 'noop'
  | 'user'
  | 'user_oauth'
  | 'user_notify_setting'
  | 'username_edit_history'
  | 'notice_detail'
  | 'notice'
  | 'notice_actor'
  | 'notice_entity'
  | 'push_device'
  | 'report'
  | 'report_asset'
  | 'feedback'
  | 'feedback_asset'
  | 'invitation'
<<<<<<< HEAD
  | 'verification_code'
=======
  | 'search_history'
>>>>>>> 6b90f69c

export type ThirdPartyAccount = {
  accountName: 'facebook' | 'wechat' | 'google'
  baseUrl: string
  token: string
}

export interface BatchParams {
  input: {
    [key: string]: any
  }
}

export type S3Bucket =
  | 'matters-server-dev'
  | 'matters-server-stage'
  | 'matters-server-production'

export type Item = { id: string; [key: string]: any }

export type ItemData = { [key: string]: any }<|MERGE_RESOLUTION|>--- conflicted
+++ resolved
@@ -84,11 +84,8 @@
   | 'feedback'
   | 'feedback_asset'
   | 'invitation'
-<<<<<<< HEAD
   | 'verification_code'
-=======
   | 'search_history'
->>>>>>> 6b90f69c
 
 export type ThirdPartyAccount = {
   accountName: 'facebook' | 'wechat' | 'google'
