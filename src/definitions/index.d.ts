import { GraphQLResolveInfo } from 'graphql'

import {
  UserService,
  ArticleService,
  CommentService,
  DraftService,
  SystemService,
  TagService
} from 'connectors'

export type NodeTypes = 'Article' | 'User' | 'Comment' | 'Draft' | 'Tag'

export type ProtectedNodeTypes = 'Notice'

export type Resolver = (
  parent: any,
  args: any,
  context: Context,
  info: GraphQLResolveInfo
) => any

export interface ResolverMap {
  [key: string]: {
    [key: string]: Resolver
  }
}

export type User = {
  id: string
  uuid: string
  userName: string
  displayName: string
  description: string
  avatar: string
  email: string
  mobile: string | null
  passwordHash: string
  readSpead: number
  baseGravity: number
  currGravity: number
  mat: number
  language: string
  oauthType: any
  role: string
  status: string
  createdAt: string
  updatedAt: string
}

export type Context = {
  viewer: User | undefined
  articleService: InstanceType<typeof ArticleService>
  commentService: InstanceType<typeof CommentService>
  draftService: InstanceType<typeof DraftService>
  userService: InstanceType<typeof UserService>
  systemService: InstanceType<typeof SystemService>
  tagService: InstanceType<typeof TagService>
}

export type TableName =
  | 'action'
  | 'action_user'
  | 'action_comment'
  | 'action_article'
  | 'appreciate'
  | 'asset'
  | 'article'
  | 'tag'
  | 'article_read'
  | 'audio_draft'
  | 'comment'
  | 'comment_mentioned_user'
  | 'draft'
  | 'noop'
  | 'user'
  | 'user_oauth'
  | 'user_notify_setting'
  | 'report_article'
  | 'notice_detail'
  | 'notice'
  | 'notice_actor'
  | 'notice_entity'

export type ThirdPartyAccount = {
  accountName: 'facebook' | 'wechat' | 'google'
  baseUrl: string
  token: string
}

export interface BatchParams {
  input: {
    [key: string]: any
  }
}

<<<<<<< HEAD
export type S3Folder = 'avatar' | 'audioDraft' | 'draft'
=======
export type NoticeType =
  // user
  | 'user_new_follower'
  | 'user_disabled'
  // article
  | 'article_published'
  | 'article_reported'
  | 'article_archived'
  | 'article_new_downstream'
  | 'article_new_appreciation'
  | 'article_new_subscriber'
  | 'article_new_comment'
  | 'subscribed_article_new_comment'
  // comment
  | 'comment_pinned'
  | 'comment_reported'
  | 'comment_archived'
  | 'comment_new_reply'
  | 'comment_new_upvote'
  | 'comment_mentioned_you'
  // official
  | 'official_announcement'

export type S3Folder = 'audioDraft' | 'draft'
>>>>>>> 85b271ca

export type S3Bucket =
  | 'matters-server-dev'
  | 'matters-server-stage'
  | 'matters-server-production'

export type Item = { id: string; [key: string]: any }

export type ItemData = { [key: string]: any }<|MERGE_RESOLUTION|>--- conflicted
+++ resolved
@@ -94,9 +94,19 @@
   }
 }
 
-<<<<<<< HEAD
 export type S3Folder = 'avatar' | 'audioDraft' | 'draft'
-=======
+
+export type S3Folder = 'audioDraft' | 'draft'
+
+export type S3Bucket =
+  | 'matters-server-dev'
+  | 'matters-server-stage'
+  | 'matters-server-production'
+
+export type Item = { id: string; [key: string]: any }
+
+export type ItemData = { [key: string]: any }
+
 export type NoticeType =
   // user
   | 'user_new_follower'
@@ -118,16 +128,4 @@
   | 'comment_new_upvote'
   | 'comment_mentioned_you'
   // official
-  | 'official_announcement'
-
-export type S3Folder = 'audioDraft' | 'draft'
->>>>>>> 85b271ca
-
-export type S3Bucket =
-  | 'matters-server-dev'
-  | 'matters-server-stage'
-  | 'matters-server-production'
-
-export type Item = { id: string; [key: string]: any }
-
-export type ItemData = { [key: string]: any }+  | 'official_announcement'