--- conflicted
+++ resolved
@@ -3006,20 +3006,12 @@
   following: GQLFollowingActivityConnection
   /** Global articles sort by latest activity time. */
   hottest: GQLArticleConnection
-<<<<<<< HEAD
-  hottestExcludeSpam: GQLArticleConnection
-=======
->>>>>>> af5ce3e1
   /** 'In case you missed it' recommendation. */
   icymi: GQLArticleConnection
   /** 'In case you missed it' topic. */
   icymiTopic?: Maybe<GQLIcymiTopic>
   /** Global articles sort by publish time. */
   newest: GQLArticleConnection
-<<<<<<< HEAD
-  newestExcludeSpam: GQLArticleConnection
-=======
->>>>>>> af5ce3e1
   /** Global tag list, sort by activities in recent 14 days. */
   tags: GQLTagConnection
 }
@@ -3040,13 +3032,6 @@
   input: GQLConnectionArgs
 }
 
-<<<<<<< HEAD
-export type GQLRecommendationHottestExcludeSpamArgs = {
-  input: GQLConnectionArgs
-}
-
-=======
->>>>>>> af5ce3e1
 export type GQLRecommendationIcymiArgs = {
   input: GQLConnectionArgs
 }
@@ -3055,13 +3040,6 @@
   input: GQLConnectionArgs
 }
 
-<<<<<<< HEAD
-export type GQLRecommendationNewestExcludeSpamArgs = {
-  input: GQLConnectionArgs
-}
-
-=======
->>>>>>> af5ce3e1
 export type GQLRecommendationTagsArgs = {
   input: GQLRecommendInput
 }
@@ -8857,15 +8835,6 @@
     ContextType,
     RequireFields<GQLRecommendationHottestArgs, 'input'>
   >
-<<<<<<< HEAD
-  hottestExcludeSpam?: Resolver<
-    GQLResolversTypes['ArticleConnection'],
-    ParentType,
-    ContextType,
-    RequireFields<GQLRecommendationHottestExcludeSpamArgs, 'input'>
-  >
-=======
->>>>>>> af5ce3e1
   icymi?: Resolver<
     GQLResolversTypes['ArticleConnection'],
     ParentType,
@@ -8883,15 +8852,6 @@
     ContextType,
     RequireFields<GQLRecommendationNewestArgs, 'input'>
   >
-<<<<<<< HEAD
-  newestExcludeSpam?: Resolver<
-    GQLResolversTypes['ArticleConnection'],
-    ParentType,
-    ContextType,
-    RequireFields<GQLRecommendationNewestExcludeSpamArgs, 'input'>
-  >
-=======
->>>>>>> af5ce3e1
   tags?: Resolver<
     GQLResolversTypes['TagConnection'],
     ParentType,
