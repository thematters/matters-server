import {
  GraphQLResolveInfo,
  GraphQLScalarType,
  GraphQLScalarTypeConfig,
} from 'graphql'
import {
  User as UserModel,
  Wallet as WalletModel,
  OAuthClientDB as OAuthClientDBModel,
} from './user'
import { Tag as TagModel } from './tag'
import { Collection as CollectionModel } from './collection'
import { Comment as CommentModel } from './comment'
import {
  Article as ArticleModel,
  ArticleVersion as ArticleVersionModel,
} from './article'
import { Draft as DraftModel } from './draft'
import {
  Circle as CircleModel,
  CircleInvitation as CircleInvitationModel,
  CircleMember as CircleMemberModel,
} from './circle'
import {
  CirclePrice as CirclePriceModel,
  Transaction as TransactionModel,
  Writing as WritingModel,
  Context,
} from './index'
import { PayoutAccount as PayoutAccountModel } from './payment'
import { Asset as AssetModel } from './asset'
import { NoticeItem as NoticeItemModel } from './notification'
import { Appreciation as AppreciationModel } from './appreciation'
import { Report as ReportModel } from './report'
import { MattersChoiceTopic as MattersChoiceTopicModel } from './misc'
import { Moment as MomentModel } from './moment'
import {
  Campaign as CampaignModel,
  CampaignStage as CampaignStageModel,
} from './campaign'
export type Maybe<T> = T | null
export type InputMaybe<T> = T | undefined
export type Exact<T extends { [key: string]: unknown }> = {
  [K in keyof T]: T[K]
}
export type MakeOptional<T, K extends keyof T> = Omit<T, K> & {
  [SubKey in K]?: Maybe<T[SubKey]>
}
export type MakeMaybe<T, K extends keyof T> = Omit<T, K> & {
  [SubKey in K]: Maybe<T[SubKey]>
}
export type MakeEmpty<
  T extends { [key: string]: unknown },
  K extends keyof T
> = { [_ in K]?: never }
export type Incremental<T> =
  | T
  | {
      [P in keyof T]?: P extends ' $fragmentName' | '__typename' ? T[P] : never
    }
export type Omit<T, K extends keyof T> = Pick<T, Exclude<keyof T, K>>
export type RequireFields<T, K extends keyof T> = Omit<T, K> & {
  [P in K]-?: NonNullable<T[P]>
}
/** All built-in and custom scalars, mapped to their actual values */
export type Scalars = {
  ID: { input: string; output: string }
  String: { input: string; output: string }
  Boolean: { input: boolean; output: boolean }
  Int: { input: number; output: number }
  Float: { input: number; output: number }
  DateTime: { input: any; output: any }
  Upload: { input: any; output: any }
}

export type GQLAddCollectionsArticlesInput = {
  articles: Array<Scalars['ID']['input']>
  collections: Array<Scalars['ID']['input']>
}

export type GQLAddCreditInput = {
  amount: Scalars['Float']['input']
}

export type GQLAddCreditResult = {
  __typename?: 'AddCreditResult'
  /** The client secret of this PaymentIntent. */
  client_secret: Scalars['String']['output']
  transaction: GQLTransaction
}

export type GQLAnnouncement = {
  __typename?: 'Announcement'
  content?: Maybe<Scalars['String']['output']>
  cover?: Maybe<Scalars['String']['output']>
  createdAt: Scalars['DateTime']['output']
  expiredAt?: Maybe<Scalars['DateTime']['output']>
  id: Scalars['ID']['output']
  link?: Maybe<Scalars['String']['output']>
  order: Scalars['Int']['output']
  title?: Maybe<Scalars['String']['output']>
  translations?: Maybe<Array<GQLTranslatedAnnouncement>>
  type: GQLAnnouncementType
  updatedAt: Scalars['DateTime']['output']
  visible: Scalars['Boolean']['output']
}

export type GQLAnnouncementType = 'community' | 'product' | 'seminar'

export type GQLAnnouncementsInput = {
  id?: InputMaybe<Scalars['ID']['input']>
  visible?: InputMaybe<Scalars['Boolean']['input']>
}

export type GQLApplyCampaignInput = {
  id: Scalars['ID']['input']
}

export type GQLAppreciateArticleInput = {
  amount: Scalars['Int']['input']
  id: Scalars['ID']['input']
  superLike?: InputMaybe<Scalars['Boolean']['input']>
  token?: InputMaybe<Scalars['String']['input']>
}

export type GQLAppreciation = {
  __typename?: 'Appreciation'
  amount: Scalars['Int']['output']
  content: Scalars['String']['output']
  /** Timestamp of appreciation. */
  createdAt: Scalars['DateTime']['output']
  purpose: GQLAppreciationPurpose
  /** Recipient of appreciation. */
  recipient: GQLUser
  /** Sender of appreciation. */
  sender?: Maybe<GQLUser>
  /** Object that appreciation is meant for. */
  target?: Maybe<GQLArticle>
}

export type GQLAppreciationConnection = GQLConnection & {
  __typename?: 'AppreciationConnection'
  edges?: Maybe<Array<GQLAppreciationEdge>>
  pageInfo: GQLPageInfo
  totalCount: Scalars['Int']['output']
}

export type GQLAppreciationEdge = {
  __typename?: 'AppreciationEdge'
  cursor: Scalars['String']['output']
  node: GQLAppreciation
}

export type GQLAppreciationPurpose =
  | 'appreciate'
  | 'appreciateComment'
  | 'appreciateSubsidy'
  | 'firstPost'
  | 'invitationAccepted'
  | 'joinByInvitation'
  | 'joinByTask'
  | 'systemSubsidy'

/**
 * This type contains metadata, content, hash and related data of an article. If you
 * want information about article's comments. Please check Comment type.
 */
export type GQLArticle = GQLNode &
  GQLPinnableWork & {
    __typename?: 'Article'
    /** Access related fields on circle */
    access: GQLArticleAccess
    /** Number represents how many times per user can appreciate this article. */
    appreciateLeft: Scalars['Int']['output']
    /** Limit the nuhmber of appreciate per user. */
    appreciateLimit: Scalars['Int']['output']
    /** Appreciations history of this article. */
    appreciationsReceived: GQLAppreciationConnection
    /** Total number of appreciations recieved of this article. */
    appreciationsReceivedTotal: Scalars['Int']['output']
    /** List of assets are belonged to this article (Only the author can access currently). */
    assets: Array<GQLAsset>
    /** Author of this article. */
    author: GQLUser
    /** Available translation languages. */
    availableTranslations?: Maybe<Array<GQLUserLanguage>>
    /** associated campaigns */
    campaigns: Array<GQLArticleCampaign>
    /** whether readers can comment */
    canComment: Scalars['Boolean']['output']
    /** This value determines if current viewer can SuperLike or not. */
    canSuperLike: Scalars['Boolean']['output']
    /** List of articles which added this article into their collections. */
    collectedBy: GQLArticleConnection
    /** List of articles added into this article' collection. */
    collection: GQLArticleConnection
    /** The counting number of comments. */
    commentCount: Scalars['Int']['output']
    /** List of comments of this article. */
    comments: GQLCommentConnection
    /** Content (HTML) of this article. */
    content: Scalars['String']['output']
    /** Different foramts of content. */
    contents: GQLArticleContents
    /** Article cover's link. */
    cover?: Maybe<Scalars['String']['output']>
    /** Time of this article was created. */
    createdAt: Scalars['DateTime']['output']
    /** IPFS hash of this article. */
    dataHash: Scalars['String']['output']
    /** whether current viewer has donated to this article */
    donated: Scalars['Boolean']['output']
    /** Total number of donation recieved of this article. */
    donationCount: Scalars['Int']['output']
    /** Donations of this article, grouped by sender */
    donations: GQLArticleDonationConnection
    /** List of featured comments of this article. */
    featuredComments: GQLCommentConnection
    /** This value determines if current viewer has appreciated or not. */
    hasAppreciate: Scalars['Boolean']['output']
    /** Unique ID of this article */
    id: Scalars['ID']['output']
    /** whether the first line of paragraph should be indented */
    indentFirstLine: Scalars['Boolean']['output']
    /** the iscnId if published to ISCN */
    iscnId?: Maybe<Scalars['String']['output']>
    /** Original language of content */
    language?: Maybe<Scalars['String']['output']>
    /** License Type */
    license: GQLArticleLicenseType
    /** Media hash, composed of cid encoding, of this article. */
    mediaHash: Scalars['String']['output']
    oss: GQLArticleOss
    /** The number determines how many comments can be set as pinned comment. */
    pinCommentLeft: Scalars['Int']['output']
    /** The number determines how many pinned comments can be set. */
    pinCommentLimit: Scalars['Int']['output']
    /** This value determines if this article is an author selected article or not. */
    pinned: Scalars['Boolean']['output']
    /** List of pinned comments. */
    pinnedComments?: Maybe<Array<GQLComment>>
    /** Cumulative reading time in seconds */
    readTime: Scalars['Float']['output']
    /** Total number of readers of this article. */
    readerCount: Scalars['Int']['output']
    /** Related articles to this article. */
    relatedArticles: GQLArticleConnection
    /** Donation-related articles to this article. */
    relatedDonationArticles: GQLArticleConnection
    remark?: Maybe<Scalars['String']['output']>
    /** creator message after support */
    replyToDonator?: Maybe<Scalars['String']['output']>
    /** creator message asking for support */
    requestForDonation?: Maybe<Scalars['String']['output']>
    /** The counting number of this article. */
    responseCount: Scalars['Int']['output']
    /** List of responses of a article. */
    responses: GQLResponseConnection
    /** Time of this article was revised. */
    revisedAt?: Maybe<Scalars['DateTime']['output']>
    /** Revision Count */
    revisionCount: Scalars['Int']['output']
    /** whether content is marked as sensitive by admin */
    sensitiveByAdmin: Scalars['Boolean']['output']
    /** whether content is marked as sensitive by author */
    sensitiveByAuthor: Scalars['Boolean']['output']
    /** Short hash for shorter url addressing */
    shortHash: Scalars['String']['output']
    /** Slugified article title. */
    slug: Scalars['String']['output']
    /** State of this article. */
    state: GQLArticleState
    /** This value determines if current Viewer has subscribed of not. */
    subscribed: Scalars['Boolean']['output']
    /** Subscribers of this article. */
    subscribers: GQLUserConnection
    /** A short summary for this article. */
    summary: Scalars['String']['output']
    /** This value determines if the summary is customized or not. */
    summaryCustomized: Scalars['Boolean']['output']
    /** Tags attached to this article. */
    tags?: Maybe<Array<GQLTag>>
    /** Article title. */
    title: Scalars['String']['output']
    /** The number represents how popular is this article. */
    topicScore?: Maybe<Scalars['Int']['output']>
    /** Transactions history of this article. */
    transactionsReceivedBy: GQLUserConnection
    /** Translation of article title and content. */
    translation?: Maybe<GQLArticleTranslation>
    /** history versions */
    versions: GQLArticleVersionsConnection
    /** Word count of this article. */
    wordCount?: Maybe<Scalars['Int']['output']>
  }

/**
 * This type contains metadata, content, hash and related data of an article. If you
 * want information about article's comments. Please check Comment type.
 */
export type GQLArticleAppreciationsReceivedArgs = {
  input: GQLConnectionArgs
}

/**
 * This type contains metadata, content, hash and related data of an article. If you
 * want information about article's comments. Please check Comment type.
 */
export type GQLArticleCollectedByArgs = {
  input: GQLConnectionArgs
}

/**
 * This type contains metadata, content, hash and related data of an article. If you
 * want information about article's comments. Please check Comment type.
 */
export type GQLArticleCollectionArgs = {
  input: GQLConnectionArgs
}

/**
 * This type contains metadata, content, hash and related data of an article. If you
 * want information about article's comments. Please check Comment type.
 */
export type GQLArticleCommentsArgs = {
  input: GQLCommentsInput
}

/**
 * This type contains metadata, content, hash and related data of an article. If you
 * want information about article's comments. Please check Comment type.
 */
export type GQLArticleDonationsArgs = {
  input: GQLConnectionArgs
}

/**
 * This type contains metadata, content, hash and related data of an article. If you
 * want information about article's comments. Please check Comment type.
 */
export type GQLArticleFeaturedCommentsArgs = {
  input: GQLFeaturedCommentsInput
}

/**
 * This type contains metadata, content, hash and related data of an article. If you
 * want information about article's comments. Please check Comment type.
 */
export type GQLArticleRelatedArticlesArgs = {
  input: GQLConnectionArgs
}

/**
 * This type contains metadata, content, hash and related data of an article. If you
 * want information about article's comments. Please check Comment type.
 */
export type GQLArticleRelatedDonationArticlesArgs = {
  input: GQLRelatedDonationArticlesInput
}

/**
 * This type contains metadata, content, hash and related data of an article. If you
 * want information about article's comments. Please check Comment type.
 */
export type GQLArticleResponsesArgs = {
  input: GQLResponsesInput
}

/**
 * This type contains metadata, content, hash and related data of an article. If you
 * want information about article's comments. Please check Comment type.
 */
export type GQLArticleSubscribersArgs = {
  input: GQLConnectionArgs
}

/**
 * This type contains metadata, content, hash and related data of an article. If you
 * want information about article's comments. Please check Comment type.
 */
export type GQLArticleTransactionsReceivedByArgs = {
  input: GQLTransactionsReceivedByArgs
}

/**
 * This type contains metadata, content, hash and related data of an article. If you
 * want information about article's comments. Please check Comment type.
 */
export type GQLArticleTranslationArgs = {
  input?: InputMaybe<GQLTranslationArgs>
}

/**
 * This type contains metadata, content, hash and related data of an article. If you
 * want information about article's comments. Please check Comment type.
 */
export type GQLArticleVersionsArgs = {
  input: GQLArticleVersionsInput
}

export type GQLArticleAccess = {
  __typename?: 'ArticleAccess'
  circle?: Maybe<GQLCircle>
  secret?: Maybe<Scalars['String']['output']>
  type: GQLArticleAccessType
}

/** Enums for types of article access */
export type GQLArticleAccessType = 'paywall' | 'public'

export type GQLArticleArticleNotice = GQLNotice & {
  __typename?: 'ArticleArticleNotice'
  /** List of notice actors. */
  actors?: Maybe<Array<GQLUser>>
  article: GQLArticle
  /** Time of this notice was created. */
  createdAt: Scalars['DateTime']['output']
  /** Unique ID of this notice. */
  id: Scalars['ID']['output']
  target: GQLArticle
  type: GQLArticleArticleNoticeType
  /** The value determines if the notice is unread or not. */
  unread: Scalars['Boolean']['output']
}

export type GQLArticleArticleNoticeType = 'ArticleNewCollected'

export type GQLArticleCampaign = {
  __typename?: 'ArticleCampaign'
  campaign: GQLCampaign
  stage?: Maybe<GQLCampaignStage>
}

export type GQLArticleCampaignInput = {
  campaign: Scalars['ID']['input']
  stage: Scalars['ID']['input']
}

export type GQLArticleConnection = GQLConnection & {
  __typename?: 'ArticleConnection'
  edges?: Maybe<Array<GQLArticleEdge>>
  pageInfo: GQLPageInfo
  totalCount: Scalars['Int']['output']
}

export type GQLArticleContents = {
  __typename?: 'ArticleContents'
  /** HTML content of this article. */
  html: Scalars['String']['output']
  /** Markdown content of this article. */
  markdown: Scalars['String']['output']
}

export type GQLArticleDonation = {
  __typename?: 'ArticleDonation'
  id: Scalars['ID']['output']
  sender?: Maybe<GQLUser>
}

export type GQLArticleDonationConnection = {
  __typename?: 'ArticleDonationConnection'
  edges?: Maybe<Array<GQLArticleDonationEdge>>
  pageInfo: GQLPageInfo
  totalCount: Scalars['Int']['output']
}

export type GQLArticleDonationEdge = {
  __typename?: 'ArticleDonationEdge'
  cursor: Scalars['String']['output']
  node: GQLArticleDonation
}

export type GQLArticleEdge = {
  __typename?: 'ArticleEdge'
  cursor: Scalars['String']['output']
  node: GQLArticle
}

export type GQLArticleInput = {
  mediaHash?: InputMaybe<Scalars['String']['input']>
  shortHash?: InputMaybe<Scalars['String']['input']>
}

/** Enums for types of article license */
export type GQLArticleLicenseType =
  | 'arr'
  | 'cc_0'
  | 'cc_by_nc_nd_2'
  | 'cc_by_nc_nd_4'

export type GQLArticleNotice = GQLNotice & {
  __typename?: 'ArticleNotice'
  /** List of notice actors. */
  actors?: Maybe<Array<GQLUser>>
  /** Time of this notice was created. */
  createdAt: Scalars['DateTime']['output']
  /** Unique ID of this notice. */
  id: Scalars['ID']['output']
  target: GQLArticle
  type: GQLArticleNoticeType
  /** The value determines if the notice is unread or not. */
  unread: Scalars['Boolean']['output']
}

export type GQLArticleNoticeType =
  | 'ArticleMentionedYou'
  | 'ArticleNewAppreciation'
  | 'ArticleNewSubscriber'
  | 'ArticlePublished'
  | 'CircleNewArticle'
  | 'RevisedArticleNotPublished'
  | 'RevisedArticlePublished'

export type GQLArticleOss = {
  __typename?: 'ArticleOSS'
  boost: Scalars['Float']['output']
  inRecommendHottest: Scalars['Boolean']['output']
  inRecommendIcymi: Scalars['Boolean']['output']
  inRecommendNewest: Scalars['Boolean']['output']
  inSearch: Scalars['Boolean']['output']
  score: Scalars['Float']['output']
  spamStatus: GQLSpamStatus
}

export type GQLArticleRecommendationActivity = {
  __typename?: 'ArticleRecommendationActivity'
  /** Recommended articles */
  nodes?: Maybe<Array<GQLArticle>>
  /** The source type of recommendation */
  source?: Maybe<GQLArticleRecommendationActivitySource>
}

export type GQLArticleRecommendationActivitySource =
  | 'ReadArticlesTags'
  | 'UserDonation'

/** Enums for an article state. */
export type GQLArticleState = 'active' | 'archived' | 'banned'

export type GQLArticleTranslation = {
  __typename?: 'ArticleTranslation'
  content?: Maybe<Scalars['String']['output']>
  language?: Maybe<Scalars['String']['output']>
  summary?: Maybe<Scalars['String']['output']>
  title?: Maybe<Scalars['String']['output']>
}

export type GQLArticleVersion = GQLNode & {
  __typename?: 'ArticleVersion'
  contents: GQLArticleContents
  createdAt: Scalars['DateTime']['output']
  dataHash?: Maybe<Scalars['String']['output']>
  description?: Maybe<Scalars['String']['output']>
  id: Scalars['ID']['output']
  mediaHash?: Maybe<Scalars['String']['output']>
  summary: Scalars['String']['output']
  title: Scalars['String']['output']
  translation?: Maybe<GQLArticleTranslation>
}

export type GQLArticleVersionTranslationArgs = {
  input?: InputMaybe<GQLTranslationArgs>
}

export type GQLArticleVersionEdge = {
  __typename?: 'ArticleVersionEdge'
  cursor: Scalars['String']['output']
  node: GQLArticleVersion
}

export type GQLArticleVersionsConnection = GQLConnection & {
  __typename?: 'ArticleVersionsConnection'
  edges: Array<Maybe<GQLArticleVersionEdge>>
  pageInfo: GQLPageInfo
  totalCount: Scalars['Int']['output']
}

export type GQLArticleVersionsInput = {
  after?: InputMaybe<Scalars['String']['input']>
  first?: InputMaybe<Scalars['Int']['input']>
}

/** This type contains type, link and related data of an asset. */
export type GQLAsset = {
  __typename?: 'Asset'
  /** Time of this asset was created. */
  createdAt: Scalars['DateTime']['output']
  draft?: Maybe<Scalars['Boolean']['output']>
  /** Unique ID of this Asset. */
  id: Scalars['ID']['output']
  /** Link of this asset. */
  path: Scalars['String']['output']
  /** Types of this asset. */
  type: GQLAssetType
  uploadURL?: Maybe<Scalars['String']['output']>
}

/** Enums for asset types. */
export type GQLAssetType =
  | 'announcementCover'
  | 'avatar'
  | 'campaignCover'
  | 'circleAvatar'
  | 'circleCover'
  | 'collectionCover'
  | 'cover'
  | 'embed'
  | 'embedaudio'
  | 'moment'
  | 'oauthClientAvatar'
  | 'profileCover'
  | 'tagCover'

export type GQLAuthResult = {
  __typename?: 'AuthResult'
  auth: Scalars['Boolean']['output']
  token?: Maybe<Scalars['String']['output']>
  type: GQLAuthResultType
  user?: Maybe<GQLUser>
}

export type GQLAuthResultType = 'LinkAccount' | 'Login' | 'Signup'

export type GQLAuthorsType = 'active' | 'appreciated' | 'default' | 'trendy'

export type GQLBadge = {
  __typename?: 'Badge'
  type: GQLBadgeType
}

export type GQLBadgeType =
  | 'architect'
  | 'golden_motor'
  | 'grand_slam'
  | 'nomad1'
  | 'nomad2'
  | 'nomad3'
  | 'nomad4'
  | 'seed'

export type GQLBadgedUsersInput = {
  after?: InputMaybe<Scalars['String']['input']>
  first?: InputMaybe<Scalars['Int']['input']>
  type?: InputMaybe<GQLBadgeType>
}

export type GQLBalance = {
  __typename?: 'Balance'
  HKD: Scalars['Float']['output']
}

export type GQLBlockchainTransaction = {
  __typename?: 'BlockchainTransaction'
  chain: GQLChain
  txHash: Scalars['String']['output']
}

export type GQLBlockedSearchKeyword = {
  __typename?: 'BlockedSearchKeyword'
  /** Time of this search keyword was created. */
  createdAt: Scalars['DateTime']['output']
  /** Unique ID of bloked search keyword. */
  id: Scalars['ID']['output']
  /** Types of this search keyword. */
  searchKey: Scalars['String']['output']
}

export type GQLBoostTypes = 'Article' | 'Campaign' | 'Tag' | 'User'

export type GQLCacheControlScope = 'PRIVATE' | 'PUBLIC'

export type GQLCampaign = {
  id: Scalars['ID']['output']
  name: Scalars['String']['output']
  shortHash: Scalars['String']['output']
  state: GQLCampaignState
}

export type GQLCampaignApplication = {
  __typename?: 'CampaignApplication'
  createdAt: Scalars['DateTime']['output']
  state: GQLCampaignApplicationState
}

export type GQLCampaignApplicationState = 'pending' | 'rejected' | 'succeeded'

export type GQLCampaignArticleConnection = GQLConnection & {
  __typename?: 'CampaignArticleConnection'
  edges: Array<GQLCampaignArticleEdge>
  pageInfo: GQLPageInfo
  totalCount: Scalars['Int']['output']
}

export type GQLCampaignArticleEdge = {
  __typename?: 'CampaignArticleEdge'
  cursor: Scalars['String']['output']
  featured: Scalars['Boolean']['output']
  node: GQLArticle
}

export type GQLCampaignArticleNotice = GQLNotice & {
  __typename?: 'CampaignArticleNotice'
  /** List of notice actors. */
  actors?: Maybe<Array<GQLUser>>
  article: GQLArticle
  /** Time of this notice was created. */
  createdAt: Scalars['DateTime']['output']
  /** Unique ID of this notice. */
  id: Scalars['ID']['output']
  target: GQLCampaign
  type: GQLCampaignArticleNoticeType
  /** The value determines if the notice is unread or not. */
  unread: Scalars['Boolean']['output']
}

export type GQLCampaignArticleNoticeType = 'CampaignArticleFeatured'

export type GQLCampaignArticlesFilter = {
  featured?: InputMaybe<Scalars['Boolean']['input']>
  stage?: InputMaybe<Scalars['ID']['input']>
}

export type GQLCampaignArticlesInput = {
  after?: InputMaybe<Scalars['String']['input']>
  filter?: InputMaybe<GQLCampaignArticlesFilter>
  first?: InputMaybe<Scalars['Int']['input']>
}

export type GQLCampaignConnection = GQLConnection & {
  __typename?: 'CampaignConnection'
  edges?: Maybe<Array<GQLCampaignEdge>>
  pageInfo: GQLPageInfo
  totalCount: Scalars['Int']['output']
}

export type GQLCampaignEdge = {
  __typename?: 'CampaignEdge'
  cursor: Scalars['String']['output']
  node: GQLCampaign
}

export type GQLCampaignInput = {
  shortHash: Scalars['String']['input']
}

export type GQLCampaignOss = {
  __typename?: 'CampaignOSS'
  boost: Scalars['Float']['output']
}

export type GQLCampaignParticipantConnection = GQLConnection & {
  __typename?: 'CampaignParticipantConnection'
  edges?: Maybe<Array<GQLCampaignParticipantEdge>>
  pageInfo: GQLPageInfo
  totalCount: Scalars['Int']['output']
}

export type GQLCampaignParticipantEdge = {
  __typename?: 'CampaignParticipantEdge'
  application?: Maybe<GQLCampaignApplication>
  cursor: Scalars['String']['output']
  node: GQLUser
}

export type GQLCampaignParticipantsInput = {
  after?: InputMaybe<Scalars['String']['input']>
  first?: InputMaybe<Scalars['Int']['input']>
  /** return all state participants */
  oss?: InputMaybe<Scalars['Boolean']['input']>
}

export type GQLCampaignStage = {
  __typename?: 'CampaignStage'
  description: Scalars['String']['output']
  id: Scalars['ID']['output']
  name: Scalars['String']['output']
  period?: Maybe<GQLDatetimeRange>
}

export type GQLCampaignStageDescriptionArgs = {
  input?: InputMaybe<GQLTranslationArgs>
}

export type GQLCampaignStageNameArgs = {
  input?: InputMaybe<GQLTranslationArgs>
}

export type GQLCampaignStageInput = {
  description?: InputMaybe<Array<GQLTranslationInput>>
  name: Array<GQLTranslationInput>
  period?: InputMaybe<GQLDatetimeRangeInput>
}

export type GQLCampaignState = 'active' | 'archived' | 'finished' | 'pending'

export type GQLCampaignsInput = {
  after?: InputMaybe<Scalars['String']['input']>
  first?: InputMaybe<Scalars['Int']['input']>
  /** return pending and archived campaigns */
  oss?: InputMaybe<Scalars['Boolean']['input']>
}

export type GQLChain = 'Optimism' | 'Polygon'

export type GQLChangeEmailInput = {
  newEmail: Scalars['String']['input']
  newEmailCodeId: Scalars['ID']['input']
  oldEmail: Scalars['String']['input']
  oldEmailCodeId: Scalars['ID']['input']
}

export type GQLCircle = GQLNode & {
  __typename?: 'Circle'
  /** Analytics dashboard. */
  analytics: GQLCircleAnalytics
  /**
   * Circle avatar's link.
   * @deprecated No longer in use
   */
  avatar?: Maybe<Scalars['String']['output']>
  /** Comments broadcasted by Circle owner. */
  broadcast: GQLCommentConnection
  /**
   * Circle cover's link.
   * @deprecated No longer in use
   */
  cover?: Maybe<Scalars['String']['output']>
  /**
   * Created time.
   * @deprecated No longer in use
   */
  createdAt: Scalars['DateTime']['output']
  /** A short description of this Circle. */
  description?: Maybe<Scalars['String']['output']>
  /** Comments made by Circle member. */
  discussion: GQLCommentConnection
  /** Discussion (include replies) count of this circle. */
  discussionCount: Scalars['Int']['output']
  /** Discussion (exclude replies) count of this circle. */
  discussionThreadCount: Scalars['Int']['output']
  /**
   * Human readable name of this Circle.
   * @deprecated No longer in use
   */
  displayName: Scalars['String']['output']
  /**
   * List of Circle follower.
   * @deprecated No longer in use
   */
  followers: GQLUserConnection
  /** Unique ID. */
  id: Scalars['ID']['output']
  /** Invitation used by current viewer. */
  invitedBy?: Maybe<GQLInvitation>
  /** Invitations belonged to this Circle. */
  invites: GQLInvites
  /**
   * This value determines if current viewer is following Circle or not.
   * @deprecated No longer in use
   */
  isFollower: Scalars['Boolean']['output']
  /**
   * This value determines if current viewer is Member or not.
   * @deprecated No longer in use
   */
  isMember: Scalars['Boolean']['output']
  /**
   * List of Circle member.
   * @deprecated No longer in use
   */
  members: GQLMemberConnection
  /**
   * Slugified name of this Circle.
   * @deprecated No longer in use
   */
  name: Scalars['String']['output']
  /** Circle owner. */
  owner: GQLUser
  /** Pinned comments broadcasted by Circle owner. */
  pinnedBroadcast?: Maybe<Array<GQLComment>>
  /** Prices offered by this Circle. */
  prices?: Maybe<Array<GQLPrice>>
  /**
   * State of this Circle.
   * @deprecated No longer in use
   */
  state: GQLCircleState
  /**
   * Updated time.
   * @deprecated No longer in use
   */
  updatedAt: Scalars['DateTime']['output']
  /**
   * List of works belong to this Circle.
   * @deprecated No longer in use
   */
  works: GQLArticleConnection
}

export type GQLCircleBroadcastArgs = {
  input: GQLCommentsInput
}

export type GQLCircleDiscussionArgs = {
  input: GQLCommentsInput
}

export type GQLCircleFollowersArgs = {
  input: GQLConnectionArgs
}

export type GQLCircleMembersArgs = {
  input: GQLConnectionArgs
}

export type GQLCircleWorksArgs = {
  input: GQLConnectionArgs
}

export type GQLCircleAnalytics = {
  __typename?: 'CircleAnalytics'
  content: GQLCircleContentAnalytics
  follower: GQLCircleFollowerAnalytics
  income: GQLCircleIncomeAnalytics
  subscriber: GQLCircleSubscriberAnalytics
}

export type GQLCircleConnection = GQLConnection & {
  __typename?: 'CircleConnection'
  edges?: Maybe<Array<GQLCircleEdge>>
  pageInfo: GQLPageInfo
  totalCount: Scalars['Int']['output']
}

export type GQLCircleContentAnalytics = {
  __typename?: 'CircleContentAnalytics'
  paywall?: Maybe<Array<GQLCircleContentAnalyticsDatum>>
  public?: Maybe<Array<GQLCircleContentAnalyticsDatum>>
}

export type GQLCircleContentAnalyticsDatum = {
  __typename?: 'CircleContentAnalyticsDatum'
  node: GQLArticle
  readCount: Scalars['Int']['output']
}

export type GQLCircleEdge = {
  __typename?: 'CircleEdge'
  cursor: Scalars['String']['output']
  node: GQLCircle
}

export type GQLCircleFollowerAnalytics = {
  __typename?: 'CircleFollowerAnalytics'
  /** current follower count */
  current: Scalars['Int']['output']
  /** the percentage of follower count in reader count of circle articles */
  followerPercentage: Scalars['Float']['output']
  /** subscriber count history of last 4 months */
  history: Array<GQLMonthlyDatum>
}

export type GQLCircleIncomeAnalytics = {
  __typename?: 'CircleIncomeAnalytics'
  /** income history of last 4 months */
  history: Array<GQLMonthlyDatum>
  /** income of next month */
  nextMonth: Scalars['Float']['output']
  /** income of this month */
  thisMonth: Scalars['Float']['output']
  /** total income of all time */
  total: Scalars['Float']['output']
}

export type GQLCircleInput = {
  /** Slugified name of a Circle. */
  name: Scalars['String']['input']
}

export type GQLCircleNotice = GQLNotice & {
  __typename?: 'CircleNotice'
  /** List of notice actors. */
  actors?: Maybe<Array<GQLUser>>
  /** Optional discussion/broadcast comments for bundled notices */
  comments?: Maybe<Array<GQLComment>>
  /** Time of this notice was created. */
  createdAt: Scalars['DateTime']['output']
  /** Unique ID of this notice. */
  id: Scalars['ID']['output']
  /** Optional mention comments for bundled notices */
  mentions?: Maybe<Array<GQLComment>>
  /** Optional discussion/broadcast replies for bundled notices */
  replies?: Maybe<Array<GQLComment>>
  target: GQLCircle
  type: GQLCircleNoticeType
  /** The value determines if the notice is unread or not. */
  unread: Scalars['Boolean']['output']
}

export type GQLCircleNoticeType =
  | 'CircleInvitation'
  | 'CircleNewBroadcastComments'
  | 'CircleNewDiscussionComments'
  | 'CircleNewFollower'
  | 'CircleNewSubscriber'
  | 'CircleNewUnsubscriber'

export type GQLCircleRecommendationActivity = {
  __typename?: 'CircleRecommendationActivity'
  /** Recommended circles */
  nodes?: Maybe<Array<GQLCircle>>
  /** The source type of recommendation */
  source?: Maybe<GQLCircleRecommendationActivitySource>
}

export type GQLCircleRecommendationActivitySource = 'UserSubscription'

export type GQLCircleState = 'active' | 'archived'

export type GQLCircleSubscriberAnalytics = {
  __typename?: 'CircleSubscriberAnalytics'
  /** current invitee count */
  currentInvitee: Scalars['Int']['output']
  /** current subscriber count */
  currentSubscriber: Scalars['Int']['output']
  /** invitee count history of last 4 months */
  inviteeHistory: Array<GQLMonthlyDatum>
  /** subscriber count history of last 4 months */
  subscriberHistory: Array<GQLMonthlyDatum>
}

export type GQLClaimLogbooksInput = {
  ethAddress: Scalars['String']['input']
  /** nonce from generateSigningMessage */
  nonce: Scalars['String']['input']
  /** sign'ed by wallet */
  signature: Scalars['String']['input']
  /** the message being sign'ed, including nonce */
  signedMessage: Scalars['String']['input']
}

export type GQLClaimLogbooksResult = {
  __typename?: 'ClaimLogbooksResult'
  ids?: Maybe<Array<Scalars['ID']['output']>>
  txHash: Scalars['String']['output']
}

export type GQLClearReadHistoryInput = {
  id?: InputMaybe<Scalars['ID']['input']>
}

export type GQLCollection = GQLNode &
  GQLPinnableWork & {
    __typename?: 'Collection'
    articles: GQLArticleConnection
    author: GQLUser
    /** Check if the collection contains the article */
    contains: Scalars['Boolean']['output']
    cover?: Maybe<Scalars['String']['output']>
    description?: Maybe<Scalars['String']['output']>
    id: Scalars['ID']['output']
    likeCount: Scalars['Int']['output']
    /** whether current user has liked it */
    liked: Scalars['Boolean']['output']
    pinned: Scalars['Boolean']['output']
    title: Scalars['String']['output']
    updatedAt: Scalars['DateTime']['output']
  }

export type GQLCollectionArticlesArgs = {
  input: GQLCollectionArticlesInput
}

export type GQLCollectionContainsArgs = {
  input: GQLNodeInput
}

export type GQLCollectionArticlesInput = {
  after?: InputMaybe<Scalars['String']['input']>
  before?: InputMaybe<Scalars['String']['input']>
  first?: InputMaybe<Scalars['Int']['input']>
  includeAfter?: Scalars['Boolean']['input']
  includeBefore?: Scalars['Boolean']['input']
  last?: InputMaybe<Scalars['Int']['input']>
  reversed?: Scalars['Boolean']['input']
}

export type GQLCollectionConnection = GQLConnection & {
  __typename?: 'CollectionConnection'
  edges?: Maybe<Array<GQLCollectionEdge>>
  pageInfo: GQLPageInfo
  totalCount: Scalars['Int']['output']
}

export type GQLCollectionEdge = {
  __typename?: 'CollectionEdge'
  cursor: Scalars['String']['output']
  node: GQLCollection
}

export type GQLCollectionNotice = GQLNotice & {
  __typename?: 'CollectionNotice'
  /** List of notice actors. */
  actors?: Maybe<Array<GQLUser>>
  /** Time of this notice was created. */
  createdAt: Scalars['DateTime']['output']
  /** Unique ID of this notice. */
  id: Scalars['ID']['output']
  target: GQLCollection
  /** The value determines if the notice is unread or not. */
  unread: Scalars['Boolean']['output']
}

/** This type contains content, author, descendant comments and related data of a comment. */
export type GQLComment = GQLNode & {
  __typename?: 'Comment'
  /** Author of this comment. */
  author: GQLUser
  /** Descendant comments of this comment. */
  comments: GQLCommentConnection
  /** Content of this comment. */
  content?: Maybe<Scalars['String']['output']>
  /** Time of this comment was created. */
  createdAt: Scalars['DateTime']['output']
  /**
   * The counting number of downvotes.
   * @deprecated No longer in use in querying
   */
  downvotes: Scalars['Int']['output']
  /** This value determines this comment is from article donator or not. */
  fromDonator: Scalars['Boolean']['output']
  /** Unique ID of this comment. */
  id: Scalars['ID']['output']
  /** The value determines current user's vote. */
  myVote?: Maybe<GQLVote>
  /** Current comment belongs to which Node. */
  node: GQLNode
  /** Parent comment of this comment. */
  parentComment?: Maybe<GQLComment>
  /** This value determines this comment is pinned or not. */
  pinned: Scalars['Boolean']['output']
  remark?: Maybe<Scalars['String']['output']>
  /** A Comment that this comment replied to. */
  replyTo?: Maybe<GQLComment>
  /** State of this comment. */
  state: GQLCommentState
  type: GQLCommentType
  /** The counting number of upvotes. */
  upvotes: Scalars['Int']['output']
}

/** This type contains content, author, descendant comments and related data of a comment. */
export type GQLCommentCommentsArgs = {
  input: GQLCommentCommentsInput
}

export type GQLCommentCommentNotice = GQLNotice & {
  __typename?: 'CommentCommentNotice'
  /** List of notice actors. */
  actors?: Maybe<Array<GQLUser>>
  comment: GQLComment
  /** Time of this notice was created. */
  createdAt: Scalars['DateTime']['output']
  /** Unique ID of this notice. */
  id: Scalars['ID']['output']
  target: GQLComment
  type: GQLCommentCommentNoticeType
  /** The value determines if the notice is unread or not. */
  unread: Scalars['Boolean']['output']
}

export type GQLCommentCommentNoticeType = 'CommentNewReply'

export type GQLCommentCommentsInput = {
  after?: InputMaybe<Scalars['String']['input']>
  author?: InputMaybe<Scalars['ID']['input']>
  first?: InputMaybe<Scalars['Int']['input']>
  sort?: InputMaybe<GQLCommentSort>
}

export type GQLCommentConnection = GQLConnection & {
  __typename?: 'CommentConnection'
  edges?: Maybe<Array<GQLCommentEdge>>
  pageInfo: GQLPageInfo
  totalCount: Scalars['Int']['output']
}

export type GQLCommentEdge = {
  __typename?: 'CommentEdge'
  cursor: Scalars['String']['output']
  node: GQLComment
}

export type GQLCommentInput = {
  articleId?: InputMaybe<Scalars['ID']['input']>
  circleId?: InputMaybe<Scalars['ID']['input']>
  content: Scalars['String']['input']
  mentions?: InputMaybe<Array<Scalars['ID']['input']>>
  momentId?: InputMaybe<Scalars['ID']['input']>
  parentId?: InputMaybe<Scalars['ID']['input']>
  replyTo?: InputMaybe<Scalars['ID']['input']>
  type: GQLCommentType
}

export type GQLCommentNotice = GQLNotice & {
  __typename?: 'CommentNotice'
  /** List of notice actors. */
  actors?: Maybe<Array<GQLUser>>
  /** Time of this notice was created. */
  createdAt: Scalars['DateTime']['output']
  /** Unique ID of this notice. */
  id: Scalars['ID']['output']
  target: GQLComment
  type: GQLCommentNoticeType
  /** The value determines if the notice is unread or not. */
  unread: Scalars['Boolean']['output']
}

export type GQLCommentNoticeType =
  | 'ArticleNewComment'
  | 'CircleNewBroadcast'
  | 'CommentLiked'
  | 'CommentMentionedYou'
  | 'CommentPinned'
  | 'MomentNewComment'
  | 'SubscribedArticleNewComment'

/** Enums for sorting comments by time. */
export type GQLCommentSort = 'newest' | 'oldest'

/** Enums for comment state. */
export type GQLCommentState = 'active' | 'archived' | 'banned' | 'collapsed'

export type GQLCommentType =
  | 'article'
  | 'circleBroadcast'
  | 'circleDiscussion'
  | 'moment'

export type GQLCommentsFilter = {
  author?: InputMaybe<Scalars['ID']['input']>
  parentComment?: InputMaybe<Scalars['ID']['input']>
  state?: InputMaybe<GQLCommentState>
}

export type GQLCommentsInput = {
  after?: InputMaybe<Scalars['String']['input']>
  before?: InputMaybe<Scalars['String']['input']>
  filter?: InputMaybe<GQLCommentsFilter>
  first?: InputMaybe<Scalars['Int']['input']>
  includeAfter?: InputMaybe<Scalars['Boolean']['input']>
  includeBefore?: InputMaybe<Scalars['Boolean']['input']>
  sort?: InputMaybe<GQLCommentSort>
}

export type GQLConfirmVerificationCodeInput = {
  code: Scalars['String']['input']
  email: Scalars['String']['input']
  type: GQLVerificationCodeType
}

export type GQLConnectStripeAccountInput = {
  country: GQLStripeAccountCountry
}

export type GQLConnectStripeAccountResult = {
  __typename?: 'ConnectStripeAccountResult'
  redirectUrl: Scalars['String']['output']
}

export type GQLConnection = {
  pageInfo: GQLPageInfo
  totalCount: Scalars['Int']['output']
}

export type GQLConnectionArgs = {
  after?: InputMaybe<Scalars['String']['input']>
  filter?: InputMaybe<GQLFilterInput>
  first?: InputMaybe<Scalars['Int']['input']>
  oss?: InputMaybe<Scalars['Boolean']['input']>
}

export type GQLCryptoWallet = {
  __typename?: 'CryptoWallet'
  address: Scalars['String']['output']
  /**  does this address own any Travelogger NFTs? this value is cached at most 1day, and refreshed at next `nfts` query  */
  hasNFTs: Scalars['Boolean']['output']
  id: Scalars['ID']['output']
  /** NFT assets owned by this wallet address */
  nfts?: Maybe<Array<GQLNftAsset>>
}

export type GQLCryptoWalletSignaturePurpose =
  | 'airdrop'
  | 'connect'
  | 'login'
  | 'signup'

export type GQLDatetimeRange = {
  __typename?: 'DatetimeRange'
  end?: Maybe<Scalars['DateTime']['output']>
  start: Scalars['DateTime']['output']
}

export type GQLDatetimeRangeInput = {
  end?: InputMaybe<Scalars['DateTime']['input']>
  start: Scalars['DateTime']['input']
}

export type GQLDeleteAnnouncementsInput = {
  ids?: InputMaybe<Array<Scalars['ID']['input']>>
}

export type GQLDeleteCollectionArticlesInput = {
  articles: Array<Scalars['ID']['input']>
  collection: Scalars['ID']['input']
}

export type GQLDeleteCollectionsInput = {
  ids: Array<Scalars['ID']['input']>
}

export type GQLDeleteCommentInput = {
  id: Scalars['ID']['input']
}

export type GQLDeleteDraftInput = {
  id: Scalars['ID']['input']
}

export type GQLDeleteMomentInput = {
  id: Scalars['ID']['input']
}

export type GQLDeleteTagsInput = {
  ids: Array<Scalars['ID']['input']>
}

export type GQLDirectImageUploadInput = {
  draft?: InputMaybe<Scalars['Boolean']['input']>
  entityId?: InputMaybe<Scalars['ID']['input']>
  entityType: GQLEntityType
  mime?: InputMaybe<Scalars['String']['input']>
  type: GQLAssetType
  url?: InputMaybe<Scalars['String']['input']>
}

/** This type contains content, collections, assets and related data of a draft. */
export type GQLDraft = GQLNode & {
  __typename?: 'Draft'
  /** Access related fields on circle */
  access: GQLDraftAccess
  /** Published article */
  article?: Maybe<GQLArticle>
  /** List of assets are belonged to this draft. */
  assets: Array<GQLAsset>
  /** associated campaigns */
  campaigns: Array<GQLArticleCampaign>
  /** whether readers can comment */
  canComment: Scalars['Boolean']['output']
  /** Collection list of this draft. */
  collection: GQLArticleConnection
  /** Content (HTML) of this draft. */
  content?: Maybe<Scalars['String']['output']>
  /** Draft's cover link. */
  cover?: Maybe<Scalars['String']['output']>
  /** Time of this draft was created. */
  createdAt: Scalars['DateTime']['output']
  /** Unique ID of this draft. */
  id: Scalars['ID']['output']
  /** whether the first line of paragraph should be indented */
  indentFirstLine: Scalars['Boolean']['output']
  /** whether publish to ISCN */
  iscnPublish?: Maybe<Scalars['Boolean']['output']>
  /** License Type */
  license: GQLArticleLicenseType
  /** Media hash, composed of cid encoding, of this draft. */
  mediaHash?: Maybe<Scalars['String']['output']>
  /** State of draft during publihsing. */
  publishState: GQLPublishState
  /** creator message after support */
  replyToDonator?: Maybe<Scalars['String']['output']>
  /** creator message asking for support */
  requestForDonation?: Maybe<Scalars['String']['output']>
  /** whether content is marked as sensitive by author */
  sensitiveByAuthor: Scalars['Boolean']['output']
  /** Slugified draft title. */
  slug: Scalars['String']['output']
  /** Summary of this draft. */
  summary?: Maybe<Scalars['String']['output']>
  /** This value determines if the summary is customized or not. */
  summaryCustomized: Scalars['Boolean']['output']
  /** Tags are attached to this draft. */
  tags?: Maybe<Array<Scalars['String']['output']>>
  /** Draft title. */
  title?: Maybe<Scalars['String']['output']>
  /** Last time of this draft was upadted. */
  updatedAt: Scalars['DateTime']['output']
  /** The counting number of words in this draft. */
  wordCount: Scalars['Int']['output']
}

/** This type contains content, collections, assets and related data of a draft. */
export type GQLDraftCollectionArgs = {
  input: GQLConnectionArgs
}

export type GQLDraftAccess = {
  __typename?: 'DraftAccess'
  circle?: Maybe<GQLCircle>
  type: GQLArticleAccessType
}

export type GQLDraftConnection = GQLConnection & {
  __typename?: 'DraftConnection'
  edges?: Maybe<Array<GQLDraftEdge>>
  pageInfo: GQLPageInfo
  totalCount: Scalars['Int']['output']
}

export type GQLDraftEdge = {
  __typename?: 'DraftEdge'
  cursor: Scalars['String']['output']
  node: GQLDraft
}

export type GQLEditArticleInput = {
  accessType?: InputMaybe<GQLArticleAccessType>
  /** which campaigns to attach */
  campaigns?: InputMaybe<Array<GQLArticleCampaignInput>>
  /** whether readers can comment */
  canComment?: InputMaybe<Scalars['Boolean']['input']>
  circle?: InputMaybe<Scalars['ID']['input']>
  collection?: InputMaybe<Array<Scalars['ID']['input']>>
  content?: InputMaybe<Scalars['String']['input']>
  cover?: InputMaybe<Scalars['ID']['input']>
  /** revision description */
  description?: InputMaybe<Scalars['String']['input']>
  id: Scalars['ID']['input']
  indentFirstLine?: InputMaybe<Scalars['Boolean']['input']>
  /** whether publish to ISCN */
  iscnPublish?: InputMaybe<Scalars['Boolean']['input']>
  license?: InputMaybe<GQLArticleLicenseType>
  pinned?: InputMaybe<Scalars['Boolean']['input']>
  replyToDonator?: InputMaybe<Scalars['String']['input']>
  requestForDonation?: InputMaybe<Scalars['String']['input']>
  sensitive?: InputMaybe<Scalars['Boolean']['input']>
  state?: InputMaybe<GQLArticleState>
  summary?: InputMaybe<Scalars['String']['input']>
  tags?: InputMaybe<Array<Scalars['String']['input']>>
  title?: InputMaybe<Scalars['String']['input']>
}

export type GQLEmailLoginInput = {
  email: Scalars['String']['input']
  /** used in register */
  language?: InputMaybe<GQLUserLanguage>
  passwordOrCode: Scalars['String']['input']
  referralCode?: InputMaybe<Scalars['String']['input']>
}

export type GQLEntityType =
  | 'announcement'
  | 'article'
  | 'campaign'
  | 'circle'
  | 'collection'
  | 'draft'
  | 'moment'
  | 'tag'
  | 'user'

export type GQLExchangeRate = {
  __typename?: 'ExchangeRate'
  from: GQLTransactionCurrency
  rate: Scalars['Float']['output']
  to: GQLQuoteCurrency
  /** Last updated time from currency convertor APIs */
  updatedAt: Scalars['DateTime']['output']
}

export type GQLExchangeRatesInput = {
  from?: InputMaybe<GQLTransactionCurrency>
  to?: InputMaybe<GQLQuoteCurrency>
}

export type GQLFeature = {
  __typename?: 'Feature'
  enabled: Scalars['Boolean']['output']
  name: GQLFeatureName
  value?: Maybe<Scalars['Float']['output']>
}

export type GQLFeatureFlag = 'admin' | 'off' | 'on' | 'seeding'

export type GQLFeatureName =
  | 'add_credit'
  | 'circle_interact'
  | 'circle_management'
  | 'fingerprint'
  | 'payment'
  | 'payout'
  | 'spam_detection'
  | 'tag_adoption'
  | 'verify_appreciate'

export type GQLFeaturedCommentsInput = {
  after?: InputMaybe<Scalars['String']['input']>
  first?: InputMaybe<Scalars['Int']['input']>
  sort?: InputMaybe<GQLCommentSort>
}

export type GQLFeaturedTagsInput = {
  /**  tagIds  */
  ids: Array<Scalars['ID']['input']>
}

export type GQLFilterInput = {
  /** Used in RecommendInput */
  followed?: InputMaybe<Scalars['Boolean']['input']>
  inRangeEnd?: InputMaybe<Scalars['DateTime']['input']>
  inRangeStart?: InputMaybe<Scalars['DateTime']['input']>
  /** index of list, min: 0, max: 49 */
  random?: InputMaybe<Scalars['Int']['input']>
  /** Used in User Articles filter, by tags or by time range, or both */
  tagIds?: InputMaybe<Array<Scalars['ID']['input']>>
}

export type GQLFollowing = {
  __typename?: 'Following'
  circles: GQLCircleConnection
  tags: GQLTagConnection
  users: GQLUserConnection
}

export type GQLFollowingCirclesArgs = {
  input: GQLConnectionArgs
}

export type GQLFollowingTagsArgs = {
  input: GQLConnectionArgs
}

export type GQLFollowingUsersArgs = {
  input: GQLConnectionArgs
}

export type GQLFollowingActivity =
  | GQLArticleRecommendationActivity
  | GQLCircleRecommendationActivity
  | GQLUserAddArticleTagActivity
  | GQLUserBroadcastCircleActivity
  | GQLUserCreateCircleActivity
  | GQLUserPostMomentActivity
  | GQLUserPublishArticleActivity
  | GQLUserRecommendationActivity

export type GQLFollowingActivityConnection = GQLConnection & {
  __typename?: 'FollowingActivityConnection'
  edges?: Maybe<Array<GQLFollowingActivityEdge>>
  pageInfo: GQLPageInfo
  totalCount: Scalars['Int']['output']
}

export type GQLFollowingActivityEdge = {
  __typename?: 'FollowingActivityEdge'
  cursor: Scalars['String']['output']
  node: GQLFollowingActivity
}

export type GQLFrequentSearchInput = {
  first?: InputMaybe<Scalars['Int']['input']>
  key?: InputMaybe<Scalars['String']['input']>
}

export type GQLGenerateSigningMessageInput = {
  address: Scalars['String']['input']
  purpose?: InputMaybe<GQLSigningMessagePurpose>
}

export type GQLGrantType = 'authorization_code' | 'refresh_token'

export type GQLIcymiTopic = GQLNode & {
  __typename?: 'IcymiTopic'
  archivedAt?: Maybe<Scalars['DateTime']['output']>
  articles: Array<GQLArticle>
  id: Scalars['ID']['output']
  note?: Maybe<Scalars['String']['output']>
  pinAmount: Scalars['Int']['output']
  publishedAt?: Maybe<Scalars['DateTime']['output']>
  state: GQLIcymiTopicState
  title: Scalars['String']['output']
}

export type GQLIcymiTopicConnection = GQLConnection & {
  __typename?: 'IcymiTopicConnection'
  edges: Array<GQLIcymiTopicEdge>
  pageInfo: GQLPageInfo
  totalCount: Scalars['Int']['output']
}

export type GQLIcymiTopicEdge = {
  __typename?: 'IcymiTopicEdge'
  cursor: Scalars['String']['output']
  node: GQLIcymiTopic
}

export type GQLIcymiTopicState = 'archived' | 'editing' | 'published'

export type GQLInvitation = {
  __typename?: 'Invitation'
  /** Accepted time. */
  acceptedAt?: Maybe<Scalars['DateTime']['output']>
  /** Invitation of current Circle. */
  circle: GQLCircle
  /** Created time. */
  createdAt: Scalars['DateTime']['output']
  /** Free period of this invitation. */
  freePeriod: Scalars['Int']['output']
  /** Unique ID. */
  id: Scalars['ID']['output']
  /** Target person of this invitation. */
  invitee: GQLInvitee
  /** Creator of this invitation. */
  inviter: GQLUser
  /** Sent time. */
  sentAt: Scalars['DateTime']['output']
  /** Determine it's specific state. */
  state: GQLInvitationState
}

export type GQLInvitationConnection = GQLConnection & {
  __typename?: 'InvitationConnection'
  edges?: Maybe<Array<GQLInvitationEdge>>
  pageInfo: GQLPageInfo
  totalCount: Scalars['Int']['output']
}

export type GQLInvitationEdge = {
  __typename?: 'InvitationEdge'
  cursor: Scalars['String']['output']
  node: GQLInvitation
}

export type GQLInvitationState =
  | 'accepted'
  | 'pending'
  | 'transfer_failed'
  | 'transfer_succeeded'

export type GQLInviteCircleInput = {
  circleId: Scalars['ID']['input']
  freePeriod: Scalars['Int']['input']
  invitees: Array<GQLInviteCircleInvitee>
}

export type GQLInviteCircleInvitee = {
  email?: InputMaybe<Scalars['String']['input']>
  id?: InputMaybe<Scalars['ID']['input']>
}

export type GQLInvitee = GQLPerson | GQLUser

export type GQLInvites = {
  __typename?: 'Invites'
  /** Accepted invitation list */
  accepted: GQLInvitationConnection
  /** Pending invitation list */
  pending: GQLInvitationConnection
}

export type GQLInvitesAcceptedArgs = {
  input: GQLConnectionArgs
}

export type GQLInvitesPendingArgs = {
  input: GQLConnectionArgs
}

export type GQLKeywordInput = {
  keyword: Scalars['String']['input']
}

export type GQLKeywordsInput = {
  keywords?: InputMaybe<Array<Scalars['String']['input']>>
}

export type GQLLikeCollectionInput = {
  id: Scalars['ID']['input']
}

export type GQLLikeMomentInput = {
  id: Scalars['ID']['input']
}

export type GQLLiker = {
  __typename?: 'Liker'
  /** Whether liker is a civic liker */
  civicLiker: Scalars['Boolean']['output']
  /** Liker ID of LikeCoin */
  likerId?: Maybe<Scalars['String']['output']>
  /** Total LIKE left in wallet. */
  total: Scalars['Float']['output']
}

export type GQLLogRecordInput = {
  type: GQLLogRecordTypes
}

export type GQLLogRecordTypes =
  | 'ReadFolloweeArticles'
  | 'ReadFollowingFeed'
  | 'ReadResponseInfoPopUp'

export type GQLMember = {
  __typename?: 'Member'
  /** Price chosen by user when joining a Circle. */
  price: GQLPrice
  /** User who join to a Circle. */
  user: GQLUser
}

export type GQLMemberConnection = GQLConnection & {
  __typename?: 'MemberConnection'
  edges?: Maybe<Array<GQLMemberEdge>>
  pageInfo: GQLPageInfo
  totalCount: Scalars['Int']['output']
}

export type GQLMemberEdge = {
  __typename?: 'MemberEdge'
  cursor: Scalars['String']['output']
  node: GQLMember
}

export type GQLMergeTagsInput = {
  content: Scalars['String']['input']
  ids: Array<Scalars['ID']['input']>
}

export type GQLMigrationInput = {
  files: Array<InputMaybe<Scalars['Upload']['input']>>
  type?: InputMaybe<GQLMigrationType>
}

export type GQLMigrationType = 'medium'

export type GQLMoment = GQLNode & {
  __typename?: 'Moment'
  assets: Array<GQLAsset>
  author: GQLUser
  commentCount: Scalars['Int']['output']
  commentedFollowees: Array<GQLUser>
  comments: GQLCommentConnection
  content?: Maybe<Scalars['String']['output']>
  createdAt: Scalars['DateTime']['output']
  id: Scalars['ID']['output']
  likeCount: Scalars['Int']['output']
  /** whether current user has liked it */
  liked: Scalars['Boolean']['output']
  shortHash: Scalars['String']['output']
  state: GQLMomentState
}

export type GQLMomentCommentsArgs = {
  input: GQLCommentsInput
}

export type GQLMomentInput = {
  shortHash: Scalars['String']['input']
}

export type GQLMomentNotice = GQLNotice & {
  __typename?: 'MomentNotice'
  /** List of notice actors. */
  actors?: Maybe<Array<GQLUser>>
  /** Time of this notice was created. */
  createdAt: Scalars['DateTime']['output']
  /** Unique ID of this notice. */
  id: Scalars['ID']['output']
  target: GQLMoment
  type: GQLMomentNoticeType
  /** The value determines if the notice is unread or not. */
  unread: Scalars['Boolean']['output']
}

export type GQLMomentNoticeType = 'MomentLiked' | 'MomentMentionedYou'

export type GQLMomentState = 'active' | 'archived'

export type GQLMonthlyDatum = {
  __typename?: 'MonthlyDatum'
  date: Scalars['DateTime']['output']
  value: Scalars['Float']['output']
}

export type GQLMutation = {
  __typename?: 'Mutation'
  /** Add blocked search keyword to blocked_search_word db */
  addBlockedSearchKeyword: GQLBlockedSearchKeyword
  /** Add articles to the begining of the collections. */
  addCollectionsArticles: Array<GQLCollection>
  /** Add Credit to User Wallet */
  addCredit: GQLAddCreditResult
  /** Add a social login to current user. */
  addSocialLogin: GQLUser
  /** Add a wallet login to current user. */
  addWalletLogin: GQLUser
  applyCampaign: GQLCampaign
  /** Appreciate an article. */
  appreciateArticle: GQLArticle
  /** Let Traveloggers owner claims a Logbook, returns transaction hash */
  claimLogbooks: GQLClaimLogbooksResult
  /** Clear read history for user. */
  clearReadHistory: GQLUser
  /** Clear search history for user. */
  clearSearchHistory?: Maybe<Scalars['Boolean']['output']>
  /** Confirm verification code from email. */
  confirmVerificationCode: Scalars['ID']['output']
  /** Create Stripe Connect account for Payout */
  connectStripeAccount: GQLConnectStripeAccountResult
  deleteAnnouncements: Scalars['Boolean']['output']
  /** Delete blocked search keywords from search_history db */
  deleteBlockedSearchKeywords?: Maybe<Scalars['Boolean']['output']>
  /** Remove articles from the collection. */
  deleteCollectionArticles: GQLCollection
  deleteCollections: Scalars['Boolean']['output']
  /** Remove a comment. */
  deleteComment: GQLComment
  /** Remove a draft. */
  deleteDraft?: Maybe<Scalars['Boolean']['output']>
  deleteMoment: GQLMoment
  deleteTags?: Maybe<Scalars['Boolean']['output']>
  directImageUpload: GQLAsset
  /** Edit an article. */
  editArticle: GQLArticle
  /** Login user. */
  emailLogin: GQLAuthResult
  /** Get signing message. */
  generateSigningMessage: GQLSigningMessageResult
  /** Invite others to join circle */
  invite?: Maybe<Array<GQLInvitation>>
  likeCollection: GQLCollection
  likeMoment: GQLMoment
  /** Add specific user behavior record. */
  logRecord?: Maybe<Scalars['Boolean']['output']>
  /** Mark all received notices as read. */
  markAllNoticesAsRead?: Maybe<Scalars['Boolean']['output']>
  mergeTags: GQLTag
  /** Migrate articles from other service provider. */
  migration?: Maybe<Scalars['Boolean']['output']>
  /** Pay to another user or article */
  payTo: GQLPayToResult
  /** Payout to user */
  payout: GQLTransaction
  /** Pin a comment. */
  pinComment: GQLComment
  /** Publish an article onto IPFS. */
  publishArticle: GQLDraft
  putAnnouncement: GQLAnnouncement
  /** Create or update a Circle. */
  putCircle: GQLCircle
  /**
   * Add or remove Circle's articles
   * @deprecated No longer in use
   */
  putCircleArticles: GQLCircle
  putCollection: GQLCollection
  /** Publish or update a comment. */
  putComment: GQLComment
  /** Create or update a draft. */
  putDraft: GQLDraft
  /** update tags for showing on profile page */
  putFeaturedTags?: Maybe<Array<GQLTag>>
  putIcymiTopic?: Maybe<GQLIcymiTopic>
  putMoment: GQLMoment
  /** Create or Update an OAuth Client, used in OSS. */
  putOAuthClient?: Maybe<GQLOAuthClient>
  putRemark?: Maybe<Scalars['String']['output']>
  putRestrictedUsers: Array<GQLUser>
  putSkippedListItem?: Maybe<Array<GQLSkippedListItem>>
  putWritingChallenge: GQLWritingChallenge
  /** Read an article. */
  readArticle: GQLArticle
  /** Update state of a user, used in OSS. */
  refreshIPNSFeed: GQLUser
  /** Remove a social login from current user. */
  removeSocialLogin: GQLUser
  /** Remove a wallet login from current user. */
  removeWalletLogin: GQLUser
  renameTag: GQLTag
  /** Reorder articles in the collection. */
  reorderCollectionArticles: GQLCollection
  /** Reset Liker ID */
  resetLikerId: GQLUser
  /** Reset user or payment password. */
  resetPassword?: Maybe<Scalars['Boolean']['output']>
  sendCampaignAnnouncement?: Maybe<Scalars['Boolean']['output']>
  /** Send verification code for email. */
  sendVerificationCode?: Maybe<Scalars['Boolean']['output']>
  setBoost: GQLNode
  /** Set user currency preference. */
  setCurrency: GQLUser
  /** Set user email. */
  setEmail: GQLUser
  setFeature: GQLFeature
  /** Set user email login password. */
  setPassword: GQLUser
  setSpamStatus: GQLArticle
  /** Set user name. */
  setUserName: GQLUser
  /** Upload a single file. */
  singleFileUpload: GQLAsset
  /** Login/Signup via social accounts. */
  socialLogin: GQLAuthResult
  /** Submit inappropriate content report */
  submitReport: GQLReport
  /** Subscribe a Circle. */
  subscribeCircle: GQLSubscribeCircleResult
  toggleArticleRecommend: GQLArticle
  /** Block or Unblock a given user. */
  toggleBlockUser: GQLUser
  /**
   * Follow or unfollow a Circle.
   * @deprecated No longer in use
   */
  toggleFollowCircle: GQLCircle
  /** Follow or unfollow tag. */
  toggleFollowTag: GQLTag
  /** Follow or Unfollow current user. */
  toggleFollowUser: GQLUser
  /** Pin or Unpin a comment. */
  togglePinComment: GQLComment
  toggleSeedingUsers: Array<Maybe<GQLUser>>
  /** Subscribe or Unsubscribe article */
  toggleSubscribeArticle: GQLArticle
  toggleUsersBadge: Array<Maybe<GQLUser>>
  toggleWritingChallengeFeaturedArticles: GQLCampaign
  unbindLikerId: GQLUser
  unlikeCollection: GQLCollection
  unlikeMoment: GQLMoment
  /** Unpin a comment. */
  unpinComment: GQLComment
  /** Unsubscribe a Circle. */
  unsubscribeCircle: GQLCircle
  /** Unvote a comment. */
  unvoteComment: GQLComment
  updateArticleSensitive: GQLArticle
  updateArticleState: GQLArticle
  updateCampaignApplicationState: GQLCampaign
  /** Update a comments' state. */
  updateCommentsState: Array<GQLComment>
  /** Update user notification settings. */
  updateNotificationSetting: GQLUser
  /** Update referralCode of a user, used in OSS. */
  updateUserExtra: GQLUser
  /** Update user information. */
  updateUserInfo: GQLUser
  /** Update state of a user, used in OSS. */
  updateUserRole: GQLUser
  /** Update state of a user, used in OSS. */
  updateUserState?: Maybe<Array<GQLUser>>
  /** Logout user. */
  userLogout: Scalars['Boolean']['output']
  /** Verify user email. */
  verifyEmail: GQLAuthResult
  /** Upvote or downvote a comment. */
  voteComment: GQLComment
  /** Login/Signup via a wallet. */
  walletLogin: GQLAuthResult
}

export type GQLMutationAddBlockedSearchKeywordArgs = {
  input: GQLKeywordInput
}

export type GQLMutationAddCollectionsArticlesArgs = {
  input: GQLAddCollectionsArticlesInput
}

export type GQLMutationAddCreditArgs = {
  input: GQLAddCreditInput
}

export type GQLMutationAddSocialLoginArgs = {
  input: GQLSocialLoginInput
}

export type GQLMutationAddWalletLoginArgs = {
  input: GQLWalletLoginInput
}

export type GQLMutationApplyCampaignArgs = {
  input: GQLApplyCampaignInput
}

export type GQLMutationAppreciateArticleArgs = {
  input: GQLAppreciateArticleInput
}

export type GQLMutationClaimLogbooksArgs = {
  input: GQLClaimLogbooksInput
}

export type GQLMutationClearReadHistoryArgs = {
  input: GQLClearReadHistoryInput
}

export type GQLMutationConfirmVerificationCodeArgs = {
  input: GQLConfirmVerificationCodeInput
}

export type GQLMutationConnectStripeAccountArgs = {
  input: GQLConnectStripeAccountInput
}

export type GQLMutationDeleteAnnouncementsArgs = {
  input: GQLDeleteAnnouncementsInput
}

export type GQLMutationDeleteBlockedSearchKeywordsArgs = {
  input: GQLKeywordsInput
}

export type GQLMutationDeleteCollectionArticlesArgs = {
  input: GQLDeleteCollectionArticlesInput
}

export type GQLMutationDeleteCollectionsArgs = {
  input: GQLDeleteCollectionsInput
}

export type GQLMutationDeleteCommentArgs = {
  input: GQLDeleteCommentInput
}

export type GQLMutationDeleteDraftArgs = {
  input: GQLDeleteDraftInput
}

export type GQLMutationDeleteMomentArgs = {
  input: GQLDeleteMomentInput
}

export type GQLMutationDeleteTagsArgs = {
  input: GQLDeleteTagsInput
}

export type GQLMutationDirectImageUploadArgs = {
  input: GQLDirectImageUploadInput
}

export type GQLMutationEditArticleArgs = {
  input: GQLEditArticleInput
}

export type GQLMutationEmailLoginArgs = {
  input: GQLEmailLoginInput
}

export type GQLMutationGenerateSigningMessageArgs = {
  input: GQLGenerateSigningMessageInput
}

export type GQLMutationInviteArgs = {
  input: GQLInviteCircleInput
}

export type GQLMutationLikeCollectionArgs = {
  input: GQLLikeCollectionInput
}

export type GQLMutationLikeMomentArgs = {
  input: GQLLikeMomentInput
}

export type GQLMutationLogRecordArgs = {
  input: GQLLogRecordInput
}

export type GQLMutationMergeTagsArgs = {
  input: GQLMergeTagsInput
}

export type GQLMutationMigrationArgs = {
  input: GQLMigrationInput
}

export type GQLMutationPayToArgs = {
  input: GQLPayToInput
}

export type GQLMutationPayoutArgs = {
  input: GQLPayoutInput
}

export type GQLMutationPinCommentArgs = {
  input: GQLPinCommentInput
}

export type GQLMutationPublishArticleArgs = {
  input: GQLPublishArticleInput
}

export type GQLMutationPutAnnouncementArgs = {
  input: GQLPutAnnouncementInput
}

export type GQLMutationPutCircleArgs = {
  input: GQLPutCircleInput
}

export type GQLMutationPutCircleArticlesArgs = {
  input: GQLPutCircleArticlesInput
}

export type GQLMutationPutCollectionArgs = {
  input: GQLPutCollectionInput
}

export type GQLMutationPutCommentArgs = {
  input: GQLPutCommentInput
}

export type GQLMutationPutDraftArgs = {
  input: GQLPutDraftInput
}

export type GQLMutationPutFeaturedTagsArgs = {
  input: GQLFeaturedTagsInput
}

export type GQLMutationPutIcymiTopicArgs = {
  input: GQLPutIcymiTopicInput
}

export type GQLMutationPutMomentArgs = {
  input: GQLPutMomentInput
}

export type GQLMutationPutOAuthClientArgs = {
  input: GQLPutOAuthClientInput
}

export type GQLMutationPutRemarkArgs = {
  input: GQLPutRemarkInput
}

export type GQLMutationPutRestrictedUsersArgs = {
  input: GQLPutRestrictedUsersInput
}

export type GQLMutationPutSkippedListItemArgs = {
  input: GQLPutSkippedListItemInput
}

export type GQLMutationPutWritingChallengeArgs = {
  input: GQLPutWritingChallengeInput
}

export type GQLMutationReadArticleArgs = {
  input: GQLReadArticleInput
}

export type GQLMutationRefreshIpnsFeedArgs = {
  input: GQLRefreshIpnsFeedInput
}

export type GQLMutationRemoveSocialLoginArgs = {
  input: GQLRemoveSocialLoginInput
}

export type GQLMutationRenameTagArgs = {
  input: GQLRenameTagInput
}

export type GQLMutationReorderCollectionArticlesArgs = {
  input: GQLReorderCollectionArticlesInput
}

export type GQLMutationResetLikerIdArgs = {
  input: GQLResetLikerIdInput
}

export type GQLMutationResetPasswordArgs = {
  input: GQLResetPasswordInput
}

export type GQLMutationSendCampaignAnnouncementArgs = {
  input: GQLSendCampaignAnnouncementInput
}

export type GQLMutationSendVerificationCodeArgs = {
  input: GQLSendVerificationCodeInput
}

export type GQLMutationSetBoostArgs = {
  input: GQLSetBoostInput
}

export type GQLMutationSetCurrencyArgs = {
  input: GQLSetCurrencyInput
}

export type GQLMutationSetEmailArgs = {
  input: GQLSetEmailInput
}

export type GQLMutationSetFeatureArgs = {
  input: GQLSetFeatureInput
}

export type GQLMutationSetPasswordArgs = {
  input: GQLSetPasswordInput
}

export type GQLMutationSetSpamStatusArgs = {
  input: GQLSetSpamStatusInput
}

export type GQLMutationSetUserNameArgs = {
  input: GQLSetUserNameInput
}

export type GQLMutationSingleFileUploadArgs = {
  input: GQLSingleFileUploadInput
}

export type GQLMutationSocialLoginArgs = {
  input: GQLSocialLoginInput
}

export type GQLMutationSubmitReportArgs = {
  input: GQLSubmitReportInput
}

export type GQLMutationSubscribeCircleArgs = {
  input: GQLSubscribeCircleInput
}

export type GQLMutationToggleArticleRecommendArgs = {
  input: GQLToggleRecommendInput
}

export type GQLMutationToggleBlockUserArgs = {
  input: GQLToggleItemInput
}

export type GQLMutationToggleFollowCircleArgs = {
  input: GQLToggleItemInput
}

export type GQLMutationToggleFollowTagArgs = {
  input: GQLToggleItemInput
}

export type GQLMutationToggleFollowUserArgs = {
  input: GQLToggleItemInput
}

export type GQLMutationTogglePinCommentArgs = {
  input: GQLToggleItemInput
}

export type GQLMutationToggleSeedingUsersArgs = {
  input: GQLToggleSeedingUsersInput
}

export type GQLMutationToggleSubscribeArticleArgs = {
  input: GQLToggleItemInput
}

export type GQLMutationToggleUsersBadgeArgs = {
  input: GQLToggleUsersBadgeInput
}

export type GQLMutationToggleWritingChallengeFeaturedArticlesArgs = {
  input: GQLToggleWritingChallengeFeaturedArticlesInput
}

export type GQLMutationUnbindLikerIdArgs = {
  input: GQLUnbindLikerIdInput
}

export type GQLMutationUnlikeCollectionArgs = {
  input: GQLUnlikeCollectionInput
}

export type GQLMutationUnlikeMomentArgs = {
  input: GQLUnlikeMomentInput
}

export type GQLMutationUnpinCommentArgs = {
  input: GQLUnpinCommentInput
}

export type GQLMutationUnsubscribeCircleArgs = {
  input: GQLUnsubscribeCircleInput
}

export type GQLMutationUnvoteCommentArgs = {
  input: GQLUnvoteCommentInput
}

export type GQLMutationUpdateArticleSensitiveArgs = {
  input: GQLUpdateArticleSensitiveInput
}

export type GQLMutationUpdateArticleStateArgs = {
  input: GQLUpdateArticleStateInput
}

export type GQLMutationUpdateCampaignApplicationStateArgs = {
  input: GQLUpdateCampaignApplicationStateInput
}

export type GQLMutationUpdateCommentsStateArgs = {
  input: GQLUpdateCommentsStateInput
}

export type GQLMutationUpdateNotificationSettingArgs = {
  input: GQLUpdateNotificationSettingInput
}

export type GQLMutationUpdateUserExtraArgs = {
  input: GQLUpdateUserExtraInput
}

export type GQLMutationUpdateUserInfoArgs = {
  input: GQLUpdateUserInfoInput
}

export type GQLMutationUpdateUserRoleArgs = {
  input: GQLUpdateUserRoleInput
}

export type GQLMutationUpdateUserStateArgs = {
  input: GQLUpdateUserStateInput
}

export type GQLMutationVerifyEmailArgs = {
  input: GQLVerifyEmailInput
}

export type GQLMutationVoteCommentArgs = {
  input: GQLVoteCommentInput
}

export type GQLMutationWalletLoginArgs = {
  input: GQLWalletLoginInput
}

/**  NFT Asset  */
export type GQLNftAsset = {
  __typename?: 'NFTAsset'
  collectionName: Scalars['String']['output']
  /** imageOriginalUrl: String! */
  contractAddress: Scalars['String']['output']
  description?: Maybe<Scalars['String']['output']>
  id: Scalars['ID']['output']
  imagePreviewUrl?: Maybe<Scalars['String']['output']>
  imageUrl: Scalars['String']['output']
  name: Scalars['String']['output']
}

export type GQLNode = {
  id: Scalars['ID']['output']
}

export type GQLNodeInput = {
  id: Scalars['ID']['input']
}

export type GQLNodesInput = {
  ids: Array<Scalars['ID']['input']>
}

/** This interface contains common fields of a notice. */
export type GQLNotice = {
  /** Time of this notice was created. */
  createdAt: Scalars['DateTime']['output']
  /** Unique ID of this notice. */
  id: Scalars['ID']['output']
  /** The value determines if the notice is unread or not. */
  unread: Scalars['Boolean']['output']
}

export type GQLNoticeConnection = GQLConnection & {
  __typename?: 'NoticeConnection'
  edges?: Maybe<Array<GQLNoticeEdge>>
  pageInfo: GQLPageInfo
  totalCount: Scalars['Int']['output']
}

export type GQLNoticeEdge = {
  __typename?: 'NoticeEdge'
  cursor: Scalars['String']['output']
  node: GQLNotice
}

export type GQLNotificationSetting = {
  __typename?: 'NotificationSetting'
  articleNewAppreciation: Scalars['Boolean']['output']
  articleNewCollected: Scalars['Boolean']['output']
  articleNewComment: Scalars['Boolean']['output']
  articleNewSubscription: Scalars['Boolean']['output']
  circleMemberNewBroadcastReply: Scalars['Boolean']['output']
  circleMemberNewDiscussion: Scalars['Boolean']['output']
  circleMemberNewDiscussionReply: Scalars['Boolean']['output']
  circleNewFollower: Scalars['Boolean']['output']
  /** for circle owners */
  circleNewSubscriber: Scalars['Boolean']['output']
  circleNewUnsubscriber: Scalars['Boolean']['output']
  email: Scalars['Boolean']['output']
  /** for circle members & followers */
  inCircleNewArticle: Scalars['Boolean']['output']
  inCircleNewBroadcast: Scalars['Boolean']['output']
  inCircleNewBroadcastReply: Scalars['Boolean']['output']
  inCircleNewDiscussion: Scalars['Boolean']['output']
  inCircleNewDiscussionReply: Scalars['Boolean']['output']
  mention: Scalars['Boolean']['output']
  newComment: Scalars['Boolean']['output']
  newLike: Scalars['Boolean']['output']
  userNewFollower: Scalars['Boolean']['output']
}

export type GQLNotificationSettingType =
  | 'articleNewAppreciation'
  | 'articleNewCollected'
  | 'articleNewComment'
  | 'articleNewSubscription'
  | 'circleMemberBroadcast'
  | 'circleMemberNewBroadcastReply'
  | 'circleMemberNewDiscussion'
  | 'circleMemberNewDiscussionReply'
  | 'circleNewDiscussion'
  | 'circleNewFollower'
  /** for circle owners */
  | 'circleNewSubscriber'
  | 'circleNewUnsubscriber'
  | 'email'
  /** for circle members */
  | 'inCircleNewArticle'
  | 'inCircleNewBroadcast'
  | 'inCircleNewBroadcastReply'
  | 'inCircleNewDiscussion'
  | 'inCircleNewDiscussionReply'
  | 'mention'
  | 'newComment'
  | 'newLike'
  | 'userNewFollower'

export type GQLOAuthClient = {
  __typename?: 'OAuthClient'
  /** URL for oauth client's avatar. */
  avatar?: Maybe<Scalars['String']['output']>
  /** Creation Date */
  createdAt: Scalars['DateTime']['output']
  /** App Description */
  description?: Maybe<Scalars['String']['output']>
  /** Grant Types */
  grantTypes?: Maybe<Array<GQLGrantType>>
  /** Unique Client ID of this OAuth Client. */
  id: Scalars['ID']['output']
  /** App name */
  name: Scalars['String']['output']
  /** Redirect URIs */
  redirectURIs?: Maybe<Array<Scalars['String']['output']>>
  /** Scopes */
  scope?: Maybe<Array<Scalars['String']['output']>>
  /** Client secret */
  secret: Scalars['String']['output']
  /** Linked Developer Account */
  user?: Maybe<GQLUser>
  /** URL for oauth client's official website */
  website?: Maybe<Scalars['String']['output']>
}

export type GQLOAuthClientConnection = GQLConnection & {
  __typename?: 'OAuthClientConnection'
  edges?: Maybe<Array<GQLOAuthClientEdge>>
  pageInfo: GQLPageInfo
  totalCount: Scalars['Int']['output']
}

export type GQLOAuthClientEdge = {
  __typename?: 'OAuthClientEdge'
  cursor: Scalars['String']['output']
  node: GQLOAuthClient
}

export type GQLOAuthClientInput = {
  id: Scalars['ID']['input']
}

export type GQLOss = {
  __typename?: 'OSS'
  articles: GQLArticleConnection
  badgedUsers: GQLUserConnection
  comments: GQLCommentConnection
  icymiTopics: GQLIcymiTopicConnection
  oauthClients: GQLOAuthClientConnection
  reports: GQLReportConnection
  restrictedUsers: GQLUserConnection
  seedingUsers: GQLUserConnection
  skippedListItems: GQLSkippedListItemsConnection
  tags: GQLTagConnection
  users: GQLUserConnection
}

export type GQLOssArticlesArgs = {
  input: GQLOssArticlesInput
}

export type GQLOssBadgedUsersArgs = {
  input: GQLBadgedUsersInput
}

export type GQLOssCommentsArgs = {
  input: GQLConnectionArgs
}

export type GQLOssIcymiTopicsArgs = {
  input: GQLConnectionArgs
}

export type GQLOssOauthClientsArgs = {
  input: GQLConnectionArgs
}

export type GQLOssReportsArgs = {
  input: GQLConnectionArgs
}

export type GQLOssRestrictedUsersArgs = {
  input: GQLConnectionArgs
}

export type GQLOssSeedingUsersArgs = {
  input: GQLConnectionArgs
}

export type GQLOssSkippedListItemsArgs = {
  input: GQLSkippedListItemsInput
}

export type GQLOssTagsArgs = {
  input: GQLTagsInput
}

export type GQLOssUsersArgs = {
  input: GQLConnectionArgs
}

export type GQLOssArticlesFilterInput = {
  isSpam?: InputMaybe<Scalars['Boolean']['input']>
}

export type GQLOssArticlesInput = {
  after?: InputMaybe<Scalars['String']['input']>
  filter?: InputMaybe<GQLOssArticlesFilterInput>
  first?: InputMaybe<Scalars['Int']['input']>
}

export type GQLOauth1CredentialInput = {
  oauthToken: Scalars['String']['input']
  oauthVerifier: Scalars['String']['input']
}

/** This type contains system-wise info and settings. */
export type GQLOfficial = {
  __typename?: 'Official'
  /** Announcements */
  announcements?: Maybe<Array<GQLAnnouncement>>
  /** Feature flag */
  features: Array<GQLFeature>
}

/** This type contains system-wise info and settings. */
export type GQLOfficialAnnouncementsArgs = {
  input: GQLAnnouncementsInput
}

/** The notice type contains info about official announcement. */
export type GQLOfficialAnnouncementNotice = GQLNotice & {
  __typename?: 'OfficialAnnouncementNotice'
  /** Time of this notice was created. */
  createdAt: Scalars['DateTime']['output']
  /** Unique ID of this notice. */
  id: Scalars['ID']['output']
  /** The link to a specific page if provided. */
  link?: Maybe<Scalars['String']['output']>
  /** The message content. */
  message: Scalars['String']['output']
  /** The value determines if the notice is unread or not. */
  unread: Scalars['Boolean']['output']
}

export type GQLPageInfo = {
  __typename?: 'PageInfo'
  endCursor?: Maybe<Scalars['String']['output']>
  hasNextPage: Scalars['Boolean']['output']
  hasPreviousPage: Scalars['Boolean']['output']
  startCursor?: Maybe<Scalars['String']['output']>
}

export type GQLPayToInput = {
  amount: Scalars['Float']['input']
  /** for ERC20/native token payment */
  chain?: InputMaybe<GQLChain>
  currency: GQLTransactionCurrency
  id?: InputMaybe<Scalars['ID']['input']>
  /** for HKD payment */
  password?: InputMaybe<Scalars['String']['input']>
  purpose: GQLTransactionPurpose
  recipientId: Scalars['ID']['input']
  targetId?: InputMaybe<Scalars['ID']['input']>
  txHash?: InputMaybe<Scalars['String']['input']>
}

export type GQLPayToResult = {
  __typename?: 'PayToResult'
  /** Only available when paying with LIKE. */
  redirectUrl?: Maybe<Scalars['String']['output']>
  transaction: GQLTransaction
}

export type GQLPayoutInput = {
  amount: Scalars['Float']['input']
  password: Scalars['String']['input']
}

export type GQLPerson = {
  __typename?: 'Person'
  email: Scalars['String']['output']
}

export type GQLPinCommentInput = {
  id: Scalars['ID']['input']
}

export type GQLPinnableWork = {
  cover?: Maybe<Scalars['String']['output']>
  id: Scalars['ID']['output']
  pinned: Scalars['Boolean']['output']
  title: Scalars['String']['output']
}

export type GQLPrice = {
  __typename?: 'Price'
  /** Amount of Price. */
  amount: Scalars['Float']['output']
  /** Current Price belongs to whcih Circle. */
  circle: GQLCircle
  /**
   * Created time.
   * @deprecated No longer in use
   */
  createdAt: Scalars['DateTime']['output']
  /** Currency of Price. */
  currency: GQLTransactionCurrency
  /** Unique ID. */
  id: Scalars['ID']['output']
  /** State of Price. */
  state: GQLPriceState
  /**
   * Updated time.
   * @deprecated No longer in use
   */
  updatedAt: Scalars['DateTime']['output']
}

export type GQLPriceState = 'active' | 'archived'

export type GQLPublishArticleInput = {
  id: Scalars['ID']['input']
  /** whether publish to ISCN */
  iscnPublish?: InputMaybe<Scalars['Boolean']['input']>
}

/** Enums for publishing state. */
export type GQLPublishState = 'error' | 'pending' | 'published' | 'unpublished'

export type GQLPutAnnouncementInput = {
  content?: InputMaybe<Scalars['String']['input']>
  cover?: InputMaybe<Scalars['String']['input']>
  expiredAt?: InputMaybe<Scalars['DateTime']['input']>
  id?: InputMaybe<Scalars['ID']['input']>
  link?: InputMaybe<Scalars['String']['input']>
  order?: InputMaybe<Scalars['Int']['input']>
  title?: InputMaybe<Scalars['String']['input']>
  translations?: InputMaybe<Array<GQLTranslatedAnnouncementInput>>
  type?: InputMaybe<GQLAnnouncementType>
  visible?: InputMaybe<Scalars['Boolean']['input']>
}

export type GQLPutCircleArticlesInput = {
  /** Access Type, `public` or `paywall` only. */
  accessType: GQLArticleAccessType
  /** Article Ids */
  articles?: InputMaybe<Array<Scalars['ID']['input']>>
  /** Circle ID */
  id: Scalars['ID']['input']
  license?: InputMaybe<GQLArticleLicenseType>
  /** Action Type */
  type: GQLPutCircleArticlesType
}

export type GQLPutCircleArticlesType = 'add' | 'remove'

export type GQLPutCircleInput = {
  /** Circle's subscription fee. */
  amount?: InputMaybe<Scalars['Float']['input']>
  /** Unique ID of a Circle's avatar. */
  avatar?: InputMaybe<Scalars['ID']['input']>
  /** Unique ID of a Circle's cover. */
  cover?: InputMaybe<Scalars['ID']['input']>
  /** A short description of this Circle. */
  description?: InputMaybe<Scalars['String']['input']>
  /** Human readable name of this Circle. */
  displayName?: InputMaybe<Scalars['String']['input']>
  /** Unique ID. */
  id?: InputMaybe<Scalars['ID']['input']>
  /** Slugified name of a Circle. */
  name?: InputMaybe<Scalars['String']['input']>
}

export type GQLPutCollectionInput = {
  cover?: InputMaybe<Scalars['ID']['input']>
  description?: InputMaybe<Scalars['String']['input']>
  id?: InputMaybe<Scalars['ID']['input']>
  pinned?: InputMaybe<Scalars['Boolean']['input']>
  title?: InputMaybe<Scalars['String']['input']>
}

export type GQLPutCommentInput = {
  comment: GQLCommentInput
  id?: InputMaybe<Scalars['ID']['input']>
}

export type GQLPutDraftInput = {
  accessType?: InputMaybe<GQLArticleAccessType>
  /** which campaigns to attach */
  campaigns?: InputMaybe<Array<GQLArticleCampaignInput>>
  /** whether readers can comment */
  canComment?: InputMaybe<Scalars['Boolean']['input']>
  circle?: InputMaybe<Scalars['ID']['input']>
  collection?: InputMaybe<Array<InputMaybe<Scalars['ID']['input']>>>
  content?: InputMaybe<Scalars['String']['input']>
  cover?: InputMaybe<Scalars['ID']['input']>
  id?: InputMaybe<Scalars['ID']['input']>
  indentFirstLine?: InputMaybe<Scalars['Boolean']['input']>
  /** whether publish to ISCN */
  iscnPublish?: InputMaybe<Scalars['Boolean']['input']>
  license?: InputMaybe<GQLArticleLicenseType>
  replyToDonator?: InputMaybe<Scalars['String']['input']>
  requestForDonation?: InputMaybe<Scalars['String']['input']>
  sensitive?: InputMaybe<Scalars['Boolean']['input']>
  summary?: InputMaybe<Scalars['String']['input']>
  tags?: InputMaybe<Array<Scalars['String']['input']>>
  title?: InputMaybe<Scalars['String']['input']>
}

export type GQLPutIcymiTopicInput = {
  articles?: InputMaybe<Array<Scalars['ID']['input']>>
  id?: InputMaybe<Scalars['ID']['input']>
  note?: InputMaybe<Scalars['String']['input']>
  pinAmount?: InputMaybe<Scalars['Int']['input']>
  state?: InputMaybe<GQLIcymiTopicState>
  title?: InputMaybe<Scalars['String']['input']>
}

export type GQLPutMomentInput = {
  assets: Array<Scalars['ID']['input']>
  content: Scalars['String']['input']
}

export type GQLPutOAuthClientInput = {
  avatar?: InputMaybe<Scalars['ID']['input']>
  description?: InputMaybe<Scalars['String']['input']>
  grantTypes?: InputMaybe<Array<GQLGrantType>>
  id?: InputMaybe<Scalars['ID']['input']>
  name?: InputMaybe<Scalars['String']['input']>
  redirectURIs?: InputMaybe<Array<Scalars['String']['input']>>
  scope?: InputMaybe<Array<Scalars['String']['input']>>
  secret?: InputMaybe<Scalars['String']['input']>
  user?: InputMaybe<Scalars['ID']['input']>
  website?: InputMaybe<Scalars['String']['input']>
}

export type GQLPutRemarkInput = {
  id: Scalars['ID']['input']
  remark: Scalars['String']['input']
  type: GQLRemarkTypes
}

export type GQLPutRestrictedUsersInput = {
  ids: Array<Scalars['ID']['input']>
  restrictions: Array<GQLUserRestrictionType>
}

export type GQLPutSkippedListItemInput = {
  archived?: InputMaybe<Scalars['Boolean']['input']>
  id?: InputMaybe<Scalars['ID']['input']>
  type?: InputMaybe<GQLSkippedListItemType>
  value?: InputMaybe<Scalars['String']['input']>
}

export type GQLPutWritingChallengeInput = {
  announcements?: InputMaybe<Array<Scalars['ID']['input']>>
  applicationPeriod?: InputMaybe<GQLDatetimeRangeInput>
  cover?: InputMaybe<Scalars['ID']['input']>
  id?: InputMaybe<Scalars['ID']['input']>
  link?: InputMaybe<Scalars['String']['input']>
  name?: InputMaybe<Array<GQLTranslationInput>>
  stages?: InputMaybe<Array<GQLCampaignStageInput>>
  state?: InputMaybe<GQLCampaignState>
  writingPeriod?: InputMaybe<GQLDatetimeRangeInput>
}

export type GQLQuery = {
  __typename?: 'Query'
  article?: Maybe<GQLArticle>
  campaign?: Maybe<GQLCampaign>
  campaigns: GQLCampaignConnection
  circle?: Maybe<GQLCircle>
  exchangeRates?: Maybe<Array<GQLExchangeRate>>
  frequentSearch?: Maybe<Array<Scalars['String']['output']>>
  moment?: Maybe<GQLMoment>
  node?: Maybe<GQLNode>
  nodes?: Maybe<Array<GQLNode>>
  oauthClient?: Maybe<GQLOAuthClient>
  oauthRequestToken?: Maybe<Scalars['String']['output']>
  official: GQLOfficial
  oss: GQLOss
  search: GQLSearchResultConnection
  user?: Maybe<GQLUser>
  viewer?: Maybe<GQLUser>
}

export type GQLQueryArticleArgs = {
  input: GQLArticleInput
}

export type GQLQueryCampaignArgs = {
  input: GQLCampaignInput
}

export type GQLQueryCampaignsArgs = {
  input: GQLCampaignsInput
}

export type GQLQueryCircleArgs = {
  input: GQLCircleInput
}

export type GQLQueryExchangeRatesArgs = {
  input?: InputMaybe<GQLExchangeRatesInput>
}

export type GQLQueryFrequentSearchArgs = {
  input: GQLFrequentSearchInput
}

export type GQLQueryMomentArgs = {
  input: GQLMomentInput
}

export type GQLQueryNodeArgs = {
  input: GQLNodeInput
}

export type GQLQueryNodesArgs = {
  input: GQLNodesInput
}

export type GQLQueryOauthClientArgs = {
  input: GQLOAuthClientInput
}

export type GQLQuerySearchArgs = {
  input: GQLSearchInput
}

export type GQLQueryUserArgs = {
  input: GQLUserInput
}

export type GQLQuoteCurrency = 'HKD' | 'TWD' | 'USD'

export type GQLReadArticleInput = {
  id: Scalars['ID']['input']
}

export type GQLReadHistory = {
  __typename?: 'ReadHistory'
  article: GQLArticle
  readAt: Scalars['DateTime']['output']
}

export type GQLReadHistoryConnection = GQLConnection & {
  __typename?: 'ReadHistoryConnection'
  edges?: Maybe<Array<GQLReadHistoryEdge>>
  pageInfo: GQLPageInfo
  totalCount: Scalars['Int']['output']
}

export type GQLReadHistoryEdge = {
  __typename?: 'ReadHistoryEdge'
  cursor: Scalars['String']['output']
  node: GQLReadHistory
}

export type GQLRecentSearchConnection = GQLConnection & {
  __typename?: 'RecentSearchConnection'
  edges?: Maybe<Array<GQLRecentSearchEdge>>
  pageInfo: GQLPageInfo
  totalCount: Scalars['Int']['output']
}

export type GQLRecentSearchEdge = {
  __typename?: 'RecentSearchEdge'
  cursor: Scalars['String']['output']
  node: Scalars['String']['output']
}

export type GQLRecommendInput = {
  after?: InputMaybe<Scalars['String']['input']>
  filter?: InputMaybe<GQLFilterInput>
  first?: InputMaybe<Scalars['Int']['input']>
  oss?: InputMaybe<Scalars['Boolean']['input']>
  type?: InputMaybe<GQLAuthorsType>
}

/** Enums for types of recommend articles. */
export type GQLRecommendTypes = 'hottest' | 'icymi' | 'newest' | 'search'

export type GQLRecommendation = {
  __typename?: 'Recommendation'
  /** Global user list, sort by activities in recent 6 month. */
  authors: GQLUserConnection
  /** Activities based on user's following, sort by creation time. */
  following: GQLFollowingActivityConnection
  /** Global articles sort by latest activity time. */
  hottest: GQLArticleConnection
  /** Global circles sort by latest activity time. */
  hottestCircles: GQLCircleConnection
  /** Hottest tag list */
  hottestTags: GQLTagConnection
  /** 'In case you missed it' recommendation. */
  icymi: GQLArticleConnection
  /** 'In case you missed it' topic. */
  icymiTopic?: Maybe<GQLIcymiTopic>
  /** Global articles sort by publish time. */
  newest: GQLArticleConnection
  /** Global circles sort by created time. */
  newestCircles: GQLCircleConnection
<<<<<<< HEAD
  newestExcludeSpam: GQLArticleConnection
=======
  /**
   * Articles recommended based on recently read article tags.
   * @deprecated Merged into following
   */
  readTagsArticles: GQLArticleConnection
>>>>>>> 65f78cfb
  /** Selected tag list */
  selectedTags: GQLTagConnection
  /** Global tag list, sort by activities in recent 14 days. */
  tags: GQLTagConnection
}

export type GQLRecommendationAuthorsArgs = {
  input: GQLRecommendInput
}

export type GQLRecommendationFollowingArgs = {
  input: GQLRecommendationFollowingInput
}

export type GQLRecommendationHottestArgs = {
  input: GQLConnectionArgs
}

export type GQLRecommendationHottestCirclesArgs = {
  input: GQLConnectionArgs
}

export type GQLRecommendationHottestTagsArgs = {
  input: GQLRecommendInput
}

export type GQLRecommendationIcymiArgs = {
  input: GQLConnectionArgs
}

export type GQLRecommendationNewestArgs = {
  input: GQLConnectionArgs
}

export type GQLRecommendationNewestCirclesArgs = {
  input: GQLConnectionArgs
}

<<<<<<< HEAD
export type GQLRecommendationNewestExcludeSpamArgs = {
=======
export type GQLRecommendationReadTagsArticlesArgs = {
>>>>>>> 65f78cfb
  input: GQLConnectionArgs
}

export type GQLRecommendationSelectedTagsArgs = {
  input: GQLRecommendInput
}

export type GQLRecommendationTagsArgs = {
  input: GQLRecommendInput
}

export type GQLRecommendationFollowingFilterInput = {
  type?: InputMaybe<GQLRecommendationFollowingFilterType>
}

export type GQLRecommendationFollowingFilterType = 'article'

export type GQLRecommendationFollowingInput = {
  after?: InputMaybe<Scalars['String']['input']>
  filter?: InputMaybe<GQLRecommendationFollowingFilterInput>
  first?: InputMaybe<Scalars['Int']['input']>
}

export type GQLRefreshIpnsFeedInput = {
  /** refresh how many recent articles, default to 50 */
  numArticles?: InputMaybe<Scalars['Int']['input']>
  userName: Scalars['String']['input']
}

export type GQLRelatedDonationArticlesInput = {
  after?: InputMaybe<Scalars['String']['input']>
  first?: InputMaybe<Scalars['Int']['input']>
  oss?: InputMaybe<Scalars['Boolean']['input']>
  /** index of article list, min: 0, max: 49 */
  random?: InputMaybe<Scalars['Int']['input']>
}

export type GQLRemarkTypes =
  | 'Article'
  | 'Comment'
  | 'Feedback'
  | 'Report'
  | 'Tag'
  | 'User'

export type GQLRemoveSocialLoginInput = {
  type: GQLSocialAccountType
}

export type GQLRenameTagInput = {
  content: Scalars['String']['input']
  id: Scalars['ID']['input']
}

export type GQLReorderCollectionArticlesInput = {
  collection: Scalars['ID']['input']
  moves: Array<GQLReorderMoveInput>
}

export type GQLReorderMoveInput = {
  item: Scalars['ID']['input']
  /** The new position move to. To move item to the beginning of the list, set to 0. To the end of the list, set to the length of the list - 1. */
  newPosition: Scalars['Int']['input']
}

export type GQLReport = GQLNode & {
  __typename?: 'Report'
  createdAt: Scalars['DateTime']['output']
  id: Scalars['ID']['output']
  reason: GQLReportReason
  reporter: GQLUser
  target: GQLNode
}

export type GQLReportConnection = GQLConnection & {
  __typename?: 'ReportConnection'
  edges?: Maybe<Array<GQLReportEdge>>
  pageInfo: GQLPageInfo
  totalCount: Scalars['Int']['output']
}

export type GQLReportEdge = {
  __typename?: 'ReportEdge'
  cursor: Scalars['String']['output']
  node: GQLReport
}

export type GQLReportReason =
  | 'discrimination_insult_hatred'
  | 'illegal_advertising'
  | 'other'
  | 'pornography_involving_minors'
  | 'tort'

export type GQLResetLikerIdInput = {
  id: Scalars['ID']['input']
}

export type GQLResetPasswordInput = {
  codeId: Scalars['ID']['input']
  password: Scalars['String']['input']
  type?: InputMaybe<GQLResetPasswordType>
}

export type GQLResetPasswordType = 'account' | 'payment'

export type GQLResetWalletInput = {
  id: Scalars['ID']['input']
}

export type GQLResponse = GQLArticle | GQLComment

export type GQLResponseConnection = GQLConnection & {
  __typename?: 'ResponseConnection'
  edges?: Maybe<Array<GQLResponseEdge>>
  pageInfo: GQLPageInfo
  totalCount: Scalars['Int']['output']
}

export type GQLResponseEdge = {
  __typename?: 'ResponseEdge'
  cursor: Scalars['String']['output']
  node: GQLResponse
}

/** Enums for sorting responses. */
export type GQLResponseSort = 'newest' | 'oldest'

export type GQLResponsesInput = {
  after?: InputMaybe<Scalars['String']['input']>
  articleOnly?: InputMaybe<Scalars['Boolean']['input']>
  before?: InputMaybe<Scalars['String']['input']>
  first?: InputMaybe<Scalars['Int']['input']>
  includeAfter?: InputMaybe<Scalars['Boolean']['input']>
  includeBefore?: InputMaybe<Scalars['Boolean']['input']>
  sort?: InputMaybe<GQLResponseSort>
}

/** Enums for user roles. */
export type GQLRole = 'admin' | 'user' | 'vistor'

export type GQLSearchApiVersion = 'v20230301' | 'v20230601'

export type GQLSearchExclude = 'blocked'

export type GQLSearchFilter = {
  authorId?: InputMaybe<Scalars['ID']['input']>
}

export type GQLSearchInput = {
  after?: InputMaybe<Scalars['String']['input']>
  /** deprecated, make no effect */
  coefficients?: InputMaybe<Scalars['String']['input']>
  /** specific condition for rule data out */
  exclude?: InputMaybe<GQLSearchExclude>
  /** extra query filter for searching */
  filter?: InputMaybe<GQLSearchFilter>
  first?: InputMaybe<Scalars['Int']['input']>
  /** should include tags used by author */
  includeAuthorTags?: InputMaybe<Scalars['Boolean']['input']>
  /** search keyword */
  key: Scalars['String']['input']
  oss?: InputMaybe<Scalars['Boolean']['input']>
  quicksearch?: InputMaybe<Scalars['Boolean']['input']>
  /** whether this search operation should be recorded in search history */
  record?: InputMaybe<Scalars['Boolean']['input']>
  /** types of search target */
  type: GQLSearchTypes
  /** use the api version; default to use latest stable version is v20230301 */
  version?: InputMaybe<GQLSearchApiVersion>
}

export type GQLSearchResultConnection = GQLConnection & {
  __typename?: 'SearchResultConnection'
  edges?: Maybe<Array<GQLSearchResultEdge>>
  pageInfo: GQLPageInfo
  totalCount: Scalars['Int']['output']
}

export type GQLSearchResultEdge = {
  __typename?: 'SearchResultEdge'
  cursor: Scalars['String']['output']
  node: GQLNode
}

export type GQLSearchTypes = 'Article' | 'Tag' | 'User'

export type GQLSendCampaignAnnouncementInput = {
  announcement: Array<GQLTranslationInput>
  campaign: Scalars['ID']['input']
  link: Scalars['String']['input']
  password: Scalars['String']['input']
}

export type GQLSendVerificationCodeInput = {
  email: Scalars['String']['input']
  /** email content language */
  language?: InputMaybe<GQLUserLanguage>
  /**
   * Redirect URL embedded in the verification email,
   * use code instead if not provided.
   */
  redirectUrl?: InputMaybe<Scalars['String']['input']>
  token?: InputMaybe<Scalars['String']['input']>
  type: GQLVerificationCodeType
}

export type GQLSetBoostInput = {
  boost: Scalars['Float']['input']
  id: Scalars['ID']['input']
  type: GQLBoostTypes
}

export type GQLSetCurrencyInput = {
  currency?: InputMaybe<GQLQuoteCurrency>
}

export type GQLSetEmailInput = {
  email: Scalars['String']['input']
}

export type GQLSetFeatureInput = {
  flag: GQLFeatureFlag
  name: GQLFeatureName
  value?: InputMaybe<Scalars['Float']['input']>
}

export type GQLSetPasswordInput = {
  password: Scalars['String']['input']
}

export type GQLSetSpamStatusInput = {
  id: Scalars['ID']['input']
  isSpam: Scalars['Boolean']['input']
}

export type GQLSetUserNameInput = {
  userName: Scalars['String']['input']
}

export type GQLSigningMessagePurpose =
  | 'airdrop'
  | 'claimLogbook'
  | 'connect'
  | 'login'
  | 'signup'

export type GQLSigningMessageResult = {
  __typename?: 'SigningMessageResult'
  createdAt: Scalars['DateTime']['output']
  expiredAt: Scalars['DateTime']['output']
  nonce: Scalars['String']['output']
  purpose: GQLSigningMessagePurpose
  signingMessage: Scalars['String']['output']
}

export type GQLSingleFileUploadInput = {
  draft?: InputMaybe<Scalars['Boolean']['input']>
  entityId?: InputMaybe<Scalars['ID']['input']>
  entityType: GQLEntityType
  file?: InputMaybe<Scalars['Upload']['input']>
  type: GQLAssetType
  url?: InputMaybe<Scalars['String']['input']>
}

export type GQLSkippedListItem = {
  __typename?: 'SkippedListItem'
  archived: Scalars['Boolean']['output']
  createdAt: Scalars['DateTime']['output']
  id: Scalars['ID']['output']
  type: GQLSkippedListItemType
  updatedAt: Scalars['DateTime']['output']
  uuid: Scalars['ID']['output']
  value: Scalars['String']['output']
}

export type GQLSkippedListItemEdge = {
  __typename?: 'SkippedListItemEdge'
  cursor: Scalars['String']['output']
  node?: Maybe<GQLSkippedListItem>
}

export type GQLSkippedListItemType = 'agent_hash' | 'domain' | 'email'

export type GQLSkippedListItemsConnection = GQLConnection & {
  __typename?: 'SkippedListItemsConnection'
  edges?: Maybe<Array<GQLSkippedListItemEdge>>
  pageInfo: GQLPageInfo
  totalCount: Scalars['Int']['output']
}

export type GQLSkippedListItemsInput = {
  after?: InputMaybe<Scalars['String']['input']>
  first?: InputMaybe<Scalars['Int']['input']>
  type?: InputMaybe<GQLSkippedListItemType>
}

export type GQLSocialAccount = {
  __typename?: 'SocialAccount'
  email?: Maybe<Scalars['String']['output']>
  type: GQLSocialAccountType
  userName?: Maybe<Scalars['String']['output']>
}

export type GQLSocialAccountType = 'Facebook' | 'Google' | 'Twitter'

export type GQLSocialLoginInput = {
  authorizationCode?: InputMaybe<Scalars['String']['input']>
  /** OAuth2 PKCE code_verifier for Facebook and Twitter */
  codeVerifier?: InputMaybe<Scalars['String']['input']>
  /** used in register */
  language?: InputMaybe<GQLUserLanguage>
  /** OIDC nonce for Google */
  nonce?: InputMaybe<Scalars['String']['input']>
  /** oauth token/verifier in OAuth1.0a for Twitter */
  oauth1Credential?: InputMaybe<GQLOauth1CredentialInput>
  referralCode?: InputMaybe<Scalars['String']['input']>
  type: GQLSocialAccountType
}

export type GQLSpamStatus = {
  __typename?: 'SpamStatus'
  /** whether this article is labeled as spam by human, null for not labeled yet.  */
  isSpam?: Maybe<Scalars['Boolean']['output']>
  /** spam confident score by machine, null for not checked yet.  */
  score?: Maybe<Scalars['Float']['output']>
}

export type GQLStripeAccount = {
  __typename?: 'StripeAccount'
  id: Scalars['ID']['output']
  loginUrl: Scalars['String']['output']
}

export type GQLStripeAccountCountry =
  | 'Australia'
  | 'Austria'
  | 'Belgium'
  | 'Bulgaria'
  | 'Canada'
  | 'Cyprus'
  | 'Denmark'
  | 'Estonia'
  | 'Finland'
  | 'France'
  | 'Germany'
  | 'Greece'
  | 'HongKong'
  | 'Ireland'
  | 'Italy'
  | 'Latvia'
  | 'Lithuania'
  | 'Luxembourg'
  | 'Malta'
  | 'Netherlands'
  | 'NewZealand'
  | 'Norway'
  | 'Poland'
  | 'Portugal'
  | 'Romania'
  | 'Singapore'
  | 'Slovakia'
  | 'Slovenia'
  | 'Spain'
  | 'Sweden'
  | 'UnitedKingdom'
  | 'UnitedStates'

export type GQLSubmitReportInput = {
  reason: GQLReportReason
  targetId: Scalars['ID']['input']
}

export type GQLSubscribeCircleInput = {
  /** Unique ID. */
  id: Scalars['ID']['input']
  /** Wallet password. */
  password?: InputMaybe<Scalars['String']['input']>
}

export type GQLSubscribeCircleResult = {
  __typename?: 'SubscribeCircleResult'
  circle: GQLCircle
  /** client secret for SetupIntent. */
  client_secret?: Maybe<Scalars['String']['output']>
}

/** This type contains content, count and related data of an article tag. */
export type GQLTag = GQLNode & {
  __typename?: 'Tag'
  /** List of how many articles were attached with this tag. */
  articles: GQLArticleConnection
  /** Content of this tag. */
  content: Scalars['String']['output']
  /** Time of this tag was created. */
  createdAt: Scalars['DateTime']['output']
  deleted: Scalars['Boolean']['output']
  /** Unique id of this tag. */
  id: Scalars['ID']['output']
  /** This value determines if current viewer is following or not. */
  isFollower?: Maybe<Scalars['Boolean']['output']>
  /** Counts of this tag. */
  numArticles: Scalars['Int']['output']
  numAuthors: Scalars['Int']['output']
  oss: GQLTagOss
  /** Tags recommended based on relations to current tag. */
  recommended: GQLTagConnection
  remark?: Maybe<Scalars['String']['output']>
}

/** This type contains content, count and related data of an article tag. */
export type GQLTagArticlesArgs = {
  input: GQLTagArticlesInput
}

/** This type contains content, count and related data of an article tag. */
<<<<<<< HEAD
export type GQLTagArticlesExcludeSpamArgs = {
  input: GQLTagArticlesInput
=======
export type GQLTagEditorsArgs = {
  input?: InputMaybe<GQLTagEditorsInput>
}

/** This type contains content, count and related data of an article tag. */
export type GQLTagFollowersArgs = {
  input: GQLConnectionArgs
}

/** This type contains content, count and related data of an article tag. */
export type GQLTagParticipantsArgs = {
  input: GQLConnectionArgs
>>>>>>> 65f78cfb
}

/** This type contains content, count and related data of an article tag. */
export type GQLTagRecommendedArgs = {
  input: GQLConnectionArgs
}

export type GQLTagArticlesInput = {
  after?: InputMaybe<Scalars['String']['input']>
  first?: InputMaybe<Scalars['Int']['input']>
  oss?: InputMaybe<Scalars['Boolean']['input']>
  selected?: InputMaybe<Scalars['Boolean']['input']>
  sortBy?: InputMaybe<GQLTagArticlesSortBy>
}

export type GQLTagArticlesSortBy = 'byCreatedAtDesc' | 'byHottestDesc'

export type GQLTagConnection = GQLConnection & {
  __typename?: 'TagConnection'
  edges?: Maybe<Array<GQLTagEdge>>
  pageInfo: GQLPageInfo
  totalCount: Scalars['Int']['output']
}

export type GQLTagEdge = {
  __typename?: 'TagEdge'
  cursor: Scalars['String']['output']
  node: GQLTag
}

export type GQLTagOss = {
  __typename?: 'TagOSS'
  boost: Scalars['Float']['output']
  score: Scalars['Float']['output']
}

export type GQLTagsInput = {
  after?: InputMaybe<Scalars['String']['input']>
  first?: InputMaybe<Scalars['Int']['input']>
  sort?: InputMaybe<GQLTagsSort>
}

/** Enums for sorting tags. */
export type GQLTagsSort = 'hottest' | 'newest' | 'oldest'

export type GQLToggleCircleMemberInput = {
  /** Toggle value. */
  enabled: Scalars['Boolean']['input']
  /** Unique ID. */
  id: Scalars['ID']['input']
  /** Unique ID of target user. */
  targetId: Scalars['ID']['input']
}

/** Common input to toggle single item for `toggleXXX` mutations */
export type GQLToggleItemInput = {
  enabled?: InputMaybe<Scalars['Boolean']['input']>
  id: Scalars['ID']['input']
}

export type GQLToggleRecommendInput = {
  enabled: Scalars['Boolean']['input']
  id: Scalars['ID']['input']
  type?: InputMaybe<GQLRecommendTypes>
}

export type GQLToggleSeedingUsersInput = {
  enabled: Scalars['Boolean']['input']
  ids?: InputMaybe<Array<Scalars['ID']['input']>>
}

export type GQLToggleUsersBadgeInput = {
  enabled: Scalars['Boolean']['input']
  ids: Array<Scalars['ID']['input']>
  type: GQLBadgeType
}

export type GQLToggleWritingChallengeFeaturedArticlesInput = {
  articles: Array<Scalars['ID']['input']>
  campaign: Scalars['ID']['input']
  enabled: Scalars['Boolean']['input']
}

export type GQLTopDonatorConnection = GQLConnection & {
  __typename?: 'TopDonatorConnection'
  edges?: Maybe<Array<GQLTopDonatorEdge>>
  pageInfo: GQLPageInfo
  totalCount: Scalars['Int']['output']
}

export type GQLTopDonatorEdge = {
  __typename?: 'TopDonatorEdge'
  cursor: Scalars['String']['output']
  donationCount: Scalars['Int']['output']
  node: GQLUser
}

export type GQLTopDonatorFilter = {
  inRangeEnd?: InputMaybe<Scalars['DateTime']['input']>
  inRangeStart?: InputMaybe<Scalars['DateTime']['input']>
}

export type GQLTopDonatorInput = {
  after?: InputMaybe<Scalars['String']['input']>
  filter?: InputMaybe<GQLTopDonatorFilter>
  first?: InputMaybe<Scalars['Int']['input']>
}

export type GQLTransaction = {
  __typename?: 'Transaction'
  amount: Scalars['Float']['output']
  /** blockchain transaction info of ERC20/native token payment transaction */
  blockchainTx?: Maybe<GQLBlockchainTransaction>
  /** Timestamp of transaction. */
  createdAt: Scalars['DateTime']['output']
  currency: GQLTransactionCurrency
  fee: Scalars['Float']['output']
  id: Scalars['ID']['output']
  /** Message for end user, including reason of failure. */
  message?: Maybe<Scalars['String']['output']>
  purpose: GQLTransactionPurpose
  /** Recipient of transaction. */
  recipient?: Maybe<GQLUser>
  /** Sender of transaction. */
  sender?: Maybe<GQLUser>
  state: GQLTransactionState
  /** Related target article or transaction. */
  target?: Maybe<GQLTransactionTarget>
}

export type GQLTransactionConnection = GQLConnection & {
  __typename?: 'TransactionConnection'
  edges?: Maybe<Array<GQLTransactionEdge>>
  pageInfo: GQLPageInfo
  totalCount: Scalars['Int']['output']
}

export type GQLTransactionCurrency = 'HKD' | 'LIKE' | 'USDT'

export type GQLTransactionEdge = {
  __typename?: 'TransactionEdge'
  cursor: Scalars['String']['output']
  node: GQLTransaction
}

export type GQLTransactionNotice = GQLNotice & {
  __typename?: 'TransactionNotice'
  /** List of notice actors. */
  actors?: Maybe<Array<GQLUser>>
  /** Time of this notice was created. */
  createdAt: Scalars['DateTime']['output']
  /** Unique ID of this notice. */
  id: Scalars['ID']['output']
  target: GQLTransaction
  type: GQLTransactionNoticeType
  /** The value determines if the notice is unread or not. */
  unread: Scalars['Boolean']['output']
}

export type GQLTransactionNoticeType = 'PaymentReceivedDonation'

export type GQLTransactionPurpose =
  | 'addCredit'
  | 'dispute'
  | 'donation'
  | 'payout'
  | 'payoutReversal'
  | 'refund'
  | 'subscriptionSplit'

export type GQLTransactionState =
  | 'canceled'
  | 'failed'
  | 'pending'
  | 'succeeded'

export type GQLTransactionTarget = GQLArticle | GQLCircle | GQLTransaction

export type GQLTransactionsArgs = {
  after?: InputMaybe<Scalars['String']['input']>
  filter?: InputMaybe<GQLTransactionsFilter>
  first?: InputMaybe<Scalars['Int']['input']>
  /** deprecated, use TransactionsFilter.id instead. */
  id?: InputMaybe<Scalars['ID']['input']>
  /** deprecated, use TransactionsFilter.states instead. */
  states?: InputMaybe<Array<GQLTransactionState>>
}

export type GQLTransactionsFilter = {
  currency?: InputMaybe<GQLTransactionCurrency>
  id?: InputMaybe<Scalars['ID']['input']>
  purpose?: InputMaybe<GQLTransactionPurpose>
  states?: InputMaybe<Array<GQLTransactionState>>
}

export type GQLTransactionsReceivedByArgs = {
  after?: InputMaybe<Scalars['String']['input']>
  first?: InputMaybe<Scalars['Int']['input']>
  purpose: GQLTransactionPurpose
  senderId?: InputMaybe<Scalars['ID']['input']>
}

export type GQLTranslatedAnnouncement = {
  __typename?: 'TranslatedAnnouncement'
  content?: Maybe<Scalars['String']['output']>
  cover?: Maybe<Scalars['String']['output']>
  language: GQLUserLanguage
  link?: Maybe<Scalars['String']['output']>
  title?: Maybe<Scalars['String']['output']>
}

export type GQLTranslatedAnnouncementInput = {
  content?: InputMaybe<Scalars['String']['input']>
  cover?: InputMaybe<Scalars['String']['input']>
  language: GQLUserLanguage
  link?: InputMaybe<Scalars['String']['input']>
  title?: InputMaybe<Scalars['String']['input']>
}

export type GQLTranslationArgs = {
  language: GQLUserLanguage
}

export type GQLTranslationInput = {
  language: GQLUserLanguage
  text: Scalars['String']['input']
}

export type GQLUnbindLikerIdInput = {
  id: Scalars['ID']['input']
  likerId: Scalars['String']['input']
}

export type GQLUnlikeCollectionInput = {
  id: Scalars['ID']['input']
}

export type GQLUnlikeMomentInput = {
  id: Scalars['ID']['input']
}

export type GQLUnpinCommentInput = {
  id: Scalars['ID']['input']
}

export type GQLUnsubscribeCircleInput = {
  /** Unique ID. */
  id: Scalars['ID']['input']
}

export type GQLUnvoteCommentInput = {
  id: Scalars['ID']['input']
}

export type GQLUpdateArticleSensitiveInput = {
  id: Scalars['ID']['input']
  sensitive: Scalars['Boolean']['input']
}

export type GQLUpdateArticleStateInput = {
  id: Scalars['ID']['input']
  state: GQLArticleState
}

export type GQLUpdateCampaignApplicationStateInput = {
  campaign: Scalars['ID']['input']
  state: GQLCampaignApplicationState
  user: Scalars['ID']['input']
}

export type GQLUpdateCommentsStateInput = {
  ids: Array<Scalars['ID']['input']>
  state: GQLCommentState
}

export type GQLUpdateNotificationSettingInput = {
  enabled: Scalars['Boolean']['input']
  type: GQLNotificationSettingType
}

export type GQLUpdateUserExtraInput = {
  id: Scalars['ID']['input']
  referralCode?: InputMaybe<Scalars['String']['input']>
}

export type GQLUpdateUserInfoInput = {
  agreeOn?: InputMaybe<Scalars['Boolean']['input']>
  avatar?: InputMaybe<Scalars['ID']['input']>
  description?: InputMaybe<Scalars['String']['input']>
  displayName?: InputMaybe<Scalars['String']['input']>
  language?: InputMaybe<GQLUserLanguage>
  paymentPassword?: InputMaybe<Scalars['String']['input']>
  paymentPointer?: InputMaybe<Scalars['String']['input']>
  profileCover?: InputMaybe<Scalars['ID']['input']>
  referralCode?: InputMaybe<Scalars['String']['input']>
}

export type GQLUpdateUserRoleInput = {
  id: Scalars['ID']['input']
  role: GQLUserRole
}

export type GQLUpdateUserStateInput = {
  banDays?: InputMaybe<Scalars['Int']['input']>
  emails?: InputMaybe<Array<Scalars['String']['input']>>
  id?: InputMaybe<Scalars['ID']['input']>
  password?: InputMaybe<Scalars['String']['input']>
  state: GQLUserState
}

export type GQLUser = GQLNode & {
  __typename?: 'User'
  /** Record of user activity, only accessable by current user. */
  activity: GQLUserActivity
  /** user data analytics, only accessable by current user. */
  analytics: GQLUserAnalytics
  /** Articles authored by current user. */
  articles: GQLArticleConnection
  /** URL for user avatar. */
  avatar?: Maybe<Scalars['String']['output']>
  /** Users that blocked by current user. */
  blockList: GQLUserConnection
  /** active applied campaigns */
  campaigns: GQLCampaignConnection
  /** collections authored by current user. */
  collections: GQLCollectionConnection
  /** Articles current user commented on */
  commentedArticles: GQLArticleConnection
  /** Display name on user profile, can be duplicated. */
  displayName?: Maybe<Scalars['String']['output']>
  /** Drafts authored by current user. */
  drafts: GQLDraftConnection
  /** Followers of this user. */
  followers: GQLUserConnection
  /** Following contents of this user. */
  following: GQLFollowing
  /** Global id of an user. */
  id: Scalars['ID']['output']
  /** User information. */
  info: GQLUserInfo
  /** Whether current user is blocked by viewer. */
  isBlocked: Scalars['Boolean']['output']
  /** Whether current user is blocking viewer. */
  isBlocking: Scalars['Boolean']['output']
  /** Whether viewer is following current user. */
  isFollowee: Scalars['Boolean']['output']
  /** Whether current user is following viewer. */
  isFollower: Scalars['Boolean']['output']
  /** user latest articles or collections */
  latestWorks: Array<GQLPinnableWork>
  /** Liker info of current user */
  liker: GQLLiker
  /** LikerID of LikeCoin, being used by LikeCoin OAuth */
  likerId?: Maybe<Scalars['String']['output']>
  notices: GQLNoticeConnection
  oss: GQLUserOss
  /** Circles belong to current user. */
  ownCircles?: Maybe<Array<GQLCircle>>
  /** Payment pointer that resolves to Open Payments endpoints */
  paymentPointer?: Maybe<Scalars['String']['output']>
  /** user pinned articles or collections */
  pinnedWorks: Array<GQLPinnableWork>
  /** Recommendations for current user. */
  recommendation: GQLRecommendation
  remark?: Maybe<Scalars['String']['output']>
  /** User settings. */
  settings: GQLUserSettings
  /** Status of current user. */
  status?: Maybe<GQLUserStatus>
  /** Circles whiches user has subscribed. */
  subscribedCircles: GQLCircleConnection
  /** Artilces current user subscribed to. */
  subscriptions: GQLArticleConnection
  /** Tags by usage order of current user. */
  tags: GQLTagConnection
  /** Global unique user name of a user. */
  userName?: Maybe<Scalars['String']['output']>
  /** User Wallet */
  wallet: GQLWallet
  /** Articles and moments authored by current user. */
  writings: GQLWritingConnection
}

export type GQLUserArticlesArgs = {
  input: GQLUserArticlesInput
}

export type GQLUserBlockListArgs = {
  input: GQLConnectionArgs
}

export type GQLUserCampaignsArgs = {
  input: GQLConnectionArgs
}

export type GQLUserCollectionsArgs = {
  input: GQLConnectionArgs
}

export type GQLUserCommentedArticlesArgs = {
  input: GQLConnectionArgs
}

export type GQLUserDraftsArgs = {
  input: GQLConnectionArgs
}

export type GQLUserFollowersArgs = {
  input: GQLConnectionArgs
}

export type GQLUserNoticesArgs = {
  input: GQLConnectionArgs
}

export type GQLUserSubscribedCirclesArgs = {
  input: GQLConnectionArgs
}

export type GQLUserSubscriptionsArgs = {
  input: GQLConnectionArgs
}

export type GQLUserTagsArgs = {
  input: GQLConnectionArgs
}

export type GQLUserWritingsArgs = {
  input: GQLWritingInput
}

export type GQLUserActivity = {
  __typename?: 'UserActivity'
  /** Appreciations current user received. */
  appreciationsReceived: GQLAppreciationConnection
  /** Total number of appreciation current user received. */
  appreciationsReceivedTotal: Scalars['Int']['output']
  /** Appreciations current user gave. */
  appreciationsSent: GQLAppreciationConnection
  /** Total number of appreciation current user gave. */
  appreciationsSentTotal: Scalars['Int']['output']
  /** User reading history. */
  history: GQLReadHistoryConnection
  /** User search history. */
  recentSearches: GQLRecentSearchConnection
}

export type GQLUserActivityAppreciationsReceivedArgs = {
  input: GQLConnectionArgs
}

export type GQLUserActivityAppreciationsSentArgs = {
  input: GQLConnectionArgs
}

export type GQLUserActivityHistoryArgs = {
  input: GQLConnectionArgs
}

export type GQLUserActivityRecentSearchesArgs = {
  input: GQLConnectionArgs
}

export type GQLUserAddArticleTagActivity = {
  __typename?: 'UserAddArticleTagActivity'
  actor: GQLUser
  createdAt: Scalars['DateTime']['output']
  /** Article added to tag */
  node: GQLArticle
  /** Tag added by article */
  target: GQLTag
}

export type GQLUserAnalytics = {
  __typename?: 'UserAnalytics'
  /** Top donators of current user. */
  topDonators: GQLTopDonatorConnection
}

export type GQLUserAnalyticsTopDonatorsArgs = {
  input: GQLTopDonatorInput
}

export type GQLUserArticlesFilter = {
  state?: InputMaybe<GQLArticleState>
}

export type GQLUserArticlesInput = {
  after?: InputMaybe<Scalars['String']['input']>
  filter?: InputMaybe<GQLUserArticlesFilter>
  first?: InputMaybe<Scalars['Int']['input']>
  sort?: InputMaybe<GQLUserArticlesSort>
}

export type GQLUserArticlesSort =
  | 'mostAppreciations'
  | 'mostComments'
  | 'mostDonations'
  | 'mostReaders'
  | 'newest'

export type GQLUserBroadcastCircleActivity = {
  __typename?: 'UserBroadcastCircleActivity'
  actor: GQLUser
  createdAt: Scalars['DateTime']['output']
  /** Comment broadcast by actor */
  node: GQLComment
  /** Circle that comment belongs to */
  target: GQLCircle
}

export type GQLUserConnection = GQLConnection & {
  __typename?: 'UserConnection'
  edges?: Maybe<Array<GQLUserEdge>>
  pageInfo: GQLPageInfo
  totalCount: Scalars['Int']['output']
}

export type GQLUserCreateCircleActivity = {
  __typename?: 'UserCreateCircleActivity'
  actor: GQLUser
  createdAt: Scalars['DateTime']['output']
  /** Circle created by actor */
  node: GQLCircle
}

export type GQLUserEdge = {
  __typename?: 'UserEdge'
  cursor: Scalars['String']['output']
  node: GQLUser
}

export type GQLUserGroup = 'a' | 'b'

export type GQLUserInfo = {
  __typename?: 'UserInfo'
  /** Timestamp of user agreement. */
  agreeOn?: Maybe<Scalars['DateTime']['output']>
  /** User badges. */
  badges?: Maybe<Array<GQLBadge>>
  /** Timestamp of registration. */
  createdAt?: Maybe<Scalars['DateTime']['output']>
  /** Connected wallet. */
  cryptoWallet?: Maybe<GQLCryptoWallet>
  /** User desciption. */
  description?: Maybe<Scalars['String']['output']>
  /** User email. */
  email?: Maybe<Scalars['String']['output']>
  /** Weather user email is verified. */
  emailVerified: Scalars['Boolean']['output']
  /** Login address */
  ethAddress?: Maybe<Scalars['String']['output']>
  /** saved tags for showing on profile page, API allows up to 100, front-end lock'ed at lower limit */
  featuredTags?: Maybe<Array<GQLTag>>
  /** Type of group. */
  group: GQLUserGroup
  /** the ipnsKey (`ipfs.io/ipns/<ipnsKey>/...`) for feed.json / rss.xml / index */
  ipnsKey?: Maybe<Scalars['String']['output']>
  isWalletAuth: Scalars['Boolean']['output']
  /** Cover of profile page. */
  profileCover?: Maybe<Scalars['String']['output']>
  /** User connected social accounts. */
  socialAccounts: Array<GQLSocialAccount>
  /** Is user name editable. */
  userNameEditable: Scalars['Boolean']['output']
}

export type GQLUserInfoFields =
  | 'agreeOn'
  | 'avatar'
  | 'description'
  | 'displayName'
  | 'email'

export type GQLUserInput = {
  ethAddress?: InputMaybe<Scalars['String']['input']>
  userName?: InputMaybe<Scalars['String']['input']>
  /** used for case insensitive username search  */
  userNameCaseIgnore?: InputMaybe<Scalars['Boolean']['input']>
}

export type GQLUserLanguage = 'en' | 'zh_hans' | 'zh_hant'

export type GQLUserNotice = GQLNotice & {
  __typename?: 'UserNotice'
  /** List of notice actors. */
  actors?: Maybe<Array<GQLUser>>
  /** Time of this notice was created. */
  createdAt: Scalars['DateTime']['output']
  /** Unique ID of this notice. */
  id: Scalars['ID']['output']
  target: GQLUser
  type: GQLUserNoticeType
  /** The value determines if the notice is unread or not. */
  unread: Scalars['Boolean']['output']
}

export type GQLUserNoticeType = 'UserNewFollower'

export type GQLUserOss = {
  __typename?: 'UserOSS'
  boost: Scalars['Float']['output']
  restrictions: Array<GQLUserRestriction>
  score: Scalars['Float']['output']
}

export type GQLUserPostMomentActivity = {
  __typename?: 'UserPostMomentActivity'
  actor: GQLUser
  createdAt: Scalars['DateTime']['output']
  /** Another 3 moments posted by actor */
  more: Array<GQLMoment>
  /** Moment posted by actor */
  node: GQLMoment
}

export type GQLUserPublishArticleActivity = {
  __typename?: 'UserPublishArticleActivity'
  actor: GQLUser
  createdAt: Scalars['DateTime']['output']
  /** Article published by actor */
  node: GQLArticle
}

export type GQLUserRecommendationActivity = {
  __typename?: 'UserRecommendationActivity'
  /** Recommended users */
  nodes?: Maybe<Array<GQLUser>>
  /** The source type of recommendation */
  source?: Maybe<GQLUserRecommendationActivitySource>
}

export type GQLUserRecommendationActivitySource = 'UserFollowing'

export type GQLUserRegisterInput = {
  codeId: Scalars['ID']['input']
  description?: InputMaybe<Scalars['String']['input']>
  displayName: Scalars['String']['input']
  email: Scalars['String']['input']
  password: Scalars['String']['input']
  referralCode?: InputMaybe<Scalars['String']['input']>
  userName?: InputMaybe<Scalars['String']['input']>
}

export type GQLUserRestriction = {
  __typename?: 'UserRestriction'
  createdAt: Scalars['DateTime']['output']
  type: GQLUserRestrictionType
}

export type GQLUserRestrictionType = 'articleHottest' | 'articleNewest'

export type GQLUserRole = 'admin' | 'user'

export type GQLUserSettings = {
  __typename?: 'UserSettings'
  /** User currency preference. */
  currency: GQLQuoteCurrency
  /** User language setting. */
  language: GQLUserLanguage
  /** Notification settings. */
  notification?: Maybe<GQLNotificationSetting>
}

export type GQLUserState = 'active' | 'archived' | 'banned' | 'frozen'

export type GQLUserStatus = {
  __typename?: 'UserStatus'
  /** Number of articles published by user */
  articleCount: Scalars['Int']['output']
  /** Number of chances for the user to change email in a nature day. Reset in UTC+8 0:00 */
  changeEmailTimesLeft: Scalars['Int']['output']
  /** Number of comments posted by user. */
  commentCount: Scalars['Int']['output']
  /** Number of articles donated by user */
  donatedArticleCount: Scalars['Int']['output']
  /** Weather login password is set for email login. */
  hasEmailLoginPassword: Scalars['Boolean']['output']
  /** Whether user already set payment password. */
  hasPaymentPassword: Scalars['Boolean']['output']
  /** Number of moments posted by user */
  momentCount: Scalars['Int']['output']
  /** Number of times of donations received by user */
  receivedDonationCount: Scalars['Int']['output']
  /** User role and access level. */
  role: GQLUserRole
  /** User state. */
  state: GQLUserState
  /** Number of referred user registration count (in Digital Nomad Campaign). */
  totalReferredCount: Scalars['Int']['output']
  /** Number of total written words. */
  totalWordCount: Scalars['Int']['output']
  /** Whether there are unread activities from following. */
  unreadFollowing: Scalars['Boolean']['output']
  /** Number of unread notices. */
  unreadNoticeCount: Scalars['Int']['output']
}

export type GQLVerificationCodeType =
  | 'email_otp'
  | 'email_verify'
  | 'payment_password_reset'
  | 'register'

export type GQLVerifyEmailInput = {
  code: Scalars['String']['input']
  email: Scalars['String']['input']
}

/** Enums for vote types. */
export type GQLVote = 'down' | 'up'

export type GQLVoteCommentInput = {
  id: Scalars['ID']['input']
  vote: GQLVote
}

export type GQLWallet = {
  __typename?: 'Wallet'
  balance: GQLBalance
  /** The last four digits of the card. */
  cardLast4?: Maybe<Scalars['String']['output']>
  /** URL of Stripe Dashboard to manage subscription invoice and payment method */
  customerPortal?: Maybe<Scalars['String']['output']>
  /** Account of Stripe Connect to manage payout */
  stripeAccount?: Maybe<GQLStripeAccount>
  transactions: GQLTransactionConnection
}

export type GQLWalletTransactionsArgs = {
  input: GQLTransactionsArgs
}

export type GQLWalletLoginInput = {
  ethAddress: Scalars['String']['input']
  /** used in register */
  language?: InputMaybe<GQLUserLanguage>
  /** nonce from generateSigningMessage */
  nonce: Scalars['String']['input']
  referralCode?: InputMaybe<Scalars['String']['input']>
  /** sign'ed by wallet */
  signature: Scalars['String']['input']
  /** the message being sign'ed, including nonce */
  signedMessage: Scalars['String']['input']
}

export type GQLWriting = GQLArticle | GQLMoment

export type GQLWritingChallenge = GQLCampaign &
  GQLNode & {
    __typename?: 'WritingChallenge'
    announcements: Array<GQLArticle>
    application?: Maybe<GQLCampaignApplication>
    applicationPeriod?: Maybe<GQLDatetimeRange>
    articles: GQLCampaignArticleConnection
    cover?: Maybe<Scalars['String']['output']>
    description?: Maybe<Scalars['String']['output']>
    id: Scalars['ID']['output']
    link: Scalars['String']['output']
    name: Scalars['String']['output']
    oss: GQLCampaignOss
    participants: GQLCampaignParticipantConnection
    shortHash: Scalars['String']['output']
    stages: Array<GQLCampaignStage>
    state: GQLCampaignState
    writingPeriod?: Maybe<GQLDatetimeRange>
  }

export type GQLWritingChallengeArticlesArgs = {
  input: GQLCampaignArticlesInput
}

export type GQLWritingChallengeDescriptionArgs = {
  input?: InputMaybe<GQLTranslationArgs>
}

export type GQLWritingChallengeNameArgs = {
  input?: InputMaybe<GQLTranslationArgs>
}

export type GQLWritingChallengeParticipantsArgs = {
  input: GQLCampaignParticipantsInput
}

export type GQLWritingConnection = GQLConnection & {
  __typename?: 'WritingConnection'
  edges?: Maybe<Array<GQLWritingEdge>>
  pageInfo: GQLPageInfo
  totalCount: Scalars['Int']['output']
}

export type GQLWritingEdge = {
  __typename?: 'WritingEdge'
  cursor: Scalars['String']['output']
  node: GQLWriting
}

export type GQLWritingInput = {
  after?: InputMaybe<Scalars['String']['input']>
  first?: InputMaybe<Scalars['Int']['input']>
}

export type WithIndex<TObject> = TObject & Record<string, any>
export type ResolversObject<TObject> = WithIndex<TObject>

export type ResolverTypeWrapper<T> = Promise<T> | T

export type Resolver<
  TResult,
  TParent = {},
  TContext = {},
  TArgs = {}
> = ResolverFn<TResult, TParent, TContext, TArgs>

export type ResolverFn<TResult, TParent, TContext, TArgs> = (
  parent: TParent,
  args: TArgs,
  context: TContext,
  info: GraphQLResolveInfo
) => Promise<TResult> | TResult

export type SubscriptionSubscribeFn<TResult, TParent, TContext, TArgs> = (
  parent: TParent,
  args: TArgs,
  context: TContext,
  info: GraphQLResolveInfo
) => AsyncIterable<TResult> | Promise<AsyncIterable<TResult>>

export type SubscriptionResolveFn<TResult, TParent, TContext, TArgs> = (
  parent: TParent,
  args: TArgs,
  context: TContext,
  info: GraphQLResolveInfo
) => TResult | Promise<TResult>

export interface SubscriptionSubscriberObject<
  TResult,
  TKey extends string,
  TParent,
  TContext,
  TArgs
> {
  subscribe: SubscriptionSubscribeFn<
    { [key in TKey]: TResult },
    TParent,
    TContext,
    TArgs
  >
  resolve?: SubscriptionResolveFn<
    TResult,
    { [key in TKey]: TResult },
    TContext,
    TArgs
  >
}

export interface SubscriptionResolverObject<TResult, TParent, TContext, TArgs> {
  subscribe: SubscriptionSubscribeFn<any, TParent, TContext, TArgs>
  resolve: SubscriptionResolveFn<TResult, any, TContext, TArgs>
}

export type SubscriptionObject<
  TResult,
  TKey extends string,
  TParent,
  TContext,
  TArgs
> =
  | SubscriptionSubscriberObject<TResult, TKey, TParent, TContext, TArgs>
  | SubscriptionResolverObject<TResult, TParent, TContext, TArgs>

export type SubscriptionResolver<
  TResult,
  TKey extends string,
  TParent = {},
  TContext = {},
  TArgs = {}
> =
  | ((
      ...args: any[]
    ) => SubscriptionObject<TResult, TKey, TParent, TContext, TArgs>)
  | SubscriptionObject<TResult, TKey, TParent, TContext, TArgs>

export type TypeResolveFn<TTypes, TParent = {}, TContext = {}> = (
  parent: TParent,
  context: TContext,
  info: GraphQLResolveInfo
) => Maybe<TTypes> | Promise<Maybe<TTypes>>

export type IsTypeOfResolverFn<T = {}, TContext = {}> = (
  obj: T,
  context: TContext,
  info: GraphQLResolveInfo
) => boolean | Promise<boolean>

export type NextResolverFn<T> = () => Promise<T>

export type DirectiveResolverFn<
  TResult = {},
  TParent = {},
  TContext = {},
  TArgs = {}
> = (
  next: NextResolverFn<TResult>,
  parent: TParent,
  args: TArgs,
  context: TContext,
  info: GraphQLResolveInfo
) => TResult | Promise<TResult>

/** Mapping of union types */
export type GQLResolversUnionTypes<RefType extends Record<string, unknown>> =
  ResolversObject<{
    FollowingActivity:
      | (Omit<GQLArticleRecommendationActivity, 'nodes'> & {
          nodes?: Maybe<Array<RefType['Article']>>
        })
      | (Omit<GQLCircleRecommendationActivity, 'nodes'> & {
          nodes?: Maybe<Array<RefType['Circle']>>
        })
      | (Omit<GQLUserAddArticleTagActivity, 'actor' | 'node' | 'target'> & {
          actor: RefType['User']
          node: RefType['Article']
          target: RefType['Tag']
        })
      | (Omit<GQLUserBroadcastCircleActivity, 'actor' | 'node' | 'target'> & {
          actor: RefType['User']
          node: RefType['Comment']
          target: RefType['Circle']
        })
      | (Omit<GQLUserCreateCircleActivity, 'actor' | 'node'> & {
          actor: RefType['User']
          node: RefType['Circle']
        })
      | (Omit<GQLUserPostMomentActivity, 'actor' | 'more' | 'node'> & {
          actor: RefType['User']
          more: Array<RefType['Moment']>
          node: RefType['Moment']
        })
      | (Omit<GQLUserPublishArticleActivity, 'actor' | 'node'> & {
          actor: RefType['User']
          node: RefType['Article']
        })
      | (Omit<GQLUserRecommendationActivity, 'nodes'> & {
          nodes?: Maybe<Array<RefType['User']>>
        })
    Invitee: GQLPerson | UserModel
    Response: ArticleModel | CommentModel
    TransactionTarget: ArticleModel | CircleModel | TransactionModel
    Writing: ArticleModel | MomentModel
  }>

/** Mapping of interface types */
export type GQLResolversInterfaceTypes<
  RefType extends Record<string, unknown>
> = ResolversObject<{
  Campaign: CampaignModel
  Connection:
    | (Omit<GQLAppreciationConnection, 'edges'> & {
        edges?: Maybe<Array<RefType['AppreciationEdge']>>
      })
    | (Omit<GQLArticleConnection, 'edges'> & {
        edges?: Maybe<Array<RefType['ArticleEdge']>>
      })
    | (Omit<GQLArticleVersionsConnection, 'edges'> & {
        edges: Array<Maybe<RefType['ArticleVersionEdge']>>
      })
    | (Omit<GQLCampaignArticleConnection, 'edges'> & {
        edges: Array<RefType['CampaignArticleEdge']>
      })
    | (Omit<GQLCampaignConnection, 'edges'> & {
        edges?: Maybe<Array<RefType['CampaignEdge']>>
      })
    | (Omit<GQLCampaignParticipantConnection, 'edges'> & {
        edges?: Maybe<Array<RefType['CampaignParticipantEdge']>>
      })
    | (Omit<GQLCircleConnection, 'edges'> & {
        edges?: Maybe<Array<RefType['CircleEdge']>>
      })
    | (Omit<GQLCollectionConnection, 'edges'> & {
        edges?: Maybe<Array<RefType['CollectionEdge']>>
      })
    | (Omit<GQLCommentConnection, 'edges'> & {
        edges?: Maybe<Array<RefType['CommentEdge']>>
      })
    | (Omit<GQLDraftConnection, 'edges'> & {
        edges?: Maybe<Array<RefType['DraftEdge']>>
      })
    | GQLFollowingActivityConnection
    | (Omit<GQLIcymiTopicConnection, 'edges'> & {
        edges: Array<RefType['IcymiTopicEdge']>
      })
    | (Omit<GQLInvitationConnection, 'edges'> & {
        edges?: Maybe<Array<RefType['InvitationEdge']>>
      })
    | (Omit<GQLMemberConnection, 'edges'> & {
        edges?: Maybe<Array<RefType['MemberEdge']>>
      })
    | (Omit<GQLNoticeConnection, 'edges'> & {
        edges?: Maybe<Array<RefType['NoticeEdge']>>
      })
    | (Omit<GQLOAuthClientConnection, 'edges'> & {
        edges?: Maybe<Array<RefType['OAuthClientEdge']>>
      })
    | (Omit<GQLReadHistoryConnection, 'edges'> & {
        edges?: Maybe<Array<RefType['ReadHistoryEdge']>>
      })
    | GQLRecentSearchConnection
    | (Omit<GQLReportConnection, 'edges'> & {
        edges?: Maybe<Array<RefType['ReportEdge']>>
      })
    | GQLResponseConnection
    | GQLSearchResultConnection
    | GQLSkippedListItemsConnection
    | (Omit<GQLTagConnection, 'edges'> & {
        edges?: Maybe<Array<RefType['TagEdge']>>
      })
    | (Omit<GQLTopDonatorConnection, 'edges'> & {
        edges?: Maybe<Array<RefType['TopDonatorEdge']>>
      })
    | (Omit<GQLTransactionConnection, 'edges'> & {
        edges?: Maybe<Array<RefType['TransactionEdge']>>
      })
    | (Omit<GQLUserConnection, 'edges'> & {
        edges?: Maybe<Array<RefType['UserEdge']>>
      })
    | (Omit<GQLWritingConnection, 'edges'> & {
        edges?: Maybe<Array<RefType['WritingEdge']>>
      })
  Node:
    | ArticleModel
    | ArticleVersionModel
    | CircleModel
    | CollectionModel
    | CommentModel
    | DraftModel
    | MattersChoiceTopicModel
    | MomentModel
    | ReportModel
    | TagModel
    | UserModel
    | CampaignModel
  Notice:
    | NoticeItemModel
    | NoticeItemModel
    | NoticeItemModel
    | NoticeItemModel
    | NoticeItemModel
    | NoticeItemModel
    | NoticeItemModel
    | NoticeItemModel
    | NoticeItemModel
    | NoticeItemModel
    | NoticeItemModel
  PinnableWork: ArticleModel | CollectionModel
}>

/** Mapping between all available schema types and the resolvers types */
export type GQLResolversTypes = ResolversObject<{
  AddCollectionsArticlesInput: GQLAddCollectionsArticlesInput
  AddCreditInput: GQLAddCreditInput
  AddCreditResult: ResolverTypeWrapper<
    Omit<GQLAddCreditResult, 'transaction'> & {
      transaction: GQLResolversTypes['Transaction']
    }
  >
  Announcement: ResolverTypeWrapper<GQLAnnouncement>
  AnnouncementType: GQLAnnouncementType
  AnnouncementsInput: GQLAnnouncementsInput
  ApplyCampaignInput: GQLApplyCampaignInput
  AppreciateArticleInput: GQLAppreciateArticleInput
  Appreciation: ResolverTypeWrapper<AppreciationModel>
  AppreciationConnection: ResolverTypeWrapper<
    Omit<GQLAppreciationConnection, 'edges'> & {
      edges?: Maybe<Array<GQLResolversTypes['AppreciationEdge']>>
    }
  >
  AppreciationEdge: ResolverTypeWrapper<
    Omit<GQLAppreciationEdge, 'node'> & {
      node: GQLResolversTypes['Appreciation']
    }
  >
  AppreciationPurpose: GQLAppreciationPurpose
  Article: ResolverTypeWrapper<ArticleModel>
  ArticleAccess: ResolverTypeWrapper<ArticleModel>
  ArticleAccessType: GQLArticleAccessType
  ArticleArticleNotice: ResolverTypeWrapper<NoticeItemModel>
  ArticleArticleNoticeType: GQLArticleArticleNoticeType
  ArticleCampaign: ResolverTypeWrapper<
    Omit<GQLArticleCampaign, 'campaign' | 'stage'> & {
      campaign: GQLResolversTypes['Campaign']
      stage?: Maybe<GQLResolversTypes['CampaignStage']>
    }
  >
  ArticleCampaignInput: GQLArticleCampaignInput
  ArticleConnection: ResolverTypeWrapper<
    Omit<GQLArticleConnection, 'edges'> & {
      edges?: Maybe<Array<GQLResolversTypes['ArticleEdge']>>
    }
  >
  ArticleContents: ResolverTypeWrapper<ArticleVersionModel>
  ArticleDonation: ResolverTypeWrapper<
    Omit<GQLArticleDonation, 'sender'> & {
      sender?: Maybe<GQLResolversTypes['User']>
    }
  >
  ArticleDonationConnection: ResolverTypeWrapper<
    Omit<GQLArticleDonationConnection, 'edges'> & {
      edges?: Maybe<Array<GQLResolversTypes['ArticleDonationEdge']>>
    }
  >
  ArticleDonationEdge: ResolverTypeWrapper<
    Omit<GQLArticleDonationEdge, 'node'> & {
      node: GQLResolversTypes['ArticleDonation']
    }
  >
  ArticleEdge: ResolverTypeWrapper<
    Omit<GQLArticleEdge, 'node'> & { node: GQLResolversTypes['Article'] }
  >
  ArticleInput: GQLArticleInput
  ArticleLicenseType: GQLArticleLicenseType
  ArticleNotice: ResolverTypeWrapper<NoticeItemModel>
  ArticleNoticeType: GQLArticleNoticeType
  ArticleOSS: ResolverTypeWrapper<ArticleModel>
  ArticleRecommendationActivity: ResolverTypeWrapper<
    Omit<GQLArticleRecommendationActivity, 'nodes'> & {
      nodes?: Maybe<Array<GQLResolversTypes['Article']>>
    }
  >
  ArticleRecommendationActivitySource: GQLArticleRecommendationActivitySource
  ArticleState: GQLArticleState
  ArticleTranslation: ResolverTypeWrapper<GQLArticleTranslation>
  ArticleVersion: ResolverTypeWrapper<ArticleVersionModel>
  ArticleVersionEdge: ResolverTypeWrapper<
    Omit<GQLArticleVersionEdge, 'node'> & {
      node: GQLResolversTypes['ArticleVersion']
    }
  >
  ArticleVersionsConnection: ResolverTypeWrapper<
    Omit<GQLArticleVersionsConnection, 'edges'> & {
      edges: Array<Maybe<GQLResolversTypes['ArticleVersionEdge']>>
    }
  >
  ArticleVersionsInput: GQLArticleVersionsInput
  Asset: ResolverTypeWrapper<AssetModel>
  AssetType: GQLAssetType
  AuthResult: ResolverTypeWrapper<
    Omit<GQLAuthResult, 'user'> & { user?: Maybe<GQLResolversTypes['User']> }
  >
  AuthResultType: GQLAuthResultType
  AuthorsType: GQLAuthorsType
  Badge: ResolverTypeWrapper<GQLBadge>
  BadgeType: GQLBadgeType
  BadgedUsersInput: GQLBadgedUsersInput
  Balance: ResolverTypeWrapper<GQLBalance>
  BlockchainTransaction: ResolverTypeWrapper<GQLBlockchainTransaction>
  BlockedSearchKeyword: ResolverTypeWrapper<GQLBlockedSearchKeyword>
  Boolean: ResolverTypeWrapper<Scalars['Boolean']['output']>
  BoostTypes: GQLBoostTypes
  CacheControlScope: GQLCacheControlScope
  Campaign: ResolverTypeWrapper<CampaignModel>
  CampaignApplication: ResolverTypeWrapper<GQLCampaignApplication>
  CampaignApplicationState: GQLCampaignApplicationState
  CampaignArticleConnection: ResolverTypeWrapper<
    Omit<GQLCampaignArticleConnection, 'edges'> & {
      edges: Array<GQLResolversTypes['CampaignArticleEdge']>
    }
  >
  CampaignArticleEdge: ResolverTypeWrapper<
    Omit<GQLCampaignArticleEdge, 'node'> & {
      node: GQLResolversTypes['Article']
    }
  >
  CampaignArticleNotice: ResolverTypeWrapper<NoticeItemModel>
  CampaignArticleNoticeType: GQLCampaignArticleNoticeType
  CampaignArticlesFilter: GQLCampaignArticlesFilter
  CampaignArticlesInput: GQLCampaignArticlesInput
  CampaignConnection: ResolverTypeWrapper<
    Omit<GQLCampaignConnection, 'edges'> & {
      edges?: Maybe<Array<GQLResolversTypes['CampaignEdge']>>
    }
  >
  CampaignEdge: ResolverTypeWrapper<
    Omit<GQLCampaignEdge, 'node'> & { node: GQLResolversTypes['Campaign'] }
  >
  CampaignInput: GQLCampaignInput
  CampaignOSS: ResolverTypeWrapper<CampaignModel>
  CampaignParticipantConnection: ResolverTypeWrapper<
    Omit<GQLCampaignParticipantConnection, 'edges'> & {
      edges?: Maybe<Array<GQLResolversTypes['CampaignParticipantEdge']>>
    }
  >
  CampaignParticipantEdge: ResolverTypeWrapper<
    Omit<GQLCampaignParticipantEdge, 'node'> & {
      node: GQLResolversTypes['User']
    }
  >
  CampaignParticipantsInput: GQLCampaignParticipantsInput
  CampaignStage: ResolverTypeWrapper<CampaignStageModel>
  CampaignStageInput: GQLCampaignStageInput
  CampaignState: GQLCampaignState
  CampaignsInput: GQLCampaignsInput
  Chain: GQLChain
  ChangeEmailInput: GQLChangeEmailInput
  Circle: ResolverTypeWrapper<CircleModel>
  CircleAnalytics: ResolverTypeWrapper<CircleModel>
  CircleConnection: ResolverTypeWrapper<
    Omit<GQLCircleConnection, 'edges'> & {
      edges?: Maybe<Array<GQLResolversTypes['CircleEdge']>>
    }
  >
  CircleContentAnalytics: ResolverTypeWrapper<CircleModel>
  CircleContentAnalyticsDatum: ResolverTypeWrapper<
    Omit<GQLCircleContentAnalyticsDatum, 'node'> & {
      node: GQLResolversTypes['Article']
    }
  >
  CircleEdge: ResolverTypeWrapper<
    Omit<GQLCircleEdge, 'node'> & { node: GQLResolversTypes['Circle'] }
  >
  CircleFollowerAnalytics: ResolverTypeWrapper<CircleModel>
  CircleIncomeAnalytics: ResolverTypeWrapper<CircleModel>
  CircleInput: GQLCircleInput
  CircleNotice: ResolverTypeWrapper<NoticeItemModel>
  CircleNoticeType: GQLCircleNoticeType
  CircleRecommendationActivity: ResolverTypeWrapper<
    Omit<GQLCircleRecommendationActivity, 'nodes'> & {
      nodes?: Maybe<Array<GQLResolversTypes['Circle']>>
    }
  >
  CircleRecommendationActivitySource: GQLCircleRecommendationActivitySource
  CircleState: GQLCircleState
  CircleSubscriberAnalytics: ResolverTypeWrapper<CircleModel>
  ClaimLogbooksInput: GQLClaimLogbooksInput
  ClaimLogbooksResult: ResolverTypeWrapper<GQLClaimLogbooksResult>
  ClearReadHistoryInput: GQLClearReadHistoryInput
  Collection: ResolverTypeWrapper<CollectionModel>
  CollectionArticlesInput: GQLCollectionArticlesInput
  CollectionConnection: ResolverTypeWrapper<
    Omit<GQLCollectionConnection, 'edges'> & {
      edges?: Maybe<Array<GQLResolversTypes['CollectionEdge']>>
    }
  >
  CollectionEdge: ResolverTypeWrapper<
    Omit<GQLCollectionEdge, 'node'> & { node: GQLResolversTypes['Collection'] }
  >
  CollectionNotice: ResolverTypeWrapper<NoticeItemModel>
  Comment: ResolverTypeWrapper<CommentModel>
  CommentCommentNotice: ResolverTypeWrapper<NoticeItemModel>
  CommentCommentNoticeType: GQLCommentCommentNoticeType
  CommentCommentsInput: GQLCommentCommentsInput
  CommentConnection: ResolverTypeWrapper<
    Omit<GQLCommentConnection, 'edges'> & {
      edges?: Maybe<Array<GQLResolversTypes['CommentEdge']>>
    }
  >
  CommentEdge: ResolverTypeWrapper<
    Omit<GQLCommentEdge, 'node'> & { node: GQLResolversTypes['Comment'] }
  >
  CommentInput: GQLCommentInput
  CommentNotice: ResolverTypeWrapper<NoticeItemModel>
  CommentNoticeType: GQLCommentNoticeType
  CommentSort: GQLCommentSort
  CommentState: GQLCommentState
  CommentType: GQLCommentType
  CommentsFilter: GQLCommentsFilter
  CommentsInput: GQLCommentsInput
  ConfirmVerificationCodeInput: GQLConfirmVerificationCodeInput
  ConnectStripeAccountInput: GQLConnectStripeAccountInput
  ConnectStripeAccountResult: ResolverTypeWrapper<GQLConnectStripeAccountResult>
  Connection: ResolverTypeWrapper<
    GQLResolversInterfaceTypes<GQLResolversTypes>['Connection']
  >
  ConnectionArgs: GQLConnectionArgs
  CryptoWallet: ResolverTypeWrapper<WalletModel>
  CryptoWalletSignaturePurpose: GQLCryptoWalletSignaturePurpose
  DateTime: ResolverTypeWrapper<Scalars['DateTime']['output']>
  DatetimeRange: ResolverTypeWrapper<GQLDatetimeRange>
  DatetimeRangeInput: GQLDatetimeRangeInput
  DeleteAnnouncementsInput: GQLDeleteAnnouncementsInput
  DeleteCollectionArticlesInput: GQLDeleteCollectionArticlesInput
  DeleteCollectionsInput: GQLDeleteCollectionsInput
  DeleteCommentInput: GQLDeleteCommentInput
  DeleteDraftInput: GQLDeleteDraftInput
  DeleteMomentInput: GQLDeleteMomentInput
  DeleteTagsInput: GQLDeleteTagsInput
  DirectImageUploadInput: GQLDirectImageUploadInput
  Draft: ResolverTypeWrapper<DraftModel>
  DraftAccess: ResolverTypeWrapper<DraftModel>
  DraftConnection: ResolverTypeWrapper<
    Omit<GQLDraftConnection, 'edges'> & {
      edges?: Maybe<Array<GQLResolversTypes['DraftEdge']>>
    }
  >
  DraftEdge: ResolverTypeWrapper<
    Omit<GQLDraftEdge, 'node'> & { node: GQLResolversTypes['Draft'] }
  >
  EditArticleInput: GQLEditArticleInput
  EmailLoginInput: GQLEmailLoginInput
  EntityType: GQLEntityType
  ExchangeRate: ResolverTypeWrapper<GQLExchangeRate>
  ExchangeRatesInput: GQLExchangeRatesInput
  Feature: ResolverTypeWrapper<GQLFeature>
  FeatureFlag: GQLFeatureFlag
  FeatureName: GQLFeatureName
  FeaturedCommentsInput: GQLFeaturedCommentsInput
  FeaturedTagsInput: GQLFeaturedTagsInput
  FilterInput: GQLFilterInput
  Float: ResolverTypeWrapper<Scalars['Float']['output']>
  Following: ResolverTypeWrapper<UserModel>
  FollowingActivity: ResolverTypeWrapper<
    GQLResolversUnionTypes<GQLResolversTypes>['FollowingActivity']
  >
  FollowingActivityConnection: ResolverTypeWrapper<GQLFollowingActivityConnection>
  FollowingActivityEdge: ResolverTypeWrapper<
    Omit<GQLFollowingActivityEdge, 'node'> & {
      node: GQLResolversTypes['FollowingActivity']
    }
  >
  FrequentSearchInput: GQLFrequentSearchInput
  GenerateSigningMessageInput: GQLGenerateSigningMessageInput
  GrantType: GQLGrantType
  ID: ResolverTypeWrapper<Scalars['ID']['output']>
  IcymiTopic: ResolverTypeWrapper<MattersChoiceTopicModel>
  IcymiTopicConnection: ResolverTypeWrapper<
    Omit<GQLIcymiTopicConnection, 'edges'> & {
      edges: Array<GQLResolversTypes['IcymiTopicEdge']>
    }
  >
  IcymiTopicEdge: ResolverTypeWrapper<
    Omit<GQLIcymiTopicEdge, 'node'> & { node: GQLResolversTypes['IcymiTopic'] }
  >
  IcymiTopicState: GQLIcymiTopicState
  Int: ResolverTypeWrapper<Scalars['Int']['output']>
  Invitation: ResolverTypeWrapper<CircleInvitationModel>
  InvitationConnection: ResolverTypeWrapper<
    Omit<GQLInvitationConnection, 'edges'> & {
      edges?: Maybe<Array<GQLResolversTypes['InvitationEdge']>>
    }
  >
  InvitationEdge: ResolverTypeWrapper<
    Omit<GQLInvitationEdge, 'node'> & { node: GQLResolversTypes['Invitation'] }
  >
  InvitationState: GQLInvitationState
  InviteCircleInput: GQLInviteCircleInput
  InviteCircleInvitee: GQLInviteCircleInvitee
  Invitee: ResolverTypeWrapper<
    GQLResolversUnionTypes<GQLResolversTypes>['Invitee']
  >
  Invites: ResolverTypeWrapper<CircleModel>
  KeywordInput: GQLKeywordInput
  KeywordsInput: GQLKeywordsInput
  LikeCollectionInput: GQLLikeCollectionInput
  LikeMomentInput: GQLLikeMomentInput
  Liker: ResolverTypeWrapper<UserModel>
  LogRecordInput: GQLLogRecordInput
  LogRecordTypes: GQLLogRecordTypes
  Member: ResolverTypeWrapper<CircleMemberModel>
  MemberConnection: ResolverTypeWrapper<
    Omit<GQLMemberConnection, 'edges'> & {
      edges?: Maybe<Array<GQLResolversTypes['MemberEdge']>>
    }
  >
  MemberEdge: ResolverTypeWrapper<
    Omit<GQLMemberEdge, 'node'> & { node: GQLResolversTypes['Member'] }
  >
  MergeTagsInput: GQLMergeTagsInput
  MigrationInput: GQLMigrationInput
  MigrationType: GQLMigrationType
  Moment: ResolverTypeWrapper<MomentModel>
  MomentInput: GQLMomentInput
  MomentNotice: ResolverTypeWrapper<NoticeItemModel>
  MomentNoticeType: GQLMomentNoticeType
  MomentState: GQLMomentState
  MonthlyDatum: ResolverTypeWrapper<GQLMonthlyDatum>
  Mutation: ResolverTypeWrapper<{}>
  NFTAsset: ResolverTypeWrapper<GQLNftAsset>
  Node: ResolverTypeWrapper<
    GQLResolversInterfaceTypes<GQLResolversTypes>['Node']
  >
  NodeInput: GQLNodeInput
  NodesInput: GQLNodesInput
  Notice: ResolverTypeWrapper<NoticeItemModel>
  NoticeConnection: ResolverTypeWrapper<
    Omit<GQLNoticeConnection, 'edges'> & {
      edges?: Maybe<Array<GQLResolversTypes['NoticeEdge']>>
    }
  >
  NoticeEdge: ResolverTypeWrapper<
    Omit<GQLNoticeEdge, 'node'> & { node: GQLResolversTypes['Notice'] }
  >
  NotificationSetting: ResolverTypeWrapper<GQLNotificationSetting>
  NotificationSettingType: GQLNotificationSettingType
  OAuthClient: ResolverTypeWrapper<OAuthClientDBModel>
  OAuthClientConnection: ResolverTypeWrapper<
    Omit<GQLOAuthClientConnection, 'edges'> & {
      edges?: Maybe<Array<GQLResolversTypes['OAuthClientEdge']>>
    }
  >
  OAuthClientEdge: ResolverTypeWrapper<
    Omit<GQLOAuthClientEdge, 'node'> & {
      node: GQLResolversTypes['OAuthClient']
    }
  >
  OAuthClientInput: GQLOAuthClientInput
  OSS: ResolverTypeWrapper<
    Omit<
      GQLOss,
      | 'articles'
      | 'badgedUsers'
      | 'comments'
      | 'icymiTopics'
      | 'oauthClients'
      | 'reports'
      | 'restrictedUsers'
      | 'seedingUsers'
      | 'tags'
      | 'users'
    > & {
      articles: GQLResolversTypes['ArticleConnection']
      badgedUsers: GQLResolversTypes['UserConnection']
      comments: GQLResolversTypes['CommentConnection']
      icymiTopics: GQLResolversTypes['IcymiTopicConnection']
      oauthClients: GQLResolversTypes['OAuthClientConnection']
      reports: GQLResolversTypes['ReportConnection']
      restrictedUsers: GQLResolversTypes['UserConnection']
      seedingUsers: GQLResolversTypes['UserConnection']
      tags: GQLResolversTypes['TagConnection']
      users: GQLResolversTypes['UserConnection']
    }
  >
  OSSArticlesFilterInput: GQLOssArticlesFilterInput
  OSSArticlesInput: GQLOssArticlesInput
  Oauth1CredentialInput: GQLOauth1CredentialInput
  Official: ResolverTypeWrapper<GQLOfficial>
  OfficialAnnouncementNotice: ResolverTypeWrapper<NoticeItemModel>
  PageInfo: ResolverTypeWrapper<GQLPageInfo>
  PayToInput: GQLPayToInput
  PayToResult: ResolverTypeWrapper<
    Omit<GQLPayToResult, 'transaction'> & {
      transaction: GQLResolversTypes['Transaction']
    }
  >
  PayoutInput: GQLPayoutInput
  Person: ResolverTypeWrapper<GQLPerson>
  PinCommentInput: GQLPinCommentInput
  PinnableWork: ResolverTypeWrapper<
    GQLResolversInterfaceTypes<GQLResolversTypes>['PinnableWork']
  >
  Price: ResolverTypeWrapper<CirclePriceModel>
  PriceState: GQLPriceState
  PublishArticleInput: GQLPublishArticleInput
  PublishState: GQLPublishState
  PutAnnouncementInput: GQLPutAnnouncementInput
  PutCircleArticlesInput: GQLPutCircleArticlesInput
  PutCircleArticlesType: GQLPutCircleArticlesType
  PutCircleInput: GQLPutCircleInput
  PutCollectionInput: GQLPutCollectionInput
  PutCommentInput: GQLPutCommentInput
  PutDraftInput: GQLPutDraftInput
  PutIcymiTopicInput: GQLPutIcymiTopicInput
  PutMomentInput: GQLPutMomentInput
  PutOAuthClientInput: GQLPutOAuthClientInput
  PutRemarkInput: GQLPutRemarkInput
  PutRestrictedUsersInput: GQLPutRestrictedUsersInput
  PutSkippedListItemInput: GQLPutSkippedListItemInput
  PutWritingChallengeInput: GQLPutWritingChallengeInput
  Query: ResolverTypeWrapper<{}>
  QuoteCurrency: GQLQuoteCurrency
  ReadArticleInput: GQLReadArticleInput
  ReadHistory: ResolverTypeWrapper<
    Omit<GQLReadHistory, 'article'> & { article: GQLResolversTypes['Article'] }
  >
  ReadHistoryConnection: ResolverTypeWrapper<
    Omit<GQLReadHistoryConnection, 'edges'> & {
      edges?: Maybe<Array<GQLResolversTypes['ReadHistoryEdge']>>
    }
  >
  ReadHistoryEdge: ResolverTypeWrapper<
    Omit<GQLReadHistoryEdge, 'node'> & {
      node: GQLResolversTypes['ReadHistory']
    }
  >
  RecentSearchConnection: ResolverTypeWrapper<GQLRecentSearchConnection>
  RecentSearchEdge: ResolverTypeWrapper<GQLRecentSearchEdge>
  RecommendInput: GQLRecommendInput
  RecommendTypes: GQLRecommendTypes
  Recommendation: ResolverTypeWrapper<UserModel>
  RecommendationFollowingFilterInput: GQLRecommendationFollowingFilterInput
  RecommendationFollowingFilterType: GQLRecommendationFollowingFilterType
  RecommendationFollowingInput: GQLRecommendationFollowingInput
  RefreshIPNSFeedInput: GQLRefreshIpnsFeedInput
  RelatedDonationArticlesInput: GQLRelatedDonationArticlesInput
  RemarkTypes: GQLRemarkTypes
  RemoveSocialLoginInput: GQLRemoveSocialLoginInput
  RenameTagInput: GQLRenameTagInput
  ReorderCollectionArticlesInput: GQLReorderCollectionArticlesInput
  ReorderMoveInput: GQLReorderMoveInput
  Report: ResolverTypeWrapper<ReportModel>
  ReportConnection: ResolverTypeWrapper<
    Omit<GQLReportConnection, 'edges'> & {
      edges?: Maybe<Array<GQLResolversTypes['ReportEdge']>>
    }
  >
  ReportEdge: ResolverTypeWrapper<
    Omit<GQLReportEdge, 'node'> & { node: GQLResolversTypes['Report'] }
  >
  ReportReason: GQLReportReason
  ResetLikerIdInput: GQLResetLikerIdInput
  ResetPasswordInput: GQLResetPasswordInput
  ResetPasswordType: GQLResetPasswordType
  ResetWalletInput: GQLResetWalletInput
  Response: ResolverTypeWrapper<
    GQLResolversUnionTypes<GQLResolversTypes>['Response']
  >
  ResponseConnection: ResolverTypeWrapper<GQLResponseConnection>
  ResponseEdge: ResolverTypeWrapper<
    Omit<GQLResponseEdge, 'node'> & { node: GQLResolversTypes['Response'] }
  >
  ResponseSort: GQLResponseSort
  ResponsesInput: GQLResponsesInput
  Role: GQLRole
  SearchAPIVersion: GQLSearchApiVersion
  SearchExclude: GQLSearchExclude
  SearchFilter: GQLSearchFilter
  SearchInput: GQLSearchInput
  SearchResultConnection: ResolverTypeWrapper<GQLSearchResultConnection>
  SearchResultEdge: ResolverTypeWrapper<GQLSearchResultEdge>
  SearchTypes: GQLSearchTypes
  SendCampaignAnnouncementInput: GQLSendCampaignAnnouncementInput
  SendVerificationCodeInput: GQLSendVerificationCodeInput
  SetBoostInput: GQLSetBoostInput
  SetCurrencyInput: GQLSetCurrencyInput
  SetEmailInput: GQLSetEmailInput
  SetFeatureInput: GQLSetFeatureInput
  SetPasswordInput: GQLSetPasswordInput
  SetSpamStatusInput: GQLSetSpamStatusInput
  SetUserNameInput: GQLSetUserNameInput
  SigningMessagePurpose: GQLSigningMessagePurpose
  SigningMessageResult: ResolverTypeWrapper<GQLSigningMessageResult>
  SingleFileUploadInput: GQLSingleFileUploadInput
  SkippedListItem: ResolverTypeWrapper<GQLSkippedListItem>
  SkippedListItemEdge: ResolverTypeWrapper<GQLSkippedListItemEdge>
  SkippedListItemType: GQLSkippedListItemType
  SkippedListItemsConnection: ResolverTypeWrapper<GQLSkippedListItemsConnection>
  SkippedListItemsInput: GQLSkippedListItemsInput
  SocialAccount: ResolverTypeWrapper<GQLSocialAccount>
  SocialAccountType: GQLSocialAccountType
  SocialLoginInput: GQLSocialLoginInput
  SpamStatus: ResolverTypeWrapper<GQLSpamStatus>
  String: ResolverTypeWrapper<Scalars['String']['output']>
  StripeAccount: ResolverTypeWrapper<PayoutAccountModel>
  StripeAccountCountry: GQLStripeAccountCountry
  SubmitReportInput: GQLSubmitReportInput
  SubscribeCircleInput: GQLSubscribeCircleInput
  SubscribeCircleResult: ResolverTypeWrapper<
    Omit<GQLSubscribeCircleResult, 'circle'> & {
      circle: GQLResolversTypes['Circle']
    }
  >
  Tag: ResolverTypeWrapper<TagModel>
  TagArticlesInput: GQLTagArticlesInput
  TagArticlesSortBy: GQLTagArticlesSortBy
  TagConnection: ResolverTypeWrapper<
    Omit<GQLTagConnection, 'edges'> & {
      edges?: Maybe<Array<GQLResolversTypes['TagEdge']>>
    }
  >
  TagEdge: ResolverTypeWrapper<
    Omit<GQLTagEdge, 'node'> & { node: GQLResolversTypes['Tag'] }
  >
  TagOSS: ResolverTypeWrapper<TagModel>
  TagsInput: GQLTagsInput
  TagsSort: GQLTagsSort
  ToggleCircleMemberInput: GQLToggleCircleMemberInput
  ToggleItemInput: GQLToggleItemInput
  ToggleRecommendInput: GQLToggleRecommendInput
  ToggleSeedingUsersInput: GQLToggleSeedingUsersInput
  ToggleUsersBadgeInput: GQLToggleUsersBadgeInput
  ToggleWritingChallengeFeaturedArticlesInput: GQLToggleWritingChallengeFeaturedArticlesInput
  TopDonatorConnection: ResolverTypeWrapper<
    Omit<GQLTopDonatorConnection, 'edges'> & {
      edges?: Maybe<Array<GQLResolversTypes['TopDonatorEdge']>>
    }
  >
  TopDonatorEdge: ResolverTypeWrapper<
    Omit<GQLTopDonatorEdge, 'node'> & { node: GQLResolversTypes['User'] }
  >
  TopDonatorFilter: GQLTopDonatorFilter
  TopDonatorInput: GQLTopDonatorInput
  Transaction: ResolverTypeWrapper<TransactionModel>
  TransactionConnection: ResolverTypeWrapper<
    Omit<GQLTransactionConnection, 'edges'> & {
      edges?: Maybe<Array<GQLResolversTypes['TransactionEdge']>>
    }
  >
  TransactionCurrency: GQLTransactionCurrency
  TransactionEdge: ResolverTypeWrapper<
    Omit<GQLTransactionEdge, 'node'> & {
      node: GQLResolversTypes['Transaction']
    }
  >
  TransactionNotice: ResolverTypeWrapper<NoticeItemModel>
  TransactionNoticeType: GQLTransactionNoticeType
  TransactionPurpose: GQLTransactionPurpose
  TransactionState: GQLTransactionState
  TransactionTarget: ResolverTypeWrapper<
    GQLResolversUnionTypes<GQLResolversTypes>['TransactionTarget']
  >
  TransactionsArgs: GQLTransactionsArgs
  TransactionsFilter: GQLTransactionsFilter
  TransactionsReceivedByArgs: GQLTransactionsReceivedByArgs
  TranslatedAnnouncement: ResolverTypeWrapper<GQLTranslatedAnnouncement>
  TranslatedAnnouncementInput: GQLTranslatedAnnouncementInput
  TranslationArgs: GQLTranslationArgs
  TranslationInput: GQLTranslationInput
  UnbindLikerIdInput: GQLUnbindLikerIdInput
  UnlikeCollectionInput: GQLUnlikeCollectionInput
  UnlikeMomentInput: GQLUnlikeMomentInput
  UnpinCommentInput: GQLUnpinCommentInput
  UnsubscribeCircleInput: GQLUnsubscribeCircleInput
  UnvoteCommentInput: GQLUnvoteCommentInput
  UpdateArticleSensitiveInput: GQLUpdateArticleSensitiveInput
  UpdateArticleStateInput: GQLUpdateArticleStateInput
  UpdateCampaignApplicationStateInput: GQLUpdateCampaignApplicationStateInput
  UpdateCommentsStateInput: GQLUpdateCommentsStateInput
  UpdateNotificationSettingInput: GQLUpdateNotificationSettingInput
  UpdateUserExtraInput: GQLUpdateUserExtraInput
  UpdateUserInfoInput: GQLUpdateUserInfoInput
  UpdateUserRoleInput: GQLUpdateUserRoleInput
  UpdateUserStateInput: GQLUpdateUserStateInput
  Upload: ResolverTypeWrapper<Scalars['Upload']['output']>
  User: ResolverTypeWrapper<UserModel>
  UserActivity: ResolverTypeWrapper<UserModel>
  UserAddArticleTagActivity: ResolverTypeWrapper<
    Omit<GQLUserAddArticleTagActivity, 'actor' | 'node' | 'target'> & {
      actor: GQLResolversTypes['User']
      node: GQLResolversTypes['Article']
      target: GQLResolversTypes['Tag']
    }
  >
  UserAnalytics: ResolverTypeWrapper<UserModel>
  UserArticlesFilter: GQLUserArticlesFilter
  UserArticlesInput: GQLUserArticlesInput
  UserArticlesSort: GQLUserArticlesSort
  UserBroadcastCircleActivity: ResolverTypeWrapper<
    Omit<GQLUserBroadcastCircleActivity, 'actor' | 'node' | 'target'> & {
      actor: GQLResolversTypes['User']
      node: GQLResolversTypes['Comment']
      target: GQLResolversTypes['Circle']
    }
  >
  UserConnection: ResolverTypeWrapper<
    Omit<GQLUserConnection, 'edges'> & {
      edges?: Maybe<Array<GQLResolversTypes['UserEdge']>>
    }
  >
  UserCreateCircleActivity: ResolverTypeWrapper<
    Omit<GQLUserCreateCircleActivity, 'actor' | 'node'> & {
      actor: GQLResolversTypes['User']
      node: GQLResolversTypes['Circle']
    }
  >
  UserEdge: ResolverTypeWrapper<
    Omit<GQLUserEdge, 'node'> & { node: GQLResolversTypes['User'] }
  >
  UserGroup: GQLUserGroup
  UserInfo: ResolverTypeWrapper<UserModel>
  UserInfoFields: GQLUserInfoFields
  UserInput: GQLUserInput
  UserLanguage: GQLUserLanguage
  UserNotice: ResolverTypeWrapper<NoticeItemModel>
  UserNoticeType: GQLUserNoticeType
  UserOSS: ResolverTypeWrapper<UserModel>
  UserPostMomentActivity: ResolverTypeWrapper<
    Omit<GQLUserPostMomentActivity, 'actor' | 'more' | 'node'> & {
      actor: GQLResolversTypes['User']
      more: Array<GQLResolversTypes['Moment']>
      node: GQLResolversTypes['Moment']
    }
  >
  UserPublishArticleActivity: ResolverTypeWrapper<
    Omit<GQLUserPublishArticleActivity, 'actor' | 'node'> & {
      actor: GQLResolversTypes['User']
      node: GQLResolversTypes['Article']
    }
  >
  UserRecommendationActivity: ResolverTypeWrapper<
    Omit<GQLUserRecommendationActivity, 'nodes'> & {
      nodes?: Maybe<Array<GQLResolversTypes['User']>>
    }
  >
  UserRecommendationActivitySource: GQLUserRecommendationActivitySource
  UserRegisterInput: GQLUserRegisterInput
  UserRestriction: ResolverTypeWrapper<GQLUserRestriction>
  UserRestrictionType: GQLUserRestrictionType
  UserRole: GQLUserRole
  UserSettings: ResolverTypeWrapper<UserModel>
  UserState: GQLUserState
  UserStatus: ResolverTypeWrapper<UserModel>
  VerificationCodeType: GQLVerificationCodeType
  VerifyEmailInput: GQLVerifyEmailInput
  Vote: GQLVote
  VoteCommentInput: GQLVoteCommentInput
  Wallet: ResolverTypeWrapper<UserModel>
  WalletLoginInput: GQLWalletLoginInput
  Writing: ResolverTypeWrapper<WritingModel>
  WritingChallenge: ResolverTypeWrapper<CampaignModel>
  WritingConnection: ResolverTypeWrapper<
    Omit<GQLWritingConnection, 'edges'> & {
      edges?: Maybe<Array<GQLResolversTypes['WritingEdge']>>
    }
  >
  WritingEdge: ResolverTypeWrapper<
    Omit<GQLWritingEdge, 'node'> & { node: GQLResolversTypes['Writing'] }
  >
  WritingInput: GQLWritingInput
}>

/** Mapping between all available schema types and the resolvers parents */
export type GQLResolversParentTypes = ResolversObject<{
  AddCollectionsArticlesInput: GQLAddCollectionsArticlesInput
  AddCreditInput: GQLAddCreditInput
  AddCreditResult: Omit<GQLAddCreditResult, 'transaction'> & {
    transaction: GQLResolversParentTypes['Transaction']
  }
  Announcement: GQLAnnouncement
  AnnouncementsInput: GQLAnnouncementsInput
  ApplyCampaignInput: GQLApplyCampaignInput
  AppreciateArticleInput: GQLAppreciateArticleInput
  Appreciation: AppreciationModel
  AppreciationConnection: Omit<GQLAppreciationConnection, 'edges'> & {
    edges?: Maybe<Array<GQLResolversParentTypes['AppreciationEdge']>>
  }
  AppreciationEdge: Omit<GQLAppreciationEdge, 'node'> & {
    node: GQLResolversParentTypes['Appreciation']
  }
  Article: ArticleModel
  ArticleAccess: ArticleModel
  ArticleArticleNotice: NoticeItemModel
  ArticleCampaign: Omit<GQLArticleCampaign, 'campaign' | 'stage'> & {
    campaign: GQLResolversParentTypes['Campaign']
    stage?: Maybe<GQLResolversParentTypes['CampaignStage']>
  }
  ArticleCampaignInput: GQLArticleCampaignInput
  ArticleConnection: Omit<GQLArticleConnection, 'edges'> & {
    edges?: Maybe<Array<GQLResolversParentTypes['ArticleEdge']>>
  }
  ArticleContents: ArticleVersionModel
  ArticleDonation: Omit<GQLArticleDonation, 'sender'> & {
    sender?: Maybe<GQLResolversParentTypes['User']>
  }
  ArticleDonationConnection: Omit<GQLArticleDonationConnection, 'edges'> & {
    edges?: Maybe<Array<GQLResolversParentTypes['ArticleDonationEdge']>>
  }
  ArticleDonationEdge: Omit<GQLArticleDonationEdge, 'node'> & {
    node: GQLResolversParentTypes['ArticleDonation']
  }
  ArticleEdge: Omit<GQLArticleEdge, 'node'> & {
    node: GQLResolversParentTypes['Article']
  }
  ArticleInput: GQLArticleInput
  ArticleNotice: NoticeItemModel
  ArticleOSS: ArticleModel
  ArticleRecommendationActivity: Omit<
    GQLArticleRecommendationActivity,
    'nodes'
  > & { nodes?: Maybe<Array<GQLResolversParentTypes['Article']>> }
  ArticleTranslation: GQLArticleTranslation
  ArticleVersion: ArticleVersionModel
  ArticleVersionEdge: Omit<GQLArticleVersionEdge, 'node'> & {
    node: GQLResolversParentTypes['ArticleVersion']
  }
  ArticleVersionsConnection: Omit<GQLArticleVersionsConnection, 'edges'> & {
    edges: Array<Maybe<GQLResolversParentTypes['ArticleVersionEdge']>>
  }
  ArticleVersionsInput: GQLArticleVersionsInput
  Asset: AssetModel
  AuthResult: Omit<GQLAuthResult, 'user'> & {
    user?: Maybe<GQLResolversParentTypes['User']>
  }
  Badge: GQLBadge
  BadgedUsersInput: GQLBadgedUsersInput
  Balance: GQLBalance
  BlockchainTransaction: GQLBlockchainTransaction
  BlockedSearchKeyword: GQLBlockedSearchKeyword
  Boolean: Scalars['Boolean']['output']
  Campaign: CampaignModel
  CampaignApplication: GQLCampaignApplication
  CampaignArticleConnection: Omit<GQLCampaignArticleConnection, 'edges'> & {
    edges: Array<GQLResolversParentTypes['CampaignArticleEdge']>
  }
  CampaignArticleEdge: Omit<GQLCampaignArticleEdge, 'node'> & {
    node: GQLResolversParentTypes['Article']
  }
  CampaignArticleNotice: NoticeItemModel
  CampaignArticlesFilter: GQLCampaignArticlesFilter
  CampaignArticlesInput: GQLCampaignArticlesInput
  CampaignConnection: Omit<GQLCampaignConnection, 'edges'> & {
    edges?: Maybe<Array<GQLResolversParentTypes['CampaignEdge']>>
  }
  CampaignEdge: Omit<GQLCampaignEdge, 'node'> & {
    node: GQLResolversParentTypes['Campaign']
  }
  CampaignInput: GQLCampaignInput
  CampaignOSS: CampaignModel
  CampaignParticipantConnection: Omit<
    GQLCampaignParticipantConnection,
    'edges'
  > & {
    edges?: Maybe<Array<GQLResolversParentTypes['CampaignParticipantEdge']>>
  }
  CampaignParticipantEdge: Omit<GQLCampaignParticipantEdge, 'node'> & {
    node: GQLResolversParentTypes['User']
  }
  CampaignParticipantsInput: GQLCampaignParticipantsInput
  CampaignStage: CampaignStageModel
  CampaignStageInput: GQLCampaignStageInput
  CampaignsInput: GQLCampaignsInput
  ChangeEmailInput: GQLChangeEmailInput
  Circle: CircleModel
  CircleAnalytics: CircleModel
  CircleConnection: Omit<GQLCircleConnection, 'edges'> & {
    edges?: Maybe<Array<GQLResolversParentTypes['CircleEdge']>>
  }
  CircleContentAnalytics: CircleModel
  CircleContentAnalyticsDatum: Omit<GQLCircleContentAnalyticsDatum, 'node'> & {
    node: GQLResolversParentTypes['Article']
  }
  CircleEdge: Omit<GQLCircleEdge, 'node'> & {
    node: GQLResolversParentTypes['Circle']
  }
  CircleFollowerAnalytics: CircleModel
  CircleIncomeAnalytics: CircleModel
  CircleInput: GQLCircleInput
  CircleNotice: NoticeItemModel
  CircleRecommendationActivity: Omit<
    GQLCircleRecommendationActivity,
    'nodes'
  > & { nodes?: Maybe<Array<GQLResolversParentTypes['Circle']>> }
  CircleSubscriberAnalytics: CircleModel
  ClaimLogbooksInput: GQLClaimLogbooksInput
  ClaimLogbooksResult: GQLClaimLogbooksResult
  ClearReadHistoryInput: GQLClearReadHistoryInput
  Collection: CollectionModel
  CollectionArticlesInput: GQLCollectionArticlesInput
  CollectionConnection: Omit<GQLCollectionConnection, 'edges'> & {
    edges?: Maybe<Array<GQLResolversParentTypes['CollectionEdge']>>
  }
  CollectionEdge: Omit<GQLCollectionEdge, 'node'> & {
    node: GQLResolversParentTypes['Collection']
  }
  CollectionNotice: NoticeItemModel
  Comment: CommentModel
  CommentCommentNotice: NoticeItemModel
  CommentCommentsInput: GQLCommentCommentsInput
  CommentConnection: Omit<GQLCommentConnection, 'edges'> & {
    edges?: Maybe<Array<GQLResolversParentTypes['CommentEdge']>>
  }
  CommentEdge: Omit<GQLCommentEdge, 'node'> & {
    node: GQLResolversParentTypes['Comment']
  }
  CommentInput: GQLCommentInput
  CommentNotice: NoticeItemModel
  CommentsFilter: GQLCommentsFilter
  CommentsInput: GQLCommentsInput
  ConfirmVerificationCodeInput: GQLConfirmVerificationCodeInput
  ConnectStripeAccountInput: GQLConnectStripeAccountInput
  ConnectStripeAccountResult: GQLConnectStripeAccountResult
  Connection: GQLResolversInterfaceTypes<GQLResolversParentTypes>['Connection']
  ConnectionArgs: GQLConnectionArgs
  CryptoWallet: WalletModel
  DateTime: Scalars['DateTime']['output']
  DatetimeRange: GQLDatetimeRange
  DatetimeRangeInput: GQLDatetimeRangeInput
  DeleteAnnouncementsInput: GQLDeleteAnnouncementsInput
  DeleteCollectionArticlesInput: GQLDeleteCollectionArticlesInput
  DeleteCollectionsInput: GQLDeleteCollectionsInput
  DeleteCommentInput: GQLDeleteCommentInput
  DeleteDraftInput: GQLDeleteDraftInput
  DeleteMomentInput: GQLDeleteMomentInput
  DeleteTagsInput: GQLDeleteTagsInput
  DirectImageUploadInput: GQLDirectImageUploadInput
  Draft: DraftModel
  DraftAccess: DraftModel
  DraftConnection: Omit<GQLDraftConnection, 'edges'> & {
    edges?: Maybe<Array<GQLResolversParentTypes['DraftEdge']>>
  }
  DraftEdge: Omit<GQLDraftEdge, 'node'> & {
    node: GQLResolversParentTypes['Draft']
  }
  EditArticleInput: GQLEditArticleInput
  EmailLoginInput: GQLEmailLoginInput
  ExchangeRate: GQLExchangeRate
  ExchangeRatesInput: GQLExchangeRatesInput
  Feature: GQLFeature
  FeaturedCommentsInput: GQLFeaturedCommentsInput
  FeaturedTagsInput: GQLFeaturedTagsInput
  FilterInput: GQLFilterInput
  Float: Scalars['Float']['output']
  Following: UserModel
  FollowingActivity: GQLResolversUnionTypes<GQLResolversParentTypes>['FollowingActivity']
  FollowingActivityConnection: GQLFollowingActivityConnection
  FollowingActivityEdge: Omit<GQLFollowingActivityEdge, 'node'> & {
    node: GQLResolversParentTypes['FollowingActivity']
  }
  FrequentSearchInput: GQLFrequentSearchInput
  GenerateSigningMessageInput: GQLGenerateSigningMessageInput
  ID: Scalars['ID']['output']
  IcymiTopic: MattersChoiceTopicModel
  IcymiTopicConnection: Omit<GQLIcymiTopicConnection, 'edges'> & {
    edges: Array<GQLResolversParentTypes['IcymiTopicEdge']>
  }
  IcymiTopicEdge: Omit<GQLIcymiTopicEdge, 'node'> & {
    node: GQLResolversParentTypes['IcymiTopic']
  }
  Int: Scalars['Int']['output']
  Invitation: CircleInvitationModel
  InvitationConnection: Omit<GQLInvitationConnection, 'edges'> & {
    edges?: Maybe<Array<GQLResolversParentTypes['InvitationEdge']>>
  }
  InvitationEdge: Omit<GQLInvitationEdge, 'node'> & {
    node: GQLResolversParentTypes['Invitation']
  }
  InviteCircleInput: GQLInviteCircleInput
  InviteCircleInvitee: GQLInviteCircleInvitee
  Invitee: GQLResolversUnionTypes<GQLResolversParentTypes>['Invitee']
  Invites: CircleModel
  KeywordInput: GQLKeywordInput
  KeywordsInput: GQLKeywordsInput
  LikeCollectionInput: GQLLikeCollectionInput
  LikeMomentInput: GQLLikeMomentInput
  Liker: UserModel
  LogRecordInput: GQLLogRecordInput
  Member: CircleMemberModel
  MemberConnection: Omit<GQLMemberConnection, 'edges'> & {
    edges?: Maybe<Array<GQLResolversParentTypes['MemberEdge']>>
  }
  MemberEdge: Omit<GQLMemberEdge, 'node'> & {
    node: GQLResolversParentTypes['Member']
  }
  MergeTagsInput: GQLMergeTagsInput
  MigrationInput: GQLMigrationInput
  Moment: MomentModel
  MomentInput: GQLMomentInput
  MomentNotice: NoticeItemModel
  MonthlyDatum: GQLMonthlyDatum
  Mutation: {}
  NFTAsset: GQLNftAsset
  Node: GQLResolversInterfaceTypes<GQLResolversParentTypes>['Node']
  NodeInput: GQLNodeInput
  NodesInput: GQLNodesInput
  Notice: NoticeItemModel
  NoticeConnection: Omit<GQLNoticeConnection, 'edges'> & {
    edges?: Maybe<Array<GQLResolversParentTypes['NoticeEdge']>>
  }
  NoticeEdge: Omit<GQLNoticeEdge, 'node'> & {
    node: GQLResolversParentTypes['Notice']
  }
  NotificationSetting: GQLNotificationSetting
  OAuthClient: OAuthClientDBModel
  OAuthClientConnection: Omit<GQLOAuthClientConnection, 'edges'> & {
    edges?: Maybe<Array<GQLResolversParentTypes['OAuthClientEdge']>>
  }
  OAuthClientEdge: Omit<GQLOAuthClientEdge, 'node'> & {
    node: GQLResolversParentTypes['OAuthClient']
  }
  OAuthClientInput: GQLOAuthClientInput
  OSS: Omit<
    GQLOss,
    | 'articles'
    | 'badgedUsers'
    | 'comments'
    | 'icymiTopics'
    | 'oauthClients'
    | 'reports'
    | 'restrictedUsers'
    | 'seedingUsers'
    | 'tags'
    | 'users'
  > & {
    articles: GQLResolversParentTypes['ArticleConnection']
    badgedUsers: GQLResolversParentTypes['UserConnection']
    comments: GQLResolversParentTypes['CommentConnection']
    icymiTopics: GQLResolversParentTypes['IcymiTopicConnection']
    oauthClients: GQLResolversParentTypes['OAuthClientConnection']
    reports: GQLResolversParentTypes['ReportConnection']
    restrictedUsers: GQLResolversParentTypes['UserConnection']
    seedingUsers: GQLResolversParentTypes['UserConnection']
    tags: GQLResolversParentTypes['TagConnection']
    users: GQLResolversParentTypes['UserConnection']
  }
  OSSArticlesFilterInput: GQLOssArticlesFilterInput
  OSSArticlesInput: GQLOssArticlesInput
  Oauth1CredentialInput: GQLOauth1CredentialInput
  Official: GQLOfficial
  OfficialAnnouncementNotice: NoticeItemModel
  PageInfo: GQLPageInfo
  PayToInput: GQLPayToInput
  PayToResult: Omit<GQLPayToResult, 'transaction'> & {
    transaction: GQLResolversParentTypes['Transaction']
  }
  PayoutInput: GQLPayoutInput
  Person: GQLPerson
  PinCommentInput: GQLPinCommentInput
  PinnableWork: GQLResolversInterfaceTypes<GQLResolversParentTypes>['PinnableWork']
  Price: CirclePriceModel
  PublishArticleInput: GQLPublishArticleInput
  PutAnnouncementInput: GQLPutAnnouncementInput
  PutCircleArticlesInput: GQLPutCircleArticlesInput
  PutCircleInput: GQLPutCircleInput
  PutCollectionInput: GQLPutCollectionInput
  PutCommentInput: GQLPutCommentInput
  PutDraftInput: GQLPutDraftInput
  PutIcymiTopicInput: GQLPutIcymiTopicInput
  PutMomentInput: GQLPutMomentInput
  PutOAuthClientInput: GQLPutOAuthClientInput
  PutRemarkInput: GQLPutRemarkInput
  PutRestrictedUsersInput: GQLPutRestrictedUsersInput
  PutSkippedListItemInput: GQLPutSkippedListItemInput
  PutWritingChallengeInput: GQLPutWritingChallengeInput
  Query: {}
  ReadArticleInput: GQLReadArticleInput
  ReadHistory: Omit<GQLReadHistory, 'article'> & {
    article: GQLResolversParentTypes['Article']
  }
  ReadHistoryConnection: Omit<GQLReadHistoryConnection, 'edges'> & {
    edges?: Maybe<Array<GQLResolversParentTypes['ReadHistoryEdge']>>
  }
  ReadHistoryEdge: Omit<GQLReadHistoryEdge, 'node'> & {
    node: GQLResolversParentTypes['ReadHistory']
  }
  RecentSearchConnection: GQLRecentSearchConnection
  RecentSearchEdge: GQLRecentSearchEdge
  RecommendInput: GQLRecommendInput
  Recommendation: UserModel
  RecommendationFollowingFilterInput: GQLRecommendationFollowingFilterInput
  RecommendationFollowingInput: GQLRecommendationFollowingInput
  RefreshIPNSFeedInput: GQLRefreshIpnsFeedInput
  RelatedDonationArticlesInput: GQLRelatedDonationArticlesInput
  RemoveSocialLoginInput: GQLRemoveSocialLoginInput
  RenameTagInput: GQLRenameTagInput
  ReorderCollectionArticlesInput: GQLReorderCollectionArticlesInput
  ReorderMoveInput: GQLReorderMoveInput
  Report: ReportModel
  ReportConnection: Omit<GQLReportConnection, 'edges'> & {
    edges?: Maybe<Array<GQLResolversParentTypes['ReportEdge']>>
  }
  ReportEdge: Omit<GQLReportEdge, 'node'> & {
    node: GQLResolversParentTypes['Report']
  }
  ResetLikerIdInput: GQLResetLikerIdInput
  ResetPasswordInput: GQLResetPasswordInput
  ResetWalletInput: GQLResetWalletInput
  Response: GQLResolversUnionTypes<GQLResolversParentTypes>['Response']
  ResponseConnection: GQLResponseConnection
  ResponseEdge: Omit<GQLResponseEdge, 'node'> & {
    node: GQLResolversParentTypes['Response']
  }
  ResponsesInput: GQLResponsesInput
  SearchFilter: GQLSearchFilter
  SearchInput: GQLSearchInput
  SearchResultConnection: GQLSearchResultConnection
  SearchResultEdge: GQLSearchResultEdge
  SendCampaignAnnouncementInput: GQLSendCampaignAnnouncementInput
  SendVerificationCodeInput: GQLSendVerificationCodeInput
  SetBoostInput: GQLSetBoostInput
  SetCurrencyInput: GQLSetCurrencyInput
  SetEmailInput: GQLSetEmailInput
  SetFeatureInput: GQLSetFeatureInput
  SetPasswordInput: GQLSetPasswordInput
  SetSpamStatusInput: GQLSetSpamStatusInput
  SetUserNameInput: GQLSetUserNameInput
  SigningMessageResult: GQLSigningMessageResult
  SingleFileUploadInput: GQLSingleFileUploadInput
  SkippedListItem: GQLSkippedListItem
  SkippedListItemEdge: GQLSkippedListItemEdge
  SkippedListItemsConnection: GQLSkippedListItemsConnection
  SkippedListItemsInput: GQLSkippedListItemsInput
  SocialAccount: GQLSocialAccount
  SocialLoginInput: GQLSocialLoginInput
  SpamStatus: GQLSpamStatus
  String: Scalars['String']['output']
  StripeAccount: PayoutAccountModel
  SubmitReportInput: GQLSubmitReportInput
  SubscribeCircleInput: GQLSubscribeCircleInput
  SubscribeCircleResult: Omit<GQLSubscribeCircleResult, 'circle'> & {
    circle: GQLResolversParentTypes['Circle']
  }
  Tag: TagModel
  TagArticlesInput: GQLTagArticlesInput
  TagConnection: Omit<GQLTagConnection, 'edges'> & {
    edges?: Maybe<Array<GQLResolversParentTypes['TagEdge']>>
  }
  TagEdge: Omit<GQLTagEdge, 'node'> & { node: GQLResolversParentTypes['Tag'] }
  TagOSS: TagModel
  TagsInput: GQLTagsInput
  ToggleCircleMemberInput: GQLToggleCircleMemberInput
  ToggleItemInput: GQLToggleItemInput
  ToggleRecommendInput: GQLToggleRecommendInput
  ToggleSeedingUsersInput: GQLToggleSeedingUsersInput
  ToggleUsersBadgeInput: GQLToggleUsersBadgeInput
  ToggleWritingChallengeFeaturedArticlesInput: GQLToggleWritingChallengeFeaturedArticlesInput
  TopDonatorConnection: Omit<GQLTopDonatorConnection, 'edges'> & {
    edges?: Maybe<Array<GQLResolversParentTypes['TopDonatorEdge']>>
  }
  TopDonatorEdge: Omit<GQLTopDonatorEdge, 'node'> & {
    node: GQLResolversParentTypes['User']
  }
  TopDonatorFilter: GQLTopDonatorFilter
  TopDonatorInput: GQLTopDonatorInput
  Transaction: TransactionModel
  TransactionConnection: Omit<GQLTransactionConnection, 'edges'> & {
    edges?: Maybe<Array<GQLResolversParentTypes['TransactionEdge']>>
  }
  TransactionEdge: Omit<GQLTransactionEdge, 'node'> & {
    node: GQLResolversParentTypes['Transaction']
  }
  TransactionNotice: NoticeItemModel
  TransactionTarget: GQLResolversUnionTypes<GQLResolversParentTypes>['TransactionTarget']
  TransactionsArgs: GQLTransactionsArgs
  TransactionsFilter: GQLTransactionsFilter
  TransactionsReceivedByArgs: GQLTransactionsReceivedByArgs
  TranslatedAnnouncement: GQLTranslatedAnnouncement
  TranslatedAnnouncementInput: GQLTranslatedAnnouncementInput
  TranslationArgs: GQLTranslationArgs
  TranslationInput: GQLTranslationInput
  UnbindLikerIdInput: GQLUnbindLikerIdInput
  UnlikeCollectionInput: GQLUnlikeCollectionInput
  UnlikeMomentInput: GQLUnlikeMomentInput
  UnpinCommentInput: GQLUnpinCommentInput
  UnsubscribeCircleInput: GQLUnsubscribeCircleInput
  UnvoteCommentInput: GQLUnvoteCommentInput
  UpdateArticleSensitiveInput: GQLUpdateArticleSensitiveInput
  UpdateArticleStateInput: GQLUpdateArticleStateInput
  UpdateCampaignApplicationStateInput: GQLUpdateCampaignApplicationStateInput
  UpdateCommentsStateInput: GQLUpdateCommentsStateInput
  UpdateNotificationSettingInput: GQLUpdateNotificationSettingInput
  UpdateUserExtraInput: GQLUpdateUserExtraInput
  UpdateUserInfoInput: GQLUpdateUserInfoInput
  UpdateUserRoleInput: GQLUpdateUserRoleInput
  UpdateUserStateInput: GQLUpdateUserStateInput
  Upload: Scalars['Upload']['output']
  User: UserModel
  UserActivity: UserModel
  UserAddArticleTagActivity: Omit<
    GQLUserAddArticleTagActivity,
    'actor' | 'node' | 'target'
  > & {
    actor: GQLResolversParentTypes['User']
    node: GQLResolversParentTypes['Article']
    target: GQLResolversParentTypes['Tag']
  }
  UserAnalytics: UserModel
  UserArticlesFilter: GQLUserArticlesFilter
  UserArticlesInput: GQLUserArticlesInput
  UserBroadcastCircleActivity: Omit<
    GQLUserBroadcastCircleActivity,
    'actor' | 'node' | 'target'
  > & {
    actor: GQLResolversParentTypes['User']
    node: GQLResolversParentTypes['Comment']
    target: GQLResolversParentTypes['Circle']
  }
  UserConnection: Omit<GQLUserConnection, 'edges'> & {
    edges?: Maybe<Array<GQLResolversParentTypes['UserEdge']>>
  }
  UserCreateCircleActivity: Omit<
    GQLUserCreateCircleActivity,
    'actor' | 'node'
  > & {
    actor: GQLResolversParentTypes['User']
    node: GQLResolversParentTypes['Circle']
  }
  UserEdge: Omit<GQLUserEdge, 'node'> & {
    node: GQLResolversParentTypes['User']
  }
  UserInfo: UserModel
  UserInput: GQLUserInput
  UserNotice: NoticeItemModel
  UserOSS: UserModel
  UserPostMomentActivity: Omit<
    GQLUserPostMomentActivity,
    'actor' | 'more' | 'node'
  > & {
    actor: GQLResolversParentTypes['User']
    more: Array<GQLResolversParentTypes['Moment']>
    node: GQLResolversParentTypes['Moment']
  }
  UserPublishArticleActivity: Omit<
    GQLUserPublishArticleActivity,
    'actor' | 'node'
  > & {
    actor: GQLResolversParentTypes['User']
    node: GQLResolversParentTypes['Article']
  }
  UserRecommendationActivity: Omit<GQLUserRecommendationActivity, 'nodes'> & {
    nodes?: Maybe<Array<GQLResolversParentTypes['User']>>
  }
  UserRegisterInput: GQLUserRegisterInput
  UserRestriction: GQLUserRestriction
  UserSettings: UserModel
  UserStatus: UserModel
  VerifyEmailInput: GQLVerifyEmailInput
  VoteCommentInput: GQLVoteCommentInput
  Wallet: UserModel
  WalletLoginInput: GQLWalletLoginInput
  Writing: WritingModel
  WritingChallenge: CampaignModel
  WritingConnection: Omit<GQLWritingConnection, 'edges'> & {
    edges?: Maybe<Array<GQLResolversParentTypes['WritingEdge']>>
  }
  WritingEdge: Omit<GQLWritingEdge, 'node'> & {
    node: GQLResolversParentTypes['Writing']
  }
  WritingInput: GQLWritingInput
}>

export type GQLAuthDirectiveArgs = {
  group?: Maybe<Scalars['String']['input']>
  mode: Scalars['String']['input']
}

export type GQLAuthDirectiveResolver<
  Result,
  Parent,
  ContextType = Context,
  Args = GQLAuthDirectiveArgs
> = DirectiveResolverFn<Result, Parent, ContextType, Args>

export type GQLCacheControlDirectiveArgs = {
  inheritMaxAge?: Maybe<Scalars['Boolean']['input']>
  maxAge?: Maybe<Scalars['Int']['input']>
  scope?: Maybe<GQLCacheControlScope>
}

export type GQLCacheControlDirectiveResolver<
  Result,
  Parent,
  ContextType = Context,
  Args = GQLCacheControlDirectiveArgs
> = DirectiveResolverFn<Result, Parent, ContextType, Args>

export type GQLComplexityDirectiveArgs = {
  multipliers?: Maybe<Array<Scalars['String']['input']>>
  value: Scalars['Int']['input']
}

export type GQLComplexityDirectiveResolver<
  Result,
  Parent,
  ContextType = Context,
  Args = GQLComplexityDirectiveArgs
> = DirectiveResolverFn<Result, Parent, ContextType, Args>

export type GQLConstraintDirectiveArgs = {
  contains?: Maybe<Scalars['String']['input']>
  endsWith?: Maybe<Scalars['String']['input']>
  exclusiveMax?: Maybe<Scalars['Float']['input']>
  exclusiveMin?: Maybe<Scalars['Float']['input']>
  format?: Maybe<Scalars['String']['input']>
  max?: Maybe<Scalars['Float']['input']>
  maxItems?: Maybe<Scalars['Int']['input']>
  maxLength?: Maybe<Scalars['Int']['input']>
  min?: Maybe<Scalars['Float']['input']>
  minItems?: Maybe<Scalars['Int']['input']>
  minLength?: Maybe<Scalars['Int']['input']>
  multipleOf?: Maybe<Scalars['Float']['input']>
  notContains?: Maybe<Scalars['String']['input']>
  pattern?: Maybe<Scalars['String']['input']>
  startsWith?: Maybe<Scalars['String']['input']>
  uniqueTypeName?: Maybe<Scalars['String']['input']>
}

export type GQLConstraintDirectiveResolver<
  Result,
  Parent,
  ContextType = Context,
  Args = GQLConstraintDirectiveArgs
> = DirectiveResolverFn<Result, Parent, ContextType, Args>

export type GQLLogCacheDirectiveArgs = {
  identifier?: Maybe<Scalars['String']['input']>
  type: Scalars['String']['input']
}

export type GQLLogCacheDirectiveResolver<
  Result,
  Parent,
  ContextType = Context,
  Args = GQLLogCacheDirectiveArgs
> = DirectiveResolverFn<Result, Parent, ContextType, Args>

export type GQLObjectCacheDirectiveArgs = {
  maxAge?: Maybe<Scalars['Int']['input']>
}

export type GQLObjectCacheDirectiveResolver<
  Result,
  Parent,
  ContextType = Context,
  Args = GQLObjectCacheDirectiveArgs
> = DirectiveResolverFn<Result, Parent, ContextType, Args>

export type GQLPrivateCacheDirectiveArgs = {
  strict?: Scalars['Boolean']['input']
}

export type GQLPrivateCacheDirectiveResolver<
  Result,
  Parent,
  ContextType = Context,
  Args = GQLPrivateCacheDirectiveArgs
> = DirectiveResolverFn<Result, Parent, ContextType, Args>

export type GQLPurgeCacheDirectiveArgs = {
  identifier?: Maybe<Scalars['String']['input']>
  type: Scalars['String']['input']
}

export type GQLPurgeCacheDirectiveResolver<
  Result,
  Parent,
  ContextType = Context,
  Args = GQLPurgeCacheDirectiveArgs
> = DirectiveResolverFn<Result, Parent, ContextType, Args>

export type GQLRateLimitDirectiveArgs = {
  limit: Scalars['Int']['input']
  period: Scalars['Int']['input']
}

export type GQLRateLimitDirectiveResolver<
  Result,
  Parent,
  ContextType = Context,
  Args = GQLRateLimitDirectiveArgs
> = DirectiveResolverFn<Result, Parent, ContextType, Args>

export type GQLAddCreditResultResolvers<
  ContextType = Context,
  ParentType extends GQLResolversParentTypes['AddCreditResult'] = GQLResolversParentTypes['AddCreditResult']
> = ResolversObject<{
  client_secret?: Resolver<GQLResolversTypes['String'], ParentType, ContextType>
  transaction?: Resolver<
    GQLResolversTypes['Transaction'],
    ParentType,
    ContextType
  >
  __isTypeOf?: IsTypeOfResolverFn<ParentType, ContextType>
}>

export type GQLAnnouncementResolvers<
  ContextType = Context,
  ParentType extends GQLResolversParentTypes['Announcement'] = GQLResolversParentTypes['Announcement']
> = ResolversObject<{
  content?: Resolver<
    Maybe<GQLResolversTypes['String']>,
    ParentType,
    ContextType
  >
  cover?: Resolver<Maybe<GQLResolversTypes['String']>, ParentType, ContextType>
  createdAt?: Resolver<GQLResolversTypes['DateTime'], ParentType, ContextType>
  expiredAt?: Resolver<
    Maybe<GQLResolversTypes['DateTime']>,
    ParentType,
    ContextType
  >
  id?: Resolver<GQLResolversTypes['ID'], ParentType, ContextType>
  link?: Resolver<Maybe<GQLResolversTypes['String']>, ParentType, ContextType>
  order?: Resolver<GQLResolversTypes['Int'], ParentType, ContextType>
  title?: Resolver<Maybe<GQLResolversTypes['String']>, ParentType, ContextType>
  translations?: Resolver<
    Maybe<Array<GQLResolversTypes['TranslatedAnnouncement']>>,
    ParentType,
    ContextType
  >
  type?: Resolver<
    GQLResolversTypes['AnnouncementType'],
    ParentType,
    ContextType
  >
  updatedAt?: Resolver<GQLResolversTypes['DateTime'], ParentType, ContextType>
  visible?: Resolver<GQLResolversTypes['Boolean'], ParentType, ContextType>
  __isTypeOf?: IsTypeOfResolverFn<ParentType, ContextType>
}>

export type GQLAppreciationResolvers<
  ContextType = Context,
  ParentType extends GQLResolversParentTypes['Appreciation'] = GQLResolversParentTypes['Appreciation']
> = ResolversObject<{
  amount?: Resolver<GQLResolversTypes['Int'], ParentType, ContextType>
  content?: Resolver<GQLResolversTypes['String'], ParentType, ContextType>
  createdAt?: Resolver<GQLResolversTypes['DateTime'], ParentType, ContextType>
  purpose?: Resolver<
    GQLResolversTypes['AppreciationPurpose'],
    ParentType,
    ContextType
  >
  recipient?: Resolver<GQLResolversTypes['User'], ParentType, ContextType>
  sender?: Resolver<Maybe<GQLResolversTypes['User']>, ParentType, ContextType>
  target?: Resolver<
    Maybe<GQLResolversTypes['Article']>,
    ParentType,
    ContextType
  >
  __isTypeOf?: IsTypeOfResolverFn<ParentType, ContextType>
}>

export type GQLAppreciationConnectionResolvers<
  ContextType = Context,
  ParentType extends GQLResolversParentTypes['AppreciationConnection'] = GQLResolversParentTypes['AppreciationConnection']
> = ResolversObject<{
  edges?: Resolver<
    Maybe<Array<GQLResolversTypes['AppreciationEdge']>>,
    ParentType,
    ContextType
  >
  pageInfo?: Resolver<GQLResolversTypes['PageInfo'], ParentType, ContextType>
  totalCount?: Resolver<GQLResolversTypes['Int'], ParentType, ContextType>
  __isTypeOf?: IsTypeOfResolverFn<ParentType, ContextType>
}>

export type GQLAppreciationEdgeResolvers<
  ContextType = Context,
  ParentType extends GQLResolversParentTypes['AppreciationEdge'] = GQLResolversParentTypes['AppreciationEdge']
> = ResolversObject<{
  cursor?: Resolver<GQLResolversTypes['String'], ParentType, ContextType>
  node?: Resolver<GQLResolversTypes['Appreciation'], ParentType, ContextType>
  __isTypeOf?: IsTypeOfResolverFn<ParentType, ContextType>
}>

export type GQLArticleResolvers<
  ContextType = Context,
  ParentType extends GQLResolversParentTypes['Article'] = GQLResolversParentTypes['Article']
> = ResolversObject<{
  access?: Resolver<GQLResolversTypes['ArticleAccess'], ParentType, ContextType>
  appreciateLeft?: Resolver<GQLResolversTypes['Int'], ParentType, ContextType>
  appreciateLimit?: Resolver<GQLResolversTypes['Int'], ParentType, ContextType>
  appreciationsReceived?: Resolver<
    GQLResolversTypes['AppreciationConnection'],
    ParentType,
    ContextType,
    RequireFields<GQLArticleAppreciationsReceivedArgs, 'input'>
  >
  appreciationsReceivedTotal?: Resolver<
    GQLResolversTypes['Int'],
    ParentType,
    ContextType
  >
  assets?: Resolver<Array<GQLResolversTypes['Asset']>, ParentType, ContextType>
  author?: Resolver<GQLResolversTypes['User'], ParentType, ContextType>
  availableTranslations?: Resolver<
    Maybe<Array<GQLResolversTypes['UserLanguage']>>,
    ParentType,
    ContextType
  >
  campaigns?: Resolver<
    Array<GQLResolversTypes['ArticleCampaign']>,
    ParentType,
    ContextType
  >
  canComment?: Resolver<GQLResolversTypes['Boolean'], ParentType, ContextType>
  canSuperLike?: Resolver<GQLResolversTypes['Boolean'], ParentType, ContextType>
  collectedBy?: Resolver<
    GQLResolversTypes['ArticleConnection'],
    ParentType,
    ContextType,
    RequireFields<GQLArticleCollectedByArgs, 'input'>
  >
  collection?: Resolver<
    GQLResolversTypes['ArticleConnection'],
    ParentType,
    ContextType,
    RequireFields<GQLArticleCollectionArgs, 'input'>
  >
  commentCount?: Resolver<GQLResolversTypes['Int'], ParentType, ContextType>
  comments?: Resolver<
    GQLResolversTypes['CommentConnection'],
    ParentType,
    ContextType,
    RequireFields<GQLArticleCommentsArgs, 'input'>
  >
  content?: Resolver<GQLResolversTypes['String'], ParentType, ContextType>
  contents?: Resolver<
    GQLResolversTypes['ArticleContents'],
    ParentType,
    ContextType
  >
  cover?: Resolver<Maybe<GQLResolversTypes['String']>, ParentType, ContextType>
  createdAt?: Resolver<GQLResolversTypes['DateTime'], ParentType, ContextType>
  dataHash?: Resolver<GQLResolversTypes['String'], ParentType, ContextType>
  donated?: Resolver<GQLResolversTypes['Boolean'], ParentType, ContextType>
  donationCount?: Resolver<GQLResolversTypes['Int'], ParentType, ContextType>
  donations?: Resolver<
    GQLResolversTypes['ArticleDonationConnection'],
    ParentType,
    ContextType,
    RequireFields<GQLArticleDonationsArgs, 'input'>
  >
  featuredComments?: Resolver<
    GQLResolversTypes['CommentConnection'],
    ParentType,
    ContextType,
    RequireFields<GQLArticleFeaturedCommentsArgs, 'input'>
  >
  hasAppreciate?: Resolver<
    GQLResolversTypes['Boolean'],
    ParentType,
    ContextType
  >
  id?: Resolver<GQLResolversTypes['ID'], ParentType, ContextType>
  indentFirstLine?: Resolver<
    GQLResolversTypes['Boolean'],
    ParentType,
    ContextType
  >
  iscnId?: Resolver<Maybe<GQLResolversTypes['String']>, ParentType, ContextType>
  language?: Resolver<
    Maybe<GQLResolversTypes['String']>,
    ParentType,
    ContextType
  >
  license?: Resolver<
    GQLResolversTypes['ArticleLicenseType'],
    ParentType,
    ContextType
  >
  mediaHash?: Resolver<GQLResolversTypes['String'], ParentType, ContextType>
  oss?: Resolver<GQLResolversTypes['ArticleOSS'], ParentType, ContextType>
  pinCommentLeft?: Resolver<GQLResolversTypes['Int'], ParentType, ContextType>
  pinCommentLimit?: Resolver<GQLResolversTypes['Int'], ParentType, ContextType>
  pinned?: Resolver<GQLResolversTypes['Boolean'], ParentType, ContextType>
  pinnedComments?: Resolver<
    Maybe<Array<GQLResolversTypes['Comment']>>,
    ParentType,
    ContextType
  >
  readTime?: Resolver<GQLResolversTypes['Float'], ParentType, ContextType>
  readerCount?: Resolver<GQLResolversTypes['Int'], ParentType, ContextType>
  relatedArticles?: Resolver<
    GQLResolversTypes['ArticleConnection'],
    ParentType,
    ContextType,
    RequireFields<GQLArticleRelatedArticlesArgs, 'input'>
  >
  relatedDonationArticles?: Resolver<
    GQLResolversTypes['ArticleConnection'],
    ParentType,
    ContextType,
    RequireFields<GQLArticleRelatedDonationArticlesArgs, 'input'>
  >
  remark?: Resolver<Maybe<GQLResolversTypes['String']>, ParentType, ContextType>
  replyToDonator?: Resolver<
    Maybe<GQLResolversTypes['String']>,
    ParentType,
    ContextType
  >
  requestForDonation?: Resolver<
    Maybe<GQLResolversTypes['String']>,
    ParentType,
    ContextType
  >
  responseCount?: Resolver<GQLResolversTypes['Int'], ParentType, ContextType>
  responses?: Resolver<
    GQLResolversTypes['ResponseConnection'],
    ParentType,
    ContextType,
    RequireFields<GQLArticleResponsesArgs, 'input'>
  >
  revisedAt?: Resolver<
    Maybe<GQLResolversTypes['DateTime']>,
    ParentType,
    ContextType
  >
  revisionCount?: Resolver<GQLResolversTypes['Int'], ParentType, ContextType>
  sensitiveByAdmin?: Resolver<
    GQLResolversTypes['Boolean'],
    ParentType,
    ContextType
  >
  sensitiveByAuthor?: Resolver<
    GQLResolversTypes['Boolean'],
    ParentType,
    ContextType
  >
  shortHash?: Resolver<GQLResolversTypes['String'], ParentType, ContextType>
  slug?: Resolver<GQLResolversTypes['String'], ParentType, ContextType>
  state?: Resolver<GQLResolversTypes['ArticleState'], ParentType, ContextType>
  subscribed?: Resolver<GQLResolversTypes['Boolean'], ParentType, ContextType>
  subscribers?: Resolver<
    GQLResolversTypes['UserConnection'],
    ParentType,
    ContextType,
    RequireFields<GQLArticleSubscribersArgs, 'input'>
  >
  summary?: Resolver<GQLResolversTypes['String'], ParentType, ContextType>
  summaryCustomized?: Resolver<
    GQLResolversTypes['Boolean'],
    ParentType,
    ContextType
  >
  tags?: Resolver<
    Maybe<Array<GQLResolversTypes['Tag']>>,
    ParentType,
    ContextType
  >
  title?: Resolver<GQLResolversTypes['String'], ParentType, ContextType>
  topicScore?: Resolver<
    Maybe<GQLResolversTypes['Int']>,
    ParentType,
    ContextType
  >
  transactionsReceivedBy?: Resolver<
    GQLResolversTypes['UserConnection'],
    ParentType,
    ContextType,
    RequireFields<GQLArticleTransactionsReceivedByArgs, 'input'>
  >
  translation?: Resolver<
    Maybe<GQLResolversTypes['ArticleTranslation']>,
    ParentType,
    ContextType,
    Partial<GQLArticleTranslationArgs>
  >
  versions?: Resolver<
    GQLResolversTypes['ArticleVersionsConnection'],
    ParentType,
    ContextType,
    RequireFields<GQLArticleVersionsArgs, 'input'>
  >
  wordCount?: Resolver<Maybe<GQLResolversTypes['Int']>, ParentType, ContextType>
  __isTypeOf?: IsTypeOfResolverFn<ParentType, ContextType>
}>

export type GQLArticleAccessResolvers<
  ContextType = Context,
  ParentType extends GQLResolversParentTypes['ArticleAccess'] = GQLResolversParentTypes['ArticleAccess']
> = ResolversObject<{
  circle?: Resolver<Maybe<GQLResolversTypes['Circle']>, ParentType, ContextType>
  secret?: Resolver<Maybe<GQLResolversTypes['String']>, ParentType, ContextType>
  type?: Resolver<
    GQLResolversTypes['ArticleAccessType'],
    ParentType,
    ContextType
  >
  __isTypeOf?: IsTypeOfResolverFn<ParentType, ContextType>
}>

export type GQLArticleArticleNoticeResolvers<
  ContextType = Context,
  ParentType extends GQLResolversParentTypes['ArticleArticleNotice'] = GQLResolversParentTypes['ArticleArticleNotice']
> = ResolversObject<{
  actors?: Resolver<
    Maybe<Array<GQLResolversTypes['User']>>,
    ParentType,
    ContextType
  >
  article?: Resolver<GQLResolversTypes['Article'], ParentType, ContextType>
  createdAt?: Resolver<GQLResolversTypes['DateTime'], ParentType, ContextType>
  id?: Resolver<GQLResolversTypes['ID'], ParentType, ContextType>
  target?: Resolver<GQLResolversTypes['Article'], ParentType, ContextType>
  type?: Resolver<
    GQLResolversTypes['ArticleArticleNoticeType'],
    ParentType,
    ContextType
  >
  unread?: Resolver<GQLResolversTypes['Boolean'], ParentType, ContextType>
  __isTypeOf?: IsTypeOfResolverFn<ParentType, ContextType>
}>

export type GQLArticleCampaignResolvers<
  ContextType = Context,
  ParentType extends GQLResolversParentTypes['ArticleCampaign'] = GQLResolversParentTypes['ArticleCampaign']
> = ResolversObject<{
  campaign?: Resolver<GQLResolversTypes['Campaign'], ParentType, ContextType>
  stage?: Resolver<
    Maybe<GQLResolversTypes['CampaignStage']>,
    ParentType,
    ContextType
  >
  __isTypeOf?: IsTypeOfResolverFn<ParentType, ContextType>
}>

export type GQLArticleConnectionResolvers<
  ContextType = Context,
  ParentType extends GQLResolversParentTypes['ArticleConnection'] = GQLResolversParentTypes['ArticleConnection']
> = ResolversObject<{
  edges?: Resolver<
    Maybe<Array<GQLResolversTypes['ArticleEdge']>>,
    ParentType,
    ContextType
  >
  pageInfo?: Resolver<GQLResolversTypes['PageInfo'], ParentType, ContextType>
  totalCount?: Resolver<GQLResolversTypes['Int'], ParentType, ContextType>
  __isTypeOf?: IsTypeOfResolverFn<ParentType, ContextType>
}>

export type GQLArticleContentsResolvers<
  ContextType = Context,
  ParentType extends GQLResolversParentTypes['ArticleContents'] = GQLResolversParentTypes['ArticleContents']
> = ResolversObject<{
  html?: Resolver<GQLResolversTypes['String'], ParentType, ContextType>
  markdown?: Resolver<GQLResolversTypes['String'], ParentType, ContextType>
  __isTypeOf?: IsTypeOfResolverFn<ParentType, ContextType>
}>

export type GQLArticleDonationResolvers<
  ContextType = Context,
  ParentType extends GQLResolversParentTypes['ArticleDonation'] = GQLResolversParentTypes['ArticleDonation']
> = ResolversObject<{
  id?: Resolver<GQLResolversTypes['ID'], ParentType, ContextType>
  sender?: Resolver<Maybe<GQLResolversTypes['User']>, ParentType, ContextType>
  __isTypeOf?: IsTypeOfResolverFn<ParentType, ContextType>
}>

export type GQLArticleDonationConnectionResolvers<
  ContextType = Context,
  ParentType extends GQLResolversParentTypes['ArticleDonationConnection'] = GQLResolversParentTypes['ArticleDonationConnection']
> = ResolversObject<{
  edges?: Resolver<
    Maybe<Array<GQLResolversTypes['ArticleDonationEdge']>>,
    ParentType,
    ContextType
  >
  pageInfo?: Resolver<GQLResolversTypes['PageInfo'], ParentType, ContextType>
  totalCount?: Resolver<GQLResolversTypes['Int'], ParentType, ContextType>
  __isTypeOf?: IsTypeOfResolverFn<ParentType, ContextType>
}>

export type GQLArticleDonationEdgeResolvers<
  ContextType = Context,
  ParentType extends GQLResolversParentTypes['ArticleDonationEdge'] = GQLResolversParentTypes['ArticleDonationEdge']
> = ResolversObject<{
  cursor?: Resolver<GQLResolversTypes['String'], ParentType, ContextType>
  node?: Resolver<GQLResolversTypes['ArticleDonation'], ParentType, ContextType>
  __isTypeOf?: IsTypeOfResolverFn<ParentType, ContextType>
}>

export type GQLArticleEdgeResolvers<
  ContextType = Context,
  ParentType extends GQLResolversParentTypes['ArticleEdge'] = GQLResolversParentTypes['ArticleEdge']
> = ResolversObject<{
  cursor?: Resolver<GQLResolversTypes['String'], ParentType, ContextType>
  node?: Resolver<GQLResolversTypes['Article'], ParentType, ContextType>
  __isTypeOf?: IsTypeOfResolverFn<ParentType, ContextType>
}>

export type GQLArticleNoticeResolvers<
  ContextType = Context,
  ParentType extends GQLResolversParentTypes['ArticleNotice'] = GQLResolversParentTypes['ArticleNotice']
> = ResolversObject<{
  actors?: Resolver<
    Maybe<Array<GQLResolversTypes['User']>>,
    ParentType,
    ContextType
  >
  createdAt?: Resolver<GQLResolversTypes['DateTime'], ParentType, ContextType>
  id?: Resolver<GQLResolversTypes['ID'], ParentType, ContextType>
  target?: Resolver<GQLResolversTypes['Article'], ParentType, ContextType>
  type?: Resolver<
    GQLResolversTypes['ArticleNoticeType'],
    ParentType,
    ContextType
  >
  unread?: Resolver<GQLResolversTypes['Boolean'], ParentType, ContextType>
  __isTypeOf?: IsTypeOfResolverFn<ParentType, ContextType>
}>

export type GQLArticleOssResolvers<
  ContextType = Context,
  ParentType extends GQLResolversParentTypes['ArticleOSS'] = GQLResolversParentTypes['ArticleOSS']
> = ResolversObject<{
  boost?: Resolver<GQLResolversTypes['Float'], ParentType, ContextType>
  inRecommendHottest?: Resolver<
    GQLResolversTypes['Boolean'],
    ParentType,
    ContextType
  >
  inRecommendIcymi?: Resolver<
    GQLResolversTypes['Boolean'],
    ParentType,
    ContextType
  >
  inRecommendNewest?: Resolver<
    GQLResolversTypes['Boolean'],
    ParentType,
    ContextType
  >
  inSearch?: Resolver<GQLResolversTypes['Boolean'], ParentType, ContextType>
  score?: Resolver<GQLResolversTypes['Float'], ParentType, ContextType>
  spamStatus?: Resolver<
    GQLResolversTypes['SpamStatus'],
    ParentType,
    ContextType
  >
  __isTypeOf?: IsTypeOfResolverFn<ParentType, ContextType>
}>

export type GQLArticleRecommendationActivityResolvers<
  ContextType = Context,
  ParentType extends GQLResolversParentTypes['ArticleRecommendationActivity'] = GQLResolversParentTypes['ArticleRecommendationActivity']
> = ResolversObject<{
  nodes?: Resolver<
    Maybe<Array<GQLResolversTypes['Article']>>,
    ParentType,
    ContextType
  >
  source?: Resolver<
    Maybe<GQLResolversTypes['ArticleRecommendationActivitySource']>,
    ParentType,
    ContextType
  >
  __isTypeOf?: IsTypeOfResolverFn<ParentType, ContextType>
}>

export type GQLArticleTranslationResolvers<
  ContextType = Context,
  ParentType extends GQLResolversParentTypes['ArticleTranslation'] = GQLResolversParentTypes['ArticleTranslation']
> = ResolversObject<{
  content?: Resolver<
    Maybe<GQLResolversTypes['String']>,
    ParentType,
    ContextType
  >
  language?: Resolver<
    Maybe<GQLResolversTypes['String']>,
    ParentType,
    ContextType
  >
  summary?: Resolver<
    Maybe<GQLResolversTypes['String']>,
    ParentType,
    ContextType
  >
  title?: Resolver<Maybe<GQLResolversTypes['String']>, ParentType, ContextType>
  __isTypeOf?: IsTypeOfResolverFn<ParentType, ContextType>
}>

export type GQLArticleVersionResolvers<
  ContextType = Context,
  ParentType extends GQLResolversParentTypes['ArticleVersion'] = GQLResolversParentTypes['ArticleVersion']
> = ResolversObject<{
  contents?: Resolver<
    GQLResolversTypes['ArticleContents'],
    ParentType,
    ContextType
  >
  createdAt?: Resolver<GQLResolversTypes['DateTime'], ParentType, ContextType>
  dataHash?: Resolver<
    Maybe<GQLResolversTypes['String']>,
    ParentType,
    ContextType
  >
  description?: Resolver<
    Maybe<GQLResolversTypes['String']>,
    ParentType,
    ContextType
  >
  id?: Resolver<GQLResolversTypes['ID'], ParentType, ContextType>
  mediaHash?: Resolver<
    Maybe<GQLResolversTypes['String']>,
    ParentType,
    ContextType
  >
  summary?: Resolver<GQLResolversTypes['String'], ParentType, ContextType>
  title?: Resolver<GQLResolversTypes['String'], ParentType, ContextType>
  translation?: Resolver<
    Maybe<GQLResolversTypes['ArticleTranslation']>,
    ParentType,
    ContextType,
    Partial<GQLArticleVersionTranslationArgs>
  >
  __isTypeOf?: IsTypeOfResolverFn<ParentType, ContextType>
}>

export type GQLArticleVersionEdgeResolvers<
  ContextType = Context,
  ParentType extends GQLResolversParentTypes['ArticleVersionEdge'] = GQLResolversParentTypes['ArticleVersionEdge']
> = ResolversObject<{
  cursor?: Resolver<GQLResolversTypes['String'], ParentType, ContextType>
  node?: Resolver<GQLResolversTypes['ArticleVersion'], ParentType, ContextType>
  __isTypeOf?: IsTypeOfResolverFn<ParentType, ContextType>
}>

export type GQLArticleVersionsConnectionResolvers<
  ContextType = Context,
  ParentType extends GQLResolversParentTypes['ArticleVersionsConnection'] = GQLResolversParentTypes['ArticleVersionsConnection']
> = ResolversObject<{
  edges?: Resolver<
    Array<Maybe<GQLResolversTypes['ArticleVersionEdge']>>,
    ParentType,
    ContextType
  >
  pageInfo?: Resolver<GQLResolversTypes['PageInfo'], ParentType, ContextType>
  totalCount?: Resolver<GQLResolversTypes['Int'], ParentType, ContextType>
  __isTypeOf?: IsTypeOfResolverFn<ParentType, ContextType>
}>

export type GQLAssetResolvers<
  ContextType = Context,
  ParentType extends GQLResolversParentTypes['Asset'] = GQLResolversParentTypes['Asset']
> = ResolversObject<{
  createdAt?: Resolver<GQLResolversTypes['DateTime'], ParentType, ContextType>
  draft?: Resolver<Maybe<GQLResolversTypes['Boolean']>, ParentType, ContextType>
  id?: Resolver<GQLResolversTypes['ID'], ParentType, ContextType>
  path?: Resolver<GQLResolversTypes['String'], ParentType, ContextType>
  type?: Resolver<GQLResolversTypes['AssetType'], ParentType, ContextType>
  uploadURL?: Resolver<
    Maybe<GQLResolversTypes['String']>,
    ParentType,
    ContextType
  >
  __isTypeOf?: IsTypeOfResolverFn<ParentType, ContextType>
}>

export type GQLAuthResultResolvers<
  ContextType = Context,
  ParentType extends GQLResolversParentTypes['AuthResult'] = GQLResolversParentTypes['AuthResult']
> = ResolversObject<{
  auth?: Resolver<GQLResolversTypes['Boolean'], ParentType, ContextType>
  token?: Resolver<Maybe<GQLResolversTypes['String']>, ParentType, ContextType>
  type?: Resolver<GQLResolversTypes['AuthResultType'], ParentType, ContextType>
  user?: Resolver<Maybe<GQLResolversTypes['User']>, ParentType, ContextType>
  __isTypeOf?: IsTypeOfResolverFn<ParentType, ContextType>
}>

export type GQLBadgeResolvers<
  ContextType = Context,
  ParentType extends GQLResolversParentTypes['Badge'] = GQLResolversParentTypes['Badge']
> = ResolversObject<{
  type?: Resolver<GQLResolversTypes['BadgeType'], ParentType, ContextType>
  __isTypeOf?: IsTypeOfResolverFn<ParentType, ContextType>
}>

export type GQLBalanceResolvers<
  ContextType = Context,
  ParentType extends GQLResolversParentTypes['Balance'] = GQLResolversParentTypes['Balance']
> = ResolversObject<{
  HKD?: Resolver<GQLResolversTypes['Float'], ParentType, ContextType>
  __isTypeOf?: IsTypeOfResolverFn<ParentType, ContextType>
}>

export type GQLBlockchainTransactionResolvers<
  ContextType = Context,
  ParentType extends GQLResolversParentTypes['BlockchainTransaction'] = GQLResolversParentTypes['BlockchainTransaction']
> = ResolversObject<{
  chain?: Resolver<GQLResolversTypes['Chain'], ParentType, ContextType>
  txHash?: Resolver<GQLResolversTypes['String'], ParentType, ContextType>
  __isTypeOf?: IsTypeOfResolverFn<ParentType, ContextType>
}>

export type GQLBlockedSearchKeywordResolvers<
  ContextType = Context,
  ParentType extends GQLResolversParentTypes['BlockedSearchKeyword'] = GQLResolversParentTypes['BlockedSearchKeyword']
> = ResolversObject<{
  createdAt?: Resolver<GQLResolversTypes['DateTime'], ParentType, ContextType>
  id?: Resolver<GQLResolversTypes['ID'], ParentType, ContextType>
  searchKey?: Resolver<GQLResolversTypes['String'], ParentType, ContextType>
  __isTypeOf?: IsTypeOfResolverFn<ParentType, ContextType>
}>

export type GQLCampaignResolvers<
  ContextType = Context,
  ParentType extends GQLResolversParentTypes['Campaign'] = GQLResolversParentTypes['Campaign']
> = ResolversObject<{
  __resolveType: TypeResolveFn<'WritingChallenge', ParentType, ContextType>
}>

export type GQLCampaignApplicationResolvers<
  ContextType = Context,
  ParentType extends GQLResolversParentTypes['CampaignApplication'] = GQLResolversParentTypes['CampaignApplication']
> = ResolversObject<{
  createdAt?: Resolver<GQLResolversTypes['DateTime'], ParentType, ContextType>
  state?: Resolver<
    GQLResolversTypes['CampaignApplicationState'],
    ParentType,
    ContextType
  >
  __isTypeOf?: IsTypeOfResolverFn<ParentType, ContextType>
}>

export type GQLCampaignArticleConnectionResolvers<
  ContextType = Context,
  ParentType extends GQLResolversParentTypes['CampaignArticleConnection'] = GQLResolversParentTypes['CampaignArticleConnection']
> = ResolversObject<{
  edges?: Resolver<
    Array<GQLResolversTypes['CampaignArticleEdge']>,
    ParentType,
    ContextType
  >
  pageInfo?: Resolver<GQLResolversTypes['PageInfo'], ParentType, ContextType>
  totalCount?: Resolver<GQLResolversTypes['Int'], ParentType, ContextType>
  __isTypeOf?: IsTypeOfResolverFn<ParentType, ContextType>
}>

export type GQLCampaignArticleEdgeResolvers<
  ContextType = Context,
  ParentType extends GQLResolversParentTypes['CampaignArticleEdge'] = GQLResolversParentTypes['CampaignArticleEdge']
> = ResolversObject<{
  cursor?: Resolver<GQLResolversTypes['String'], ParentType, ContextType>
  featured?: Resolver<GQLResolversTypes['Boolean'], ParentType, ContextType>
  node?: Resolver<GQLResolversTypes['Article'], ParentType, ContextType>
  __isTypeOf?: IsTypeOfResolverFn<ParentType, ContextType>
}>

export type GQLCampaignArticleNoticeResolvers<
  ContextType = Context,
  ParentType extends GQLResolversParentTypes['CampaignArticleNotice'] = GQLResolversParentTypes['CampaignArticleNotice']
> = ResolversObject<{
  actors?: Resolver<
    Maybe<Array<GQLResolversTypes['User']>>,
    ParentType,
    ContextType
  >
  article?: Resolver<GQLResolversTypes['Article'], ParentType, ContextType>
  createdAt?: Resolver<GQLResolversTypes['DateTime'], ParentType, ContextType>
  id?: Resolver<GQLResolversTypes['ID'], ParentType, ContextType>
  target?: Resolver<GQLResolversTypes['Campaign'], ParentType, ContextType>
  type?: Resolver<
    GQLResolversTypes['CampaignArticleNoticeType'],
    ParentType,
    ContextType
  >
  unread?: Resolver<GQLResolversTypes['Boolean'], ParentType, ContextType>
  __isTypeOf?: IsTypeOfResolverFn<ParentType, ContextType>
}>

export type GQLCampaignConnectionResolvers<
  ContextType = Context,
  ParentType extends GQLResolversParentTypes['CampaignConnection'] = GQLResolversParentTypes['CampaignConnection']
> = ResolversObject<{
  edges?: Resolver<
    Maybe<Array<GQLResolversTypes['CampaignEdge']>>,
    ParentType,
    ContextType
  >
  pageInfo?: Resolver<GQLResolversTypes['PageInfo'], ParentType, ContextType>
  totalCount?: Resolver<GQLResolversTypes['Int'], ParentType, ContextType>
  __isTypeOf?: IsTypeOfResolverFn<ParentType, ContextType>
}>

export type GQLCampaignEdgeResolvers<
  ContextType = Context,
  ParentType extends GQLResolversParentTypes['CampaignEdge'] = GQLResolversParentTypes['CampaignEdge']
> = ResolversObject<{
  cursor?: Resolver<GQLResolversTypes['String'], ParentType, ContextType>
  node?: Resolver<GQLResolversTypes['Campaign'], ParentType, ContextType>
  __isTypeOf?: IsTypeOfResolverFn<ParentType, ContextType>
}>

export type GQLCampaignOssResolvers<
  ContextType = Context,
  ParentType extends GQLResolversParentTypes['CampaignOSS'] = GQLResolversParentTypes['CampaignOSS']
> = ResolversObject<{
  boost?: Resolver<GQLResolversTypes['Float'], ParentType, ContextType>
  __isTypeOf?: IsTypeOfResolverFn<ParentType, ContextType>
}>

export type GQLCampaignParticipantConnectionResolvers<
  ContextType = Context,
  ParentType extends GQLResolversParentTypes['CampaignParticipantConnection'] = GQLResolversParentTypes['CampaignParticipantConnection']
> = ResolversObject<{
  edges?: Resolver<
    Maybe<Array<GQLResolversTypes['CampaignParticipantEdge']>>,
    ParentType,
    ContextType
  >
  pageInfo?: Resolver<GQLResolversTypes['PageInfo'], ParentType, ContextType>
  totalCount?: Resolver<GQLResolversTypes['Int'], ParentType, ContextType>
  __isTypeOf?: IsTypeOfResolverFn<ParentType, ContextType>
}>

export type GQLCampaignParticipantEdgeResolvers<
  ContextType = Context,
  ParentType extends GQLResolversParentTypes['CampaignParticipantEdge'] = GQLResolversParentTypes['CampaignParticipantEdge']
> = ResolversObject<{
  application?: Resolver<
    Maybe<GQLResolversTypes['CampaignApplication']>,
    ParentType,
    ContextType
  >
  cursor?: Resolver<GQLResolversTypes['String'], ParentType, ContextType>
  node?: Resolver<GQLResolversTypes['User'], ParentType, ContextType>
  __isTypeOf?: IsTypeOfResolverFn<ParentType, ContextType>
}>

export type GQLCampaignStageResolvers<
  ContextType = Context,
  ParentType extends GQLResolversParentTypes['CampaignStage'] = GQLResolversParentTypes['CampaignStage']
> = ResolversObject<{
  description?: Resolver<
    GQLResolversTypes['String'],
    ParentType,
    ContextType,
    Partial<GQLCampaignStageDescriptionArgs>
  >
  id?: Resolver<GQLResolversTypes['ID'], ParentType, ContextType>
  name?: Resolver<
    GQLResolversTypes['String'],
    ParentType,
    ContextType,
    Partial<GQLCampaignStageNameArgs>
  >
  period?: Resolver<
    Maybe<GQLResolversTypes['DatetimeRange']>,
    ParentType,
    ContextType
  >
  __isTypeOf?: IsTypeOfResolverFn<ParentType, ContextType>
}>

export type GQLCircleResolvers<
  ContextType = Context,
  ParentType extends GQLResolversParentTypes['Circle'] = GQLResolversParentTypes['Circle']
> = ResolversObject<{
  analytics?: Resolver<
    GQLResolversTypes['CircleAnalytics'],
    ParentType,
    ContextType
  >
  avatar?: Resolver<Maybe<GQLResolversTypes['String']>, ParentType, ContextType>
  broadcast?: Resolver<
    GQLResolversTypes['CommentConnection'],
    ParentType,
    ContextType,
    RequireFields<GQLCircleBroadcastArgs, 'input'>
  >
  cover?: Resolver<Maybe<GQLResolversTypes['String']>, ParentType, ContextType>
  createdAt?: Resolver<GQLResolversTypes['DateTime'], ParentType, ContextType>
  description?: Resolver<
    Maybe<GQLResolversTypes['String']>,
    ParentType,
    ContextType
  >
  discussion?: Resolver<
    GQLResolversTypes['CommentConnection'],
    ParentType,
    ContextType,
    RequireFields<GQLCircleDiscussionArgs, 'input'>
  >
  discussionCount?: Resolver<GQLResolversTypes['Int'], ParentType, ContextType>
  discussionThreadCount?: Resolver<
    GQLResolversTypes['Int'],
    ParentType,
    ContextType
  >
  displayName?: Resolver<GQLResolversTypes['String'], ParentType, ContextType>
  followers?: Resolver<
    GQLResolversTypes['UserConnection'],
    ParentType,
    ContextType,
    RequireFields<GQLCircleFollowersArgs, 'input'>
  >
  id?: Resolver<GQLResolversTypes['ID'], ParentType, ContextType>
  invitedBy?: Resolver<
    Maybe<GQLResolversTypes['Invitation']>,
    ParentType,
    ContextType
  >
  invites?: Resolver<GQLResolversTypes['Invites'], ParentType, ContextType>
  isFollower?: Resolver<GQLResolversTypes['Boolean'], ParentType, ContextType>
  isMember?: Resolver<GQLResolversTypes['Boolean'], ParentType, ContextType>
  members?: Resolver<
    GQLResolversTypes['MemberConnection'],
    ParentType,
    ContextType,
    RequireFields<GQLCircleMembersArgs, 'input'>
  >
  name?: Resolver<GQLResolversTypes['String'], ParentType, ContextType>
  owner?: Resolver<GQLResolversTypes['User'], ParentType, ContextType>
  pinnedBroadcast?: Resolver<
    Maybe<Array<GQLResolversTypes['Comment']>>,
    ParentType,
    ContextType
  >
  prices?: Resolver<
    Maybe<Array<GQLResolversTypes['Price']>>,
    ParentType,
    ContextType
  >
  state?: Resolver<GQLResolversTypes['CircleState'], ParentType, ContextType>
  updatedAt?: Resolver<GQLResolversTypes['DateTime'], ParentType, ContextType>
  works?: Resolver<
    GQLResolversTypes['ArticleConnection'],
    ParentType,
    ContextType,
    RequireFields<GQLCircleWorksArgs, 'input'>
  >
  __isTypeOf?: IsTypeOfResolverFn<ParentType, ContextType>
}>

export type GQLCircleAnalyticsResolvers<
  ContextType = Context,
  ParentType extends GQLResolversParentTypes['CircleAnalytics'] = GQLResolversParentTypes['CircleAnalytics']
> = ResolversObject<{
  content?: Resolver<
    GQLResolversTypes['CircleContentAnalytics'],
    ParentType,
    ContextType
  >
  follower?: Resolver<
    GQLResolversTypes['CircleFollowerAnalytics'],
    ParentType,
    ContextType
  >
  income?: Resolver<
    GQLResolversTypes['CircleIncomeAnalytics'],
    ParentType,
    ContextType
  >
  subscriber?: Resolver<
    GQLResolversTypes['CircleSubscriberAnalytics'],
    ParentType,
    ContextType
  >
  __isTypeOf?: IsTypeOfResolverFn<ParentType, ContextType>
}>

export type GQLCircleConnectionResolvers<
  ContextType = Context,
  ParentType extends GQLResolversParentTypes['CircleConnection'] = GQLResolversParentTypes['CircleConnection']
> = ResolversObject<{
  edges?: Resolver<
    Maybe<Array<GQLResolversTypes['CircleEdge']>>,
    ParentType,
    ContextType
  >
  pageInfo?: Resolver<GQLResolversTypes['PageInfo'], ParentType, ContextType>
  totalCount?: Resolver<GQLResolversTypes['Int'], ParentType, ContextType>
  __isTypeOf?: IsTypeOfResolverFn<ParentType, ContextType>
}>

export type GQLCircleContentAnalyticsResolvers<
  ContextType = Context,
  ParentType extends GQLResolversParentTypes['CircleContentAnalytics'] = GQLResolversParentTypes['CircleContentAnalytics']
> = ResolversObject<{
  paywall?: Resolver<
    Maybe<Array<GQLResolversTypes['CircleContentAnalyticsDatum']>>,
    ParentType,
    ContextType
  >
  public?: Resolver<
    Maybe<Array<GQLResolversTypes['CircleContentAnalyticsDatum']>>,
    ParentType,
    ContextType
  >
  __isTypeOf?: IsTypeOfResolverFn<ParentType, ContextType>
}>

export type GQLCircleContentAnalyticsDatumResolvers<
  ContextType = Context,
  ParentType extends GQLResolversParentTypes['CircleContentAnalyticsDatum'] = GQLResolversParentTypes['CircleContentAnalyticsDatum']
> = ResolversObject<{
  node?: Resolver<GQLResolversTypes['Article'], ParentType, ContextType>
  readCount?: Resolver<GQLResolversTypes['Int'], ParentType, ContextType>
  __isTypeOf?: IsTypeOfResolverFn<ParentType, ContextType>
}>

export type GQLCircleEdgeResolvers<
  ContextType = Context,
  ParentType extends GQLResolversParentTypes['CircleEdge'] = GQLResolversParentTypes['CircleEdge']
> = ResolversObject<{
  cursor?: Resolver<GQLResolversTypes['String'], ParentType, ContextType>
  node?: Resolver<GQLResolversTypes['Circle'], ParentType, ContextType>
  __isTypeOf?: IsTypeOfResolverFn<ParentType, ContextType>
}>

export type GQLCircleFollowerAnalyticsResolvers<
  ContextType = Context,
  ParentType extends GQLResolversParentTypes['CircleFollowerAnalytics'] = GQLResolversParentTypes['CircleFollowerAnalytics']
> = ResolversObject<{
  current?: Resolver<GQLResolversTypes['Int'], ParentType, ContextType>
  followerPercentage?: Resolver<
    GQLResolversTypes['Float'],
    ParentType,
    ContextType
  >
  history?: Resolver<
    Array<GQLResolversTypes['MonthlyDatum']>,
    ParentType,
    ContextType
  >
  __isTypeOf?: IsTypeOfResolverFn<ParentType, ContextType>
}>

export type GQLCircleIncomeAnalyticsResolvers<
  ContextType = Context,
  ParentType extends GQLResolversParentTypes['CircleIncomeAnalytics'] = GQLResolversParentTypes['CircleIncomeAnalytics']
> = ResolversObject<{
  history?: Resolver<
    Array<GQLResolversTypes['MonthlyDatum']>,
    ParentType,
    ContextType
  >
  nextMonth?: Resolver<GQLResolversTypes['Float'], ParentType, ContextType>
  thisMonth?: Resolver<GQLResolversTypes['Float'], ParentType, ContextType>
  total?: Resolver<GQLResolversTypes['Float'], ParentType, ContextType>
  __isTypeOf?: IsTypeOfResolverFn<ParentType, ContextType>
}>

export type GQLCircleNoticeResolvers<
  ContextType = Context,
  ParentType extends GQLResolversParentTypes['CircleNotice'] = GQLResolversParentTypes['CircleNotice']
> = ResolversObject<{
  actors?: Resolver<
    Maybe<Array<GQLResolversTypes['User']>>,
    ParentType,
    ContextType
  >
  comments?: Resolver<
    Maybe<Array<GQLResolversTypes['Comment']>>,
    ParentType,
    ContextType
  >
  createdAt?: Resolver<GQLResolversTypes['DateTime'], ParentType, ContextType>
  id?: Resolver<GQLResolversTypes['ID'], ParentType, ContextType>
  mentions?: Resolver<
    Maybe<Array<GQLResolversTypes['Comment']>>,
    ParentType,
    ContextType
  >
  replies?: Resolver<
    Maybe<Array<GQLResolversTypes['Comment']>>,
    ParentType,
    ContextType
  >
  target?: Resolver<GQLResolversTypes['Circle'], ParentType, ContextType>
  type?: Resolver<
    GQLResolversTypes['CircleNoticeType'],
    ParentType,
    ContextType
  >
  unread?: Resolver<GQLResolversTypes['Boolean'], ParentType, ContextType>
  __isTypeOf?: IsTypeOfResolverFn<ParentType, ContextType>
}>

export type GQLCircleRecommendationActivityResolvers<
  ContextType = Context,
  ParentType extends GQLResolversParentTypes['CircleRecommendationActivity'] = GQLResolversParentTypes['CircleRecommendationActivity']
> = ResolversObject<{
  nodes?: Resolver<
    Maybe<Array<GQLResolversTypes['Circle']>>,
    ParentType,
    ContextType
  >
  source?: Resolver<
    Maybe<GQLResolversTypes['CircleRecommendationActivitySource']>,
    ParentType,
    ContextType
  >
  __isTypeOf?: IsTypeOfResolverFn<ParentType, ContextType>
}>

export type GQLCircleSubscriberAnalyticsResolvers<
  ContextType = Context,
  ParentType extends GQLResolversParentTypes['CircleSubscriberAnalytics'] = GQLResolversParentTypes['CircleSubscriberAnalytics']
> = ResolversObject<{
  currentInvitee?: Resolver<GQLResolversTypes['Int'], ParentType, ContextType>
  currentSubscriber?: Resolver<
    GQLResolversTypes['Int'],
    ParentType,
    ContextType
  >
  inviteeHistory?: Resolver<
    Array<GQLResolversTypes['MonthlyDatum']>,
    ParentType,
    ContextType
  >
  subscriberHistory?: Resolver<
    Array<GQLResolversTypes['MonthlyDatum']>,
    ParentType,
    ContextType
  >
  __isTypeOf?: IsTypeOfResolverFn<ParentType, ContextType>
}>

export type GQLClaimLogbooksResultResolvers<
  ContextType = Context,
  ParentType extends GQLResolversParentTypes['ClaimLogbooksResult'] = GQLResolversParentTypes['ClaimLogbooksResult']
> = ResolversObject<{
  ids?: Resolver<Maybe<Array<GQLResolversTypes['ID']>>, ParentType, ContextType>
  txHash?: Resolver<GQLResolversTypes['String'], ParentType, ContextType>
  __isTypeOf?: IsTypeOfResolverFn<ParentType, ContextType>
}>

export type GQLCollectionResolvers<
  ContextType = Context,
  ParentType extends GQLResolversParentTypes['Collection'] = GQLResolversParentTypes['Collection']
> = ResolversObject<{
  articles?: Resolver<
    GQLResolversTypes['ArticleConnection'],
    ParentType,
    ContextType,
    RequireFields<GQLCollectionArticlesArgs, 'input'>
  >
  author?: Resolver<GQLResolversTypes['User'], ParentType, ContextType>
  contains?: Resolver<
    GQLResolversTypes['Boolean'],
    ParentType,
    ContextType,
    RequireFields<GQLCollectionContainsArgs, 'input'>
  >
  cover?: Resolver<Maybe<GQLResolversTypes['String']>, ParentType, ContextType>
  description?: Resolver<
    Maybe<GQLResolversTypes['String']>,
    ParentType,
    ContextType
  >
  id?: Resolver<GQLResolversTypes['ID'], ParentType, ContextType>
  likeCount?: Resolver<GQLResolversTypes['Int'], ParentType, ContextType>
  liked?: Resolver<GQLResolversTypes['Boolean'], ParentType, ContextType>
  pinned?: Resolver<GQLResolversTypes['Boolean'], ParentType, ContextType>
  title?: Resolver<GQLResolversTypes['String'], ParentType, ContextType>
  updatedAt?: Resolver<GQLResolversTypes['DateTime'], ParentType, ContextType>
  __isTypeOf?: IsTypeOfResolverFn<ParentType, ContextType>
}>

export type GQLCollectionConnectionResolvers<
  ContextType = Context,
  ParentType extends GQLResolversParentTypes['CollectionConnection'] = GQLResolversParentTypes['CollectionConnection']
> = ResolversObject<{
  edges?: Resolver<
    Maybe<Array<GQLResolversTypes['CollectionEdge']>>,
    ParentType,
    ContextType
  >
  pageInfo?: Resolver<GQLResolversTypes['PageInfo'], ParentType, ContextType>
  totalCount?: Resolver<GQLResolversTypes['Int'], ParentType, ContextType>
  __isTypeOf?: IsTypeOfResolverFn<ParentType, ContextType>
}>

export type GQLCollectionEdgeResolvers<
  ContextType = Context,
  ParentType extends GQLResolversParentTypes['CollectionEdge'] = GQLResolversParentTypes['CollectionEdge']
> = ResolversObject<{
  cursor?: Resolver<GQLResolversTypes['String'], ParentType, ContextType>
  node?: Resolver<GQLResolversTypes['Collection'], ParentType, ContextType>
  __isTypeOf?: IsTypeOfResolverFn<ParentType, ContextType>
}>

export type GQLCollectionNoticeResolvers<
  ContextType = Context,
  ParentType extends GQLResolversParentTypes['CollectionNotice'] = GQLResolversParentTypes['CollectionNotice']
> = ResolversObject<{
  actors?: Resolver<
    Maybe<Array<GQLResolversTypes['User']>>,
    ParentType,
    ContextType
  >
  createdAt?: Resolver<GQLResolversTypes['DateTime'], ParentType, ContextType>
  id?: Resolver<GQLResolversTypes['ID'], ParentType, ContextType>
  target?: Resolver<GQLResolversTypes['Collection'], ParentType, ContextType>
  unread?: Resolver<GQLResolversTypes['Boolean'], ParentType, ContextType>
  __isTypeOf?: IsTypeOfResolverFn<ParentType, ContextType>
}>

export type GQLCommentResolvers<
  ContextType = Context,
  ParentType extends GQLResolversParentTypes['Comment'] = GQLResolversParentTypes['Comment']
> = ResolversObject<{
  author?: Resolver<GQLResolversTypes['User'], ParentType, ContextType>
  comments?: Resolver<
    GQLResolversTypes['CommentConnection'],
    ParentType,
    ContextType,
    RequireFields<GQLCommentCommentsArgs, 'input'>
  >
  content?: Resolver<
    Maybe<GQLResolversTypes['String']>,
    ParentType,
    ContextType
  >
  createdAt?: Resolver<GQLResolversTypes['DateTime'], ParentType, ContextType>
  downvotes?: Resolver<GQLResolversTypes['Int'], ParentType, ContextType>
  fromDonator?: Resolver<GQLResolversTypes['Boolean'], ParentType, ContextType>
  id?: Resolver<GQLResolversTypes['ID'], ParentType, ContextType>
  myVote?: Resolver<Maybe<GQLResolversTypes['Vote']>, ParentType, ContextType>
  node?: Resolver<GQLResolversTypes['Node'], ParentType, ContextType>
  parentComment?: Resolver<
    Maybe<GQLResolversTypes['Comment']>,
    ParentType,
    ContextType
  >
  pinned?: Resolver<GQLResolversTypes['Boolean'], ParentType, ContextType>
  remark?: Resolver<Maybe<GQLResolversTypes['String']>, ParentType, ContextType>
  replyTo?: Resolver<
    Maybe<GQLResolversTypes['Comment']>,
    ParentType,
    ContextType
  >
  state?: Resolver<GQLResolversTypes['CommentState'], ParentType, ContextType>
  type?: Resolver<GQLResolversTypes['CommentType'], ParentType, ContextType>
  upvotes?: Resolver<GQLResolversTypes['Int'], ParentType, ContextType>
  __isTypeOf?: IsTypeOfResolverFn<ParentType, ContextType>
}>

export type GQLCommentCommentNoticeResolvers<
  ContextType = Context,
  ParentType extends GQLResolversParentTypes['CommentCommentNotice'] = GQLResolversParentTypes['CommentCommentNotice']
> = ResolversObject<{
  actors?: Resolver<
    Maybe<Array<GQLResolversTypes['User']>>,
    ParentType,
    ContextType
  >
  comment?: Resolver<GQLResolversTypes['Comment'], ParentType, ContextType>
  createdAt?: Resolver<GQLResolversTypes['DateTime'], ParentType, ContextType>
  id?: Resolver<GQLResolversTypes['ID'], ParentType, ContextType>
  target?: Resolver<GQLResolversTypes['Comment'], ParentType, ContextType>
  type?: Resolver<
    GQLResolversTypes['CommentCommentNoticeType'],
    ParentType,
    ContextType
  >
  unread?: Resolver<GQLResolversTypes['Boolean'], ParentType, ContextType>
  __isTypeOf?: IsTypeOfResolverFn<ParentType, ContextType>
}>

export type GQLCommentConnectionResolvers<
  ContextType = Context,
  ParentType extends GQLResolversParentTypes['CommentConnection'] = GQLResolversParentTypes['CommentConnection']
> = ResolversObject<{
  edges?: Resolver<
    Maybe<Array<GQLResolversTypes['CommentEdge']>>,
    ParentType,
    ContextType
  >
  pageInfo?: Resolver<GQLResolversTypes['PageInfo'], ParentType, ContextType>
  totalCount?: Resolver<GQLResolversTypes['Int'], ParentType, ContextType>
  __isTypeOf?: IsTypeOfResolverFn<ParentType, ContextType>
}>

export type GQLCommentEdgeResolvers<
  ContextType = Context,
  ParentType extends GQLResolversParentTypes['CommentEdge'] = GQLResolversParentTypes['CommentEdge']
> = ResolversObject<{
  cursor?: Resolver<GQLResolversTypes['String'], ParentType, ContextType>
  node?: Resolver<GQLResolversTypes['Comment'], ParentType, ContextType>
  __isTypeOf?: IsTypeOfResolverFn<ParentType, ContextType>
}>

export type GQLCommentNoticeResolvers<
  ContextType = Context,
  ParentType extends GQLResolversParentTypes['CommentNotice'] = GQLResolversParentTypes['CommentNotice']
> = ResolversObject<{
  actors?: Resolver<
    Maybe<Array<GQLResolversTypes['User']>>,
    ParentType,
    ContextType
  >
  createdAt?: Resolver<GQLResolversTypes['DateTime'], ParentType, ContextType>
  id?: Resolver<GQLResolversTypes['ID'], ParentType, ContextType>
  target?: Resolver<GQLResolversTypes['Comment'], ParentType, ContextType>
  type?: Resolver<
    GQLResolversTypes['CommentNoticeType'],
    ParentType,
    ContextType
  >
  unread?: Resolver<GQLResolversTypes['Boolean'], ParentType, ContextType>
  __isTypeOf?: IsTypeOfResolverFn<ParentType, ContextType>
}>

export type GQLConnectStripeAccountResultResolvers<
  ContextType = Context,
  ParentType extends GQLResolversParentTypes['ConnectStripeAccountResult'] = GQLResolversParentTypes['ConnectStripeAccountResult']
> = ResolversObject<{
  redirectUrl?: Resolver<GQLResolversTypes['String'], ParentType, ContextType>
  __isTypeOf?: IsTypeOfResolverFn<ParentType, ContextType>
}>

export type GQLConnectionResolvers<
  ContextType = Context,
  ParentType extends GQLResolversParentTypes['Connection'] = GQLResolversParentTypes['Connection']
> = ResolversObject<{
  __resolveType: TypeResolveFn<
    | 'AppreciationConnection'
    | 'ArticleConnection'
    | 'ArticleVersionsConnection'
    | 'CampaignArticleConnection'
    | 'CampaignConnection'
    | 'CampaignParticipantConnection'
    | 'CircleConnection'
    | 'CollectionConnection'
    | 'CommentConnection'
    | 'DraftConnection'
    | 'FollowingActivityConnection'
    | 'IcymiTopicConnection'
    | 'InvitationConnection'
    | 'MemberConnection'
    | 'NoticeConnection'
    | 'OAuthClientConnection'
    | 'ReadHistoryConnection'
    | 'RecentSearchConnection'
    | 'ReportConnection'
    | 'ResponseConnection'
    | 'SearchResultConnection'
    | 'SkippedListItemsConnection'
    | 'TagConnection'
    | 'TopDonatorConnection'
    | 'TransactionConnection'
    | 'UserConnection'
    | 'WritingConnection',
    ParentType,
    ContextType
  >
}>

export type GQLCryptoWalletResolvers<
  ContextType = Context,
  ParentType extends GQLResolversParentTypes['CryptoWallet'] = GQLResolversParentTypes['CryptoWallet']
> = ResolversObject<{
  address?: Resolver<GQLResolversTypes['String'], ParentType, ContextType>
  hasNFTs?: Resolver<GQLResolversTypes['Boolean'], ParentType, ContextType>
  id?: Resolver<GQLResolversTypes['ID'], ParentType, ContextType>
  nfts?: Resolver<
    Maybe<Array<GQLResolversTypes['NFTAsset']>>,
    ParentType,
    ContextType
  >
  __isTypeOf?: IsTypeOfResolverFn<ParentType, ContextType>
}>

export interface GQLDateTimeScalarConfig
  extends GraphQLScalarTypeConfig<GQLResolversTypes['DateTime'], any> {
  name: 'DateTime'
}

export type GQLDatetimeRangeResolvers<
  ContextType = Context,
  ParentType extends GQLResolversParentTypes['DatetimeRange'] = GQLResolversParentTypes['DatetimeRange']
> = ResolversObject<{
  end?: Resolver<Maybe<GQLResolversTypes['DateTime']>, ParentType, ContextType>
  start?: Resolver<GQLResolversTypes['DateTime'], ParentType, ContextType>
  __isTypeOf?: IsTypeOfResolverFn<ParentType, ContextType>
}>

export type GQLDraftResolvers<
  ContextType = Context,
  ParentType extends GQLResolversParentTypes['Draft'] = GQLResolversParentTypes['Draft']
> = ResolversObject<{
  access?: Resolver<GQLResolversTypes['DraftAccess'], ParentType, ContextType>
  article?: Resolver<
    Maybe<GQLResolversTypes['Article']>,
    ParentType,
    ContextType
  >
  assets?: Resolver<Array<GQLResolversTypes['Asset']>, ParentType, ContextType>
  campaigns?: Resolver<
    Array<GQLResolversTypes['ArticleCampaign']>,
    ParentType,
    ContextType
  >
  canComment?: Resolver<GQLResolversTypes['Boolean'], ParentType, ContextType>
  collection?: Resolver<
    GQLResolversTypes['ArticleConnection'],
    ParentType,
    ContextType,
    RequireFields<GQLDraftCollectionArgs, 'input'>
  >
  content?: Resolver<
    Maybe<GQLResolversTypes['String']>,
    ParentType,
    ContextType
  >
  cover?: Resolver<Maybe<GQLResolversTypes['String']>, ParentType, ContextType>
  createdAt?: Resolver<GQLResolversTypes['DateTime'], ParentType, ContextType>
  id?: Resolver<GQLResolversTypes['ID'], ParentType, ContextType>
  indentFirstLine?: Resolver<
    GQLResolversTypes['Boolean'],
    ParentType,
    ContextType
  >
  iscnPublish?: Resolver<
    Maybe<GQLResolversTypes['Boolean']>,
    ParentType,
    ContextType
  >
  license?: Resolver<
    GQLResolversTypes['ArticleLicenseType'],
    ParentType,
    ContextType
  >
  mediaHash?: Resolver<
    Maybe<GQLResolversTypes['String']>,
    ParentType,
    ContextType
  >
  publishState?: Resolver<
    GQLResolversTypes['PublishState'],
    ParentType,
    ContextType
  >
  replyToDonator?: Resolver<
    Maybe<GQLResolversTypes['String']>,
    ParentType,
    ContextType
  >
  requestForDonation?: Resolver<
    Maybe<GQLResolversTypes['String']>,
    ParentType,
    ContextType
  >
  sensitiveByAuthor?: Resolver<
    GQLResolversTypes['Boolean'],
    ParentType,
    ContextType
  >
  slug?: Resolver<GQLResolversTypes['String'], ParentType, ContextType>
  summary?: Resolver<
    Maybe<GQLResolversTypes['String']>,
    ParentType,
    ContextType
  >
  summaryCustomized?: Resolver<
    GQLResolversTypes['Boolean'],
    ParentType,
    ContextType
  >
  tags?: Resolver<
    Maybe<Array<GQLResolversTypes['String']>>,
    ParentType,
    ContextType
  >
  title?: Resolver<Maybe<GQLResolversTypes['String']>, ParentType, ContextType>
  updatedAt?: Resolver<GQLResolversTypes['DateTime'], ParentType, ContextType>
  wordCount?: Resolver<GQLResolversTypes['Int'], ParentType, ContextType>
  __isTypeOf?: IsTypeOfResolverFn<ParentType, ContextType>
}>

export type GQLDraftAccessResolvers<
  ContextType = Context,
  ParentType extends GQLResolversParentTypes['DraftAccess'] = GQLResolversParentTypes['DraftAccess']
> = ResolversObject<{
  circle?: Resolver<Maybe<GQLResolversTypes['Circle']>, ParentType, ContextType>
  type?: Resolver<
    GQLResolversTypes['ArticleAccessType'],
    ParentType,
    ContextType
  >
  __isTypeOf?: IsTypeOfResolverFn<ParentType, ContextType>
}>

export type GQLDraftConnectionResolvers<
  ContextType = Context,
  ParentType extends GQLResolversParentTypes['DraftConnection'] = GQLResolversParentTypes['DraftConnection']
> = ResolversObject<{
  edges?: Resolver<
    Maybe<Array<GQLResolversTypes['DraftEdge']>>,
    ParentType,
    ContextType
  >
  pageInfo?: Resolver<GQLResolversTypes['PageInfo'], ParentType, ContextType>
  totalCount?: Resolver<GQLResolversTypes['Int'], ParentType, ContextType>
  __isTypeOf?: IsTypeOfResolverFn<ParentType, ContextType>
}>

export type GQLDraftEdgeResolvers<
  ContextType = Context,
  ParentType extends GQLResolversParentTypes['DraftEdge'] = GQLResolversParentTypes['DraftEdge']
> = ResolversObject<{
  cursor?: Resolver<GQLResolversTypes['String'], ParentType, ContextType>
  node?: Resolver<GQLResolversTypes['Draft'], ParentType, ContextType>
  __isTypeOf?: IsTypeOfResolverFn<ParentType, ContextType>
}>

export type GQLExchangeRateResolvers<
  ContextType = Context,
  ParentType extends GQLResolversParentTypes['ExchangeRate'] = GQLResolversParentTypes['ExchangeRate']
> = ResolversObject<{
  from?: Resolver<
    GQLResolversTypes['TransactionCurrency'],
    ParentType,
    ContextType
  >
  rate?: Resolver<GQLResolversTypes['Float'], ParentType, ContextType>
  to?: Resolver<GQLResolversTypes['QuoteCurrency'], ParentType, ContextType>
  updatedAt?: Resolver<GQLResolversTypes['DateTime'], ParentType, ContextType>
  __isTypeOf?: IsTypeOfResolverFn<ParentType, ContextType>
}>

export type GQLFeatureResolvers<
  ContextType = Context,
  ParentType extends GQLResolversParentTypes['Feature'] = GQLResolversParentTypes['Feature']
> = ResolversObject<{
  enabled?: Resolver<GQLResolversTypes['Boolean'], ParentType, ContextType>
  name?: Resolver<GQLResolversTypes['FeatureName'], ParentType, ContextType>
  value?: Resolver<Maybe<GQLResolversTypes['Float']>, ParentType, ContextType>
  __isTypeOf?: IsTypeOfResolverFn<ParentType, ContextType>
}>

export type GQLFollowingResolvers<
  ContextType = Context,
  ParentType extends GQLResolversParentTypes['Following'] = GQLResolversParentTypes['Following']
> = ResolversObject<{
  circles?: Resolver<
    GQLResolversTypes['CircleConnection'],
    ParentType,
    ContextType,
    RequireFields<GQLFollowingCirclesArgs, 'input'>
  >
  tags?: Resolver<
    GQLResolversTypes['TagConnection'],
    ParentType,
    ContextType,
    RequireFields<GQLFollowingTagsArgs, 'input'>
  >
  users?: Resolver<
    GQLResolversTypes['UserConnection'],
    ParentType,
    ContextType,
    RequireFields<GQLFollowingUsersArgs, 'input'>
  >
  __isTypeOf?: IsTypeOfResolverFn<ParentType, ContextType>
}>

export type GQLFollowingActivityResolvers<
  ContextType = Context,
  ParentType extends GQLResolversParentTypes['FollowingActivity'] = GQLResolversParentTypes['FollowingActivity']
> = ResolversObject<{
  __resolveType: TypeResolveFn<
    | 'ArticleRecommendationActivity'
    | 'CircleRecommendationActivity'
    | 'UserAddArticleTagActivity'
    | 'UserBroadcastCircleActivity'
    | 'UserCreateCircleActivity'
    | 'UserPostMomentActivity'
    | 'UserPublishArticleActivity'
    | 'UserRecommendationActivity',
    ParentType,
    ContextType
  >
}>

export type GQLFollowingActivityConnectionResolvers<
  ContextType = Context,
  ParentType extends GQLResolversParentTypes['FollowingActivityConnection'] = GQLResolversParentTypes['FollowingActivityConnection']
> = ResolversObject<{
  edges?: Resolver<
    Maybe<Array<GQLResolversTypes['FollowingActivityEdge']>>,
    ParentType,
    ContextType
  >
  pageInfo?: Resolver<GQLResolversTypes['PageInfo'], ParentType, ContextType>
  totalCount?: Resolver<GQLResolversTypes['Int'], ParentType, ContextType>
  __isTypeOf?: IsTypeOfResolverFn<ParentType, ContextType>
}>

export type GQLFollowingActivityEdgeResolvers<
  ContextType = Context,
  ParentType extends GQLResolversParentTypes['FollowingActivityEdge'] = GQLResolversParentTypes['FollowingActivityEdge']
> = ResolversObject<{
  cursor?: Resolver<GQLResolversTypes['String'], ParentType, ContextType>
  node?: Resolver<
    GQLResolversTypes['FollowingActivity'],
    ParentType,
    ContextType
  >
  __isTypeOf?: IsTypeOfResolverFn<ParentType, ContextType>
}>

export type GQLIcymiTopicResolvers<
  ContextType = Context,
  ParentType extends GQLResolversParentTypes['IcymiTopic'] = GQLResolversParentTypes['IcymiTopic']
> = ResolversObject<{
  archivedAt?: Resolver<
    Maybe<GQLResolversTypes['DateTime']>,
    ParentType,
    ContextType
  >
  articles?: Resolver<
    Array<GQLResolversTypes['Article']>,
    ParentType,
    ContextType
  >
  id?: Resolver<GQLResolversTypes['ID'], ParentType, ContextType>
  note?: Resolver<Maybe<GQLResolversTypes['String']>, ParentType, ContextType>
  pinAmount?: Resolver<GQLResolversTypes['Int'], ParentType, ContextType>
  publishedAt?: Resolver<
    Maybe<GQLResolversTypes['DateTime']>,
    ParentType,
    ContextType
  >
  state?: Resolver<
    GQLResolversTypes['IcymiTopicState'],
    ParentType,
    ContextType
  >
  title?: Resolver<GQLResolversTypes['String'], ParentType, ContextType>
  __isTypeOf?: IsTypeOfResolverFn<ParentType, ContextType>
}>

export type GQLIcymiTopicConnectionResolvers<
  ContextType = Context,
  ParentType extends GQLResolversParentTypes['IcymiTopicConnection'] = GQLResolversParentTypes['IcymiTopicConnection']
> = ResolversObject<{
  edges?: Resolver<
    Array<GQLResolversTypes['IcymiTopicEdge']>,
    ParentType,
    ContextType
  >
  pageInfo?: Resolver<GQLResolversTypes['PageInfo'], ParentType, ContextType>
  totalCount?: Resolver<GQLResolversTypes['Int'], ParentType, ContextType>
  __isTypeOf?: IsTypeOfResolverFn<ParentType, ContextType>
}>

export type GQLIcymiTopicEdgeResolvers<
  ContextType = Context,
  ParentType extends GQLResolversParentTypes['IcymiTopicEdge'] = GQLResolversParentTypes['IcymiTopicEdge']
> = ResolversObject<{
  cursor?: Resolver<GQLResolversTypes['String'], ParentType, ContextType>
  node?: Resolver<GQLResolversTypes['IcymiTopic'], ParentType, ContextType>
  __isTypeOf?: IsTypeOfResolverFn<ParentType, ContextType>
}>

export type GQLInvitationResolvers<
  ContextType = Context,
  ParentType extends GQLResolversParentTypes['Invitation'] = GQLResolversParentTypes['Invitation']
> = ResolversObject<{
  acceptedAt?: Resolver<
    Maybe<GQLResolversTypes['DateTime']>,
    ParentType,
    ContextType
  >
  circle?: Resolver<GQLResolversTypes['Circle'], ParentType, ContextType>
  createdAt?: Resolver<GQLResolversTypes['DateTime'], ParentType, ContextType>
  freePeriod?: Resolver<GQLResolversTypes['Int'], ParentType, ContextType>
  id?: Resolver<GQLResolversTypes['ID'], ParentType, ContextType>
  invitee?: Resolver<GQLResolversTypes['Invitee'], ParentType, ContextType>
  inviter?: Resolver<GQLResolversTypes['User'], ParentType, ContextType>
  sentAt?: Resolver<GQLResolversTypes['DateTime'], ParentType, ContextType>
  state?: Resolver<
    GQLResolversTypes['InvitationState'],
    ParentType,
    ContextType
  >
  __isTypeOf?: IsTypeOfResolverFn<ParentType, ContextType>
}>

export type GQLInvitationConnectionResolvers<
  ContextType = Context,
  ParentType extends GQLResolversParentTypes['InvitationConnection'] = GQLResolversParentTypes['InvitationConnection']
> = ResolversObject<{
  edges?: Resolver<
    Maybe<Array<GQLResolversTypes['InvitationEdge']>>,
    ParentType,
    ContextType
  >
  pageInfo?: Resolver<GQLResolversTypes['PageInfo'], ParentType, ContextType>
  totalCount?: Resolver<GQLResolversTypes['Int'], ParentType, ContextType>
  __isTypeOf?: IsTypeOfResolverFn<ParentType, ContextType>
}>

export type GQLInvitationEdgeResolvers<
  ContextType = Context,
  ParentType extends GQLResolversParentTypes['InvitationEdge'] = GQLResolversParentTypes['InvitationEdge']
> = ResolversObject<{
  cursor?: Resolver<GQLResolversTypes['String'], ParentType, ContextType>
  node?: Resolver<GQLResolversTypes['Invitation'], ParentType, ContextType>
  __isTypeOf?: IsTypeOfResolverFn<ParentType, ContextType>
}>

export type GQLInviteeResolvers<
  ContextType = Context,
  ParentType extends GQLResolversParentTypes['Invitee'] = GQLResolversParentTypes['Invitee']
> = ResolversObject<{
  __resolveType: TypeResolveFn<'Person' | 'User', ParentType, ContextType>
}>

export type GQLInvitesResolvers<
  ContextType = Context,
  ParentType extends GQLResolversParentTypes['Invites'] = GQLResolversParentTypes['Invites']
> = ResolversObject<{
  accepted?: Resolver<
    GQLResolversTypes['InvitationConnection'],
    ParentType,
    ContextType,
    RequireFields<GQLInvitesAcceptedArgs, 'input'>
  >
  pending?: Resolver<
    GQLResolversTypes['InvitationConnection'],
    ParentType,
    ContextType,
    RequireFields<GQLInvitesPendingArgs, 'input'>
  >
  __isTypeOf?: IsTypeOfResolverFn<ParentType, ContextType>
}>

export type GQLLikerResolvers<
  ContextType = Context,
  ParentType extends GQLResolversParentTypes['Liker'] = GQLResolversParentTypes['Liker']
> = ResolversObject<{
  civicLiker?: Resolver<GQLResolversTypes['Boolean'], ParentType, ContextType>
  likerId?: Resolver<
    Maybe<GQLResolversTypes['String']>,
    ParentType,
    ContextType
  >
  total?: Resolver<GQLResolversTypes['Float'], ParentType, ContextType>
  __isTypeOf?: IsTypeOfResolverFn<ParentType, ContextType>
}>

export type GQLMemberResolvers<
  ContextType = Context,
  ParentType extends GQLResolversParentTypes['Member'] = GQLResolversParentTypes['Member']
> = ResolversObject<{
  price?: Resolver<GQLResolversTypes['Price'], ParentType, ContextType>
  user?: Resolver<GQLResolversTypes['User'], ParentType, ContextType>
  __isTypeOf?: IsTypeOfResolverFn<ParentType, ContextType>
}>

export type GQLMemberConnectionResolvers<
  ContextType = Context,
  ParentType extends GQLResolversParentTypes['MemberConnection'] = GQLResolversParentTypes['MemberConnection']
> = ResolversObject<{
  edges?: Resolver<
    Maybe<Array<GQLResolversTypes['MemberEdge']>>,
    ParentType,
    ContextType
  >
  pageInfo?: Resolver<GQLResolversTypes['PageInfo'], ParentType, ContextType>
  totalCount?: Resolver<GQLResolversTypes['Int'], ParentType, ContextType>
  __isTypeOf?: IsTypeOfResolverFn<ParentType, ContextType>
}>

export type GQLMemberEdgeResolvers<
  ContextType = Context,
  ParentType extends GQLResolversParentTypes['MemberEdge'] = GQLResolversParentTypes['MemberEdge']
> = ResolversObject<{
  cursor?: Resolver<GQLResolversTypes['String'], ParentType, ContextType>
  node?: Resolver<GQLResolversTypes['Member'], ParentType, ContextType>
  __isTypeOf?: IsTypeOfResolverFn<ParentType, ContextType>
}>

export type GQLMomentResolvers<
  ContextType = Context,
  ParentType extends GQLResolversParentTypes['Moment'] = GQLResolversParentTypes['Moment']
> = ResolversObject<{
  assets?: Resolver<Array<GQLResolversTypes['Asset']>, ParentType, ContextType>
  author?: Resolver<GQLResolversTypes['User'], ParentType, ContextType>
  commentCount?: Resolver<GQLResolversTypes['Int'], ParentType, ContextType>
  commentedFollowees?: Resolver<
    Array<GQLResolversTypes['User']>,
    ParentType,
    ContextType
  >
  comments?: Resolver<
    GQLResolversTypes['CommentConnection'],
    ParentType,
    ContextType,
    RequireFields<GQLMomentCommentsArgs, 'input'>
  >
  content?: Resolver<
    Maybe<GQLResolversTypes['String']>,
    ParentType,
    ContextType
  >
  createdAt?: Resolver<GQLResolversTypes['DateTime'], ParentType, ContextType>
  id?: Resolver<GQLResolversTypes['ID'], ParentType, ContextType>
  likeCount?: Resolver<GQLResolversTypes['Int'], ParentType, ContextType>
  liked?: Resolver<GQLResolversTypes['Boolean'], ParentType, ContextType>
  shortHash?: Resolver<GQLResolversTypes['String'], ParentType, ContextType>
  state?: Resolver<GQLResolversTypes['MomentState'], ParentType, ContextType>
  __isTypeOf?: IsTypeOfResolverFn<ParentType, ContextType>
}>

export type GQLMomentNoticeResolvers<
  ContextType = Context,
  ParentType extends GQLResolversParentTypes['MomentNotice'] = GQLResolversParentTypes['MomentNotice']
> = ResolversObject<{
  actors?: Resolver<
    Maybe<Array<GQLResolversTypes['User']>>,
    ParentType,
    ContextType
  >
  createdAt?: Resolver<GQLResolversTypes['DateTime'], ParentType, ContextType>
  id?: Resolver<GQLResolversTypes['ID'], ParentType, ContextType>
  target?: Resolver<GQLResolversTypes['Moment'], ParentType, ContextType>
  type?: Resolver<
    GQLResolversTypes['MomentNoticeType'],
    ParentType,
    ContextType
  >
  unread?: Resolver<GQLResolversTypes['Boolean'], ParentType, ContextType>
  __isTypeOf?: IsTypeOfResolverFn<ParentType, ContextType>
}>

export type GQLMonthlyDatumResolvers<
  ContextType = Context,
  ParentType extends GQLResolversParentTypes['MonthlyDatum'] = GQLResolversParentTypes['MonthlyDatum']
> = ResolversObject<{
  date?: Resolver<GQLResolversTypes['DateTime'], ParentType, ContextType>
  value?: Resolver<GQLResolversTypes['Float'], ParentType, ContextType>
  __isTypeOf?: IsTypeOfResolverFn<ParentType, ContextType>
}>

export type GQLMutationResolvers<
  ContextType = Context,
  ParentType extends GQLResolversParentTypes['Mutation'] = GQLResolversParentTypes['Mutation']
> = ResolversObject<{
  addBlockedSearchKeyword?: Resolver<
    GQLResolversTypes['BlockedSearchKeyword'],
    ParentType,
    ContextType,
    RequireFields<GQLMutationAddBlockedSearchKeywordArgs, 'input'>
  >
  addCollectionsArticles?: Resolver<
    Array<GQLResolversTypes['Collection']>,
    ParentType,
    ContextType,
    RequireFields<GQLMutationAddCollectionsArticlesArgs, 'input'>
  >
  addCredit?: Resolver<
    GQLResolversTypes['AddCreditResult'],
    ParentType,
    ContextType,
    RequireFields<GQLMutationAddCreditArgs, 'input'>
  >
  addSocialLogin?: Resolver<
    GQLResolversTypes['User'],
    ParentType,
    ContextType,
    RequireFields<GQLMutationAddSocialLoginArgs, 'input'>
  >
  addWalletLogin?: Resolver<
    GQLResolversTypes['User'],
    ParentType,
    ContextType,
    RequireFields<GQLMutationAddWalletLoginArgs, 'input'>
  >
  applyCampaign?: Resolver<
    GQLResolversTypes['Campaign'],
    ParentType,
    ContextType,
    RequireFields<GQLMutationApplyCampaignArgs, 'input'>
  >
  appreciateArticle?: Resolver<
    GQLResolversTypes['Article'],
    ParentType,
    ContextType,
    RequireFields<GQLMutationAppreciateArticleArgs, 'input'>
  >
  claimLogbooks?: Resolver<
    GQLResolversTypes['ClaimLogbooksResult'],
    ParentType,
    ContextType,
    RequireFields<GQLMutationClaimLogbooksArgs, 'input'>
  >
  clearReadHistory?: Resolver<
    GQLResolversTypes['User'],
    ParentType,
    ContextType,
    RequireFields<GQLMutationClearReadHistoryArgs, 'input'>
  >
  clearSearchHistory?: Resolver<
    Maybe<GQLResolversTypes['Boolean']>,
    ParentType,
    ContextType
  >
  confirmVerificationCode?: Resolver<
    GQLResolversTypes['ID'],
    ParentType,
    ContextType,
    RequireFields<GQLMutationConfirmVerificationCodeArgs, 'input'>
  >
  connectStripeAccount?: Resolver<
    GQLResolversTypes['ConnectStripeAccountResult'],
    ParentType,
    ContextType,
    RequireFields<GQLMutationConnectStripeAccountArgs, 'input'>
  >
  deleteAnnouncements?: Resolver<
    GQLResolversTypes['Boolean'],
    ParentType,
    ContextType,
    RequireFields<GQLMutationDeleteAnnouncementsArgs, 'input'>
  >
  deleteBlockedSearchKeywords?: Resolver<
    Maybe<GQLResolversTypes['Boolean']>,
    ParentType,
    ContextType,
    RequireFields<GQLMutationDeleteBlockedSearchKeywordsArgs, 'input'>
  >
  deleteCollectionArticles?: Resolver<
    GQLResolversTypes['Collection'],
    ParentType,
    ContextType,
    RequireFields<GQLMutationDeleteCollectionArticlesArgs, 'input'>
  >
  deleteCollections?: Resolver<
    GQLResolversTypes['Boolean'],
    ParentType,
    ContextType,
    RequireFields<GQLMutationDeleteCollectionsArgs, 'input'>
  >
  deleteComment?: Resolver<
    GQLResolversTypes['Comment'],
    ParentType,
    ContextType,
    RequireFields<GQLMutationDeleteCommentArgs, 'input'>
  >
  deleteDraft?: Resolver<
    Maybe<GQLResolversTypes['Boolean']>,
    ParentType,
    ContextType,
    RequireFields<GQLMutationDeleteDraftArgs, 'input'>
  >
  deleteMoment?: Resolver<
    GQLResolversTypes['Moment'],
    ParentType,
    ContextType,
    RequireFields<GQLMutationDeleteMomentArgs, 'input'>
  >
  deleteTags?: Resolver<
    Maybe<GQLResolversTypes['Boolean']>,
    ParentType,
    ContextType,
    RequireFields<GQLMutationDeleteTagsArgs, 'input'>
  >
  directImageUpload?: Resolver<
    GQLResolversTypes['Asset'],
    ParentType,
    ContextType,
    RequireFields<GQLMutationDirectImageUploadArgs, 'input'>
  >
  editArticle?: Resolver<
    GQLResolversTypes['Article'],
    ParentType,
    ContextType,
    RequireFields<GQLMutationEditArticleArgs, 'input'>
  >
  emailLogin?: Resolver<
    GQLResolversTypes['AuthResult'],
    ParentType,
    ContextType,
    RequireFields<GQLMutationEmailLoginArgs, 'input'>
  >
  generateSigningMessage?: Resolver<
    GQLResolversTypes['SigningMessageResult'],
    ParentType,
    ContextType,
    RequireFields<GQLMutationGenerateSigningMessageArgs, 'input'>
  >
  invite?: Resolver<
    Maybe<Array<GQLResolversTypes['Invitation']>>,
    ParentType,
    ContextType,
    RequireFields<GQLMutationInviteArgs, 'input'>
  >
  likeCollection?: Resolver<
    GQLResolversTypes['Collection'],
    ParentType,
    ContextType,
    RequireFields<GQLMutationLikeCollectionArgs, 'input'>
  >
  likeMoment?: Resolver<
    GQLResolversTypes['Moment'],
    ParentType,
    ContextType,
    RequireFields<GQLMutationLikeMomentArgs, 'input'>
  >
  logRecord?: Resolver<
    Maybe<GQLResolversTypes['Boolean']>,
    ParentType,
    ContextType,
    RequireFields<GQLMutationLogRecordArgs, 'input'>
  >
  markAllNoticesAsRead?: Resolver<
    Maybe<GQLResolversTypes['Boolean']>,
    ParentType,
    ContextType
  >
  mergeTags?: Resolver<
    GQLResolversTypes['Tag'],
    ParentType,
    ContextType,
    RequireFields<GQLMutationMergeTagsArgs, 'input'>
  >
  migration?: Resolver<
    Maybe<GQLResolversTypes['Boolean']>,
    ParentType,
    ContextType,
    RequireFields<GQLMutationMigrationArgs, 'input'>
  >
  payTo?: Resolver<
    GQLResolversTypes['PayToResult'],
    ParentType,
    ContextType,
    RequireFields<GQLMutationPayToArgs, 'input'>
  >
  payout?: Resolver<
    GQLResolversTypes['Transaction'],
    ParentType,
    ContextType,
    RequireFields<GQLMutationPayoutArgs, 'input'>
  >
  pinComment?: Resolver<
    GQLResolversTypes['Comment'],
    ParentType,
    ContextType,
    RequireFields<GQLMutationPinCommentArgs, 'input'>
  >
  publishArticle?: Resolver<
    GQLResolversTypes['Draft'],
    ParentType,
    ContextType,
    RequireFields<GQLMutationPublishArticleArgs, 'input'>
  >
  putAnnouncement?: Resolver<
    GQLResolversTypes['Announcement'],
    ParentType,
    ContextType,
    RequireFields<GQLMutationPutAnnouncementArgs, 'input'>
  >
  putCircle?: Resolver<
    GQLResolversTypes['Circle'],
    ParentType,
    ContextType,
    RequireFields<GQLMutationPutCircleArgs, 'input'>
  >
  putCircleArticles?: Resolver<
    GQLResolversTypes['Circle'],
    ParentType,
    ContextType,
    RequireFields<GQLMutationPutCircleArticlesArgs, 'input'>
  >
  putCollection?: Resolver<
    GQLResolversTypes['Collection'],
    ParentType,
    ContextType,
    RequireFields<GQLMutationPutCollectionArgs, 'input'>
  >
  putComment?: Resolver<
    GQLResolversTypes['Comment'],
    ParentType,
    ContextType,
    RequireFields<GQLMutationPutCommentArgs, 'input'>
  >
  putDraft?: Resolver<
    GQLResolversTypes['Draft'],
    ParentType,
    ContextType,
    RequireFields<GQLMutationPutDraftArgs, 'input'>
  >
  putFeaturedTags?: Resolver<
    Maybe<Array<GQLResolversTypes['Tag']>>,
    ParentType,
    ContextType,
    RequireFields<GQLMutationPutFeaturedTagsArgs, 'input'>
  >
  putIcymiTopic?: Resolver<
    Maybe<GQLResolversTypes['IcymiTopic']>,
    ParentType,
    ContextType,
    RequireFields<GQLMutationPutIcymiTopicArgs, 'input'>
  >
  putMoment?: Resolver<
    GQLResolversTypes['Moment'],
    ParentType,
    ContextType,
    RequireFields<GQLMutationPutMomentArgs, 'input'>
  >
  putOAuthClient?: Resolver<
    Maybe<GQLResolversTypes['OAuthClient']>,
    ParentType,
    ContextType,
    RequireFields<GQLMutationPutOAuthClientArgs, 'input'>
  >
  putRemark?: Resolver<
    Maybe<GQLResolversTypes['String']>,
    ParentType,
    ContextType,
    RequireFields<GQLMutationPutRemarkArgs, 'input'>
  >
  putRestrictedUsers?: Resolver<
    Array<GQLResolversTypes['User']>,
    ParentType,
    ContextType,
    RequireFields<GQLMutationPutRestrictedUsersArgs, 'input'>
  >
  putSkippedListItem?: Resolver<
    Maybe<Array<GQLResolversTypes['SkippedListItem']>>,
    ParentType,
    ContextType,
    RequireFields<GQLMutationPutSkippedListItemArgs, 'input'>
  >
  putWritingChallenge?: Resolver<
    GQLResolversTypes['WritingChallenge'],
    ParentType,
    ContextType,
    RequireFields<GQLMutationPutWritingChallengeArgs, 'input'>
  >
  readArticle?: Resolver<
    GQLResolversTypes['Article'],
    ParentType,
    ContextType,
    RequireFields<GQLMutationReadArticleArgs, 'input'>
  >
  refreshIPNSFeed?: Resolver<
    GQLResolversTypes['User'],
    ParentType,
    ContextType,
    RequireFields<GQLMutationRefreshIpnsFeedArgs, 'input'>
  >
  removeSocialLogin?: Resolver<
    GQLResolversTypes['User'],
    ParentType,
    ContextType,
    RequireFields<GQLMutationRemoveSocialLoginArgs, 'input'>
  >
  removeWalletLogin?: Resolver<
    GQLResolversTypes['User'],
    ParentType,
    ContextType
  >
  renameTag?: Resolver<
    GQLResolversTypes['Tag'],
    ParentType,
    ContextType,
    RequireFields<GQLMutationRenameTagArgs, 'input'>
  >
  reorderCollectionArticles?: Resolver<
    GQLResolversTypes['Collection'],
    ParentType,
    ContextType,
    RequireFields<GQLMutationReorderCollectionArticlesArgs, 'input'>
  >
  resetLikerId?: Resolver<
    GQLResolversTypes['User'],
    ParentType,
    ContextType,
    RequireFields<GQLMutationResetLikerIdArgs, 'input'>
  >
  resetPassword?: Resolver<
    Maybe<GQLResolversTypes['Boolean']>,
    ParentType,
    ContextType,
    RequireFields<GQLMutationResetPasswordArgs, 'input'>
  >
  sendCampaignAnnouncement?: Resolver<
    Maybe<GQLResolversTypes['Boolean']>,
    ParentType,
    ContextType,
    RequireFields<GQLMutationSendCampaignAnnouncementArgs, 'input'>
  >
  sendVerificationCode?: Resolver<
    Maybe<GQLResolversTypes['Boolean']>,
    ParentType,
    ContextType,
    RequireFields<GQLMutationSendVerificationCodeArgs, 'input'>
  >
  setBoost?: Resolver<
    GQLResolversTypes['Node'],
    ParentType,
    ContextType,
    RequireFields<GQLMutationSetBoostArgs, 'input'>
  >
  setCurrency?: Resolver<
    GQLResolversTypes['User'],
    ParentType,
    ContextType,
    RequireFields<GQLMutationSetCurrencyArgs, 'input'>
  >
  setEmail?: Resolver<
    GQLResolversTypes['User'],
    ParentType,
    ContextType,
    RequireFields<GQLMutationSetEmailArgs, 'input'>
  >
  setFeature?: Resolver<
    GQLResolversTypes['Feature'],
    ParentType,
    ContextType,
    RequireFields<GQLMutationSetFeatureArgs, 'input'>
  >
  setPassword?: Resolver<
    GQLResolversTypes['User'],
    ParentType,
    ContextType,
    RequireFields<GQLMutationSetPasswordArgs, 'input'>
  >
  setSpamStatus?: Resolver<
    GQLResolversTypes['Article'],
    ParentType,
    ContextType,
    RequireFields<GQLMutationSetSpamStatusArgs, 'input'>
  >
  setUserName?: Resolver<
    GQLResolversTypes['User'],
    ParentType,
    ContextType,
    RequireFields<GQLMutationSetUserNameArgs, 'input'>
  >
  singleFileUpload?: Resolver<
    GQLResolversTypes['Asset'],
    ParentType,
    ContextType,
    RequireFields<GQLMutationSingleFileUploadArgs, 'input'>
  >
  socialLogin?: Resolver<
    GQLResolversTypes['AuthResult'],
    ParentType,
    ContextType,
    RequireFields<GQLMutationSocialLoginArgs, 'input'>
  >
  submitReport?: Resolver<
    GQLResolversTypes['Report'],
    ParentType,
    ContextType,
    RequireFields<GQLMutationSubmitReportArgs, 'input'>
  >
  subscribeCircle?: Resolver<
    GQLResolversTypes['SubscribeCircleResult'],
    ParentType,
    ContextType,
    RequireFields<GQLMutationSubscribeCircleArgs, 'input'>
  >
  toggleArticleRecommend?: Resolver<
    GQLResolversTypes['Article'],
    ParentType,
    ContextType,
    RequireFields<GQLMutationToggleArticleRecommendArgs, 'input'>
  >
  toggleBlockUser?: Resolver<
    GQLResolversTypes['User'],
    ParentType,
    ContextType,
    RequireFields<GQLMutationToggleBlockUserArgs, 'input'>
  >
  toggleFollowCircle?: Resolver<
    GQLResolversTypes['Circle'],
    ParentType,
    ContextType,
    RequireFields<GQLMutationToggleFollowCircleArgs, 'input'>
  >
  toggleFollowTag?: Resolver<
    GQLResolversTypes['Tag'],
    ParentType,
    ContextType,
    RequireFields<GQLMutationToggleFollowTagArgs, 'input'>
  >
  toggleFollowUser?: Resolver<
    GQLResolversTypes['User'],
    ParentType,
    ContextType,
    RequireFields<GQLMutationToggleFollowUserArgs, 'input'>
  >
  togglePinComment?: Resolver<
    GQLResolversTypes['Comment'],
    ParentType,
    ContextType,
    RequireFields<GQLMutationTogglePinCommentArgs, 'input'>
  >
  toggleSeedingUsers?: Resolver<
    Array<Maybe<GQLResolversTypes['User']>>,
    ParentType,
    ContextType,
    RequireFields<GQLMutationToggleSeedingUsersArgs, 'input'>
  >
  toggleSubscribeArticle?: Resolver<
    GQLResolversTypes['Article'],
    ParentType,
    ContextType,
    RequireFields<GQLMutationToggleSubscribeArticleArgs, 'input'>
  >
  toggleUsersBadge?: Resolver<
    Array<Maybe<GQLResolversTypes['User']>>,
    ParentType,
    ContextType,
    RequireFields<GQLMutationToggleUsersBadgeArgs, 'input'>
  >
  toggleWritingChallengeFeaturedArticles?: Resolver<
    GQLResolversTypes['Campaign'],
    ParentType,
    ContextType,
    RequireFields<
      GQLMutationToggleWritingChallengeFeaturedArticlesArgs,
      'input'
    >
  >
  unbindLikerId?: Resolver<
    GQLResolversTypes['User'],
    ParentType,
    ContextType,
    RequireFields<GQLMutationUnbindLikerIdArgs, 'input'>
  >
  unlikeCollection?: Resolver<
    GQLResolversTypes['Collection'],
    ParentType,
    ContextType,
    RequireFields<GQLMutationUnlikeCollectionArgs, 'input'>
  >
  unlikeMoment?: Resolver<
    GQLResolversTypes['Moment'],
    ParentType,
    ContextType,
    RequireFields<GQLMutationUnlikeMomentArgs, 'input'>
  >
  unpinComment?: Resolver<
    GQLResolversTypes['Comment'],
    ParentType,
    ContextType,
    RequireFields<GQLMutationUnpinCommentArgs, 'input'>
  >
  unsubscribeCircle?: Resolver<
    GQLResolversTypes['Circle'],
    ParentType,
    ContextType,
    RequireFields<GQLMutationUnsubscribeCircleArgs, 'input'>
  >
  unvoteComment?: Resolver<
    GQLResolversTypes['Comment'],
    ParentType,
    ContextType,
    RequireFields<GQLMutationUnvoteCommentArgs, 'input'>
  >
  updateArticleSensitive?: Resolver<
    GQLResolversTypes['Article'],
    ParentType,
    ContextType,
    RequireFields<GQLMutationUpdateArticleSensitiveArgs, 'input'>
  >
  updateArticleState?: Resolver<
    GQLResolversTypes['Article'],
    ParentType,
    ContextType,
    RequireFields<GQLMutationUpdateArticleStateArgs, 'input'>
  >
  updateCampaignApplicationState?: Resolver<
    GQLResolversTypes['Campaign'],
    ParentType,
    ContextType,
    RequireFields<GQLMutationUpdateCampaignApplicationStateArgs, 'input'>
  >
  updateCommentsState?: Resolver<
    Array<GQLResolversTypes['Comment']>,
    ParentType,
    ContextType,
    RequireFields<GQLMutationUpdateCommentsStateArgs, 'input'>
  >
  updateNotificationSetting?: Resolver<
    GQLResolversTypes['User'],
    ParentType,
    ContextType,
    RequireFields<GQLMutationUpdateNotificationSettingArgs, 'input'>
  >
  updateUserExtra?: Resolver<
    GQLResolversTypes['User'],
    ParentType,
    ContextType,
    RequireFields<GQLMutationUpdateUserExtraArgs, 'input'>
  >
  updateUserInfo?: Resolver<
    GQLResolversTypes['User'],
    ParentType,
    ContextType,
    RequireFields<GQLMutationUpdateUserInfoArgs, 'input'>
  >
  updateUserRole?: Resolver<
    GQLResolversTypes['User'],
    ParentType,
    ContextType,
    RequireFields<GQLMutationUpdateUserRoleArgs, 'input'>
  >
  updateUserState?: Resolver<
    Maybe<Array<GQLResolversTypes['User']>>,
    ParentType,
    ContextType,
    RequireFields<GQLMutationUpdateUserStateArgs, 'input'>
  >
  userLogout?: Resolver<GQLResolversTypes['Boolean'], ParentType, ContextType>
  verifyEmail?: Resolver<
    GQLResolversTypes['AuthResult'],
    ParentType,
    ContextType,
    RequireFields<GQLMutationVerifyEmailArgs, 'input'>
  >
  voteComment?: Resolver<
    GQLResolversTypes['Comment'],
    ParentType,
    ContextType,
    RequireFields<GQLMutationVoteCommentArgs, 'input'>
  >
  walletLogin?: Resolver<
    GQLResolversTypes['AuthResult'],
    ParentType,
    ContextType,
    RequireFields<GQLMutationWalletLoginArgs, 'input'>
  >
}>

export type GQLNftAssetResolvers<
  ContextType = Context,
  ParentType extends GQLResolversParentTypes['NFTAsset'] = GQLResolversParentTypes['NFTAsset']
> = ResolversObject<{
  collectionName?: Resolver<
    GQLResolversTypes['String'],
    ParentType,
    ContextType
  >
  contractAddress?: Resolver<
    GQLResolversTypes['String'],
    ParentType,
    ContextType
  >
  description?: Resolver<
    Maybe<GQLResolversTypes['String']>,
    ParentType,
    ContextType
  >
  id?: Resolver<GQLResolversTypes['ID'], ParentType, ContextType>
  imagePreviewUrl?: Resolver<
    Maybe<GQLResolversTypes['String']>,
    ParentType,
    ContextType
  >
  imageUrl?: Resolver<GQLResolversTypes['String'], ParentType, ContextType>
  name?: Resolver<GQLResolversTypes['String'], ParentType, ContextType>
  __isTypeOf?: IsTypeOfResolverFn<ParentType, ContextType>
}>

export type GQLNodeResolvers<
  ContextType = Context,
  ParentType extends GQLResolversParentTypes['Node'] = GQLResolversParentTypes['Node']
> = ResolversObject<{
  __resolveType: TypeResolveFn<
    | 'Article'
    | 'ArticleVersion'
    | 'Circle'
    | 'Collection'
    | 'Comment'
    | 'Draft'
    | 'IcymiTopic'
    | 'Moment'
    | 'Report'
    | 'Tag'
    | 'User'
    | 'WritingChallenge',
    ParentType,
    ContextType
  >
}>

export type GQLNoticeResolvers<
  ContextType = Context,
  ParentType extends GQLResolversParentTypes['Notice'] = GQLResolversParentTypes['Notice']
> = ResolversObject<{
  __resolveType: TypeResolveFn<
    | 'ArticleArticleNotice'
    | 'ArticleNotice'
    | 'CampaignArticleNotice'
    | 'CircleNotice'
    | 'CollectionNotice'
    | 'CommentCommentNotice'
    | 'CommentNotice'
    | 'MomentNotice'
    | 'OfficialAnnouncementNotice'
    | 'TransactionNotice'
    | 'UserNotice',
    ParentType,
    ContextType
  >
}>

export type GQLNoticeConnectionResolvers<
  ContextType = Context,
  ParentType extends GQLResolversParentTypes['NoticeConnection'] = GQLResolversParentTypes['NoticeConnection']
> = ResolversObject<{
  edges?: Resolver<
    Maybe<Array<GQLResolversTypes['NoticeEdge']>>,
    ParentType,
    ContextType
  >
  pageInfo?: Resolver<GQLResolversTypes['PageInfo'], ParentType, ContextType>
  totalCount?: Resolver<GQLResolversTypes['Int'], ParentType, ContextType>
  __isTypeOf?: IsTypeOfResolverFn<ParentType, ContextType>
}>

export type GQLNoticeEdgeResolvers<
  ContextType = Context,
  ParentType extends GQLResolversParentTypes['NoticeEdge'] = GQLResolversParentTypes['NoticeEdge']
> = ResolversObject<{
  cursor?: Resolver<GQLResolversTypes['String'], ParentType, ContextType>
  node?: Resolver<GQLResolversTypes['Notice'], ParentType, ContextType>
  __isTypeOf?: IsTypeOfResolverFn<ParentType, ContextType>
}>

export type GQLNotificationSettingResolvers<
  ContextType = Context,
  ParentType extends GQLResolversParentTypes['NotificationSetting'] = GQLResolversParentTypes['NotificationSetting']
> = ResolversObject<{
  articleNewAppreciation?: Resolver<
    GQLResolversTypes['Boolean'],
    ParentType,
    ContextType
  >
  articleNewCollected?: Resolver<
    GQLResolversTypes['Boolean'],
    ParentType,
    ContextType
  >
  articleNewComment?: Resolver<
    GQLResolversTypes['Boolean'],
    ParentType,
    ContextType
  >
  articleNewSubscription?: Resolver<
    GQLResolversTypes['Boolean'],
    ParentType,
    ContextType
  >
  circleMemberNewBroadcastReply?: Resolver<
    GQLResolversTypes['Boolean'],
    ParentType,
    ContextType
  >
  circleMemberNewDiscussion?: Resolver<
    GQLResolversTypes['Boolean'],
    ParentType,
    ContextType
  >
  circleMemberNewDiscussionReply?: Resolver<
    GQLResolversTypes['Boolean'],
    ParentType,
    ContextType
  >
  circleNewFollower?: Resolver<
    GQLResolversTypes['Boolean'],
    ParentType,
    ContextType
  >
  circleNewSubscriber?: Resolver<
    GQLResolversTypes['Boolean'],
    ParentType,
    ContextType
  >
  circleNewUnsubscriber?: Resolver<
    GQLResolversTypes['Boolean'],
    ParentType,
    ContextType
  >
  email?: Resolver<GQLResolversTypes['Boolean'], ParentType, ContextType>
  inCircleNewArticle?: Resolver<
    GQLResolversTypes['Boolean'],
    ParentType,
    ContextType
  >
  inCircleNewBroadcast?: Resolver<
    GQLResolversTypes['Boolean'],
    ParentType,
    ContextType
  >
  inCircleNewBroadcastReply?: Resolver<
    GQLResolversTypes['Boolean'],
    ParentType,
    ContextType
  >
  inCircleNewDiscussion?: Resolver<
    GQLResolversTypes['Boolean'],
    ParentType,
    ContextType
  >
  inCircleNewDiscussionReply?: Resolver<
    GQLResolversTypes['Boolean'],
    ParentType,
    ContextType
  >
  mention?: Resolver<GQLResolversTypes['Boolean'], ParentType, ContextType>
  newComment?: Resolver<GQLResolversTypes['Boolean'], ParentType, ContextType>
  newLike?: Resolver<GQLResolversTypes['Boolean'], ParentType, ContextType>
  userNewFollower?: Resolver<
    GQLResolversTypes['Boolean'],
    ParentType,
    ContextType
  >
  __isTypeOf?: IsTypeOfResolverFn<ParentType, ContextType>
}>

export type GQLOAuthClientResolvers<
  ContextType = Context,
  ParentType extends GQLResolversParentTypes['OAuthClient'] = GQLResolversParentTypes['OAuthClient']
> = ResolversObject<{
  avatar?: Resolver<Maybe<GQLResolversTypes['String']>, ParentType, ContextType>
  createdAt?: Resolver<GQLResolversTypes['DateTime'], ParentType, ContextType>
  description?: Resolver<
    Maybe<GQLResolversTypes['String']>,
    ParentType,
    ContextType
  >
  grantTypes?: Resolver<
    Maybe<Array<GQLResolversTypes['GrantType']>>,
    ParentType,
    ContextType
  >
  id?: Resolver<GQLResolversTypes['ID'], ParentType, ContextType>
  name?: Resolver<GQLResolversTypes['String'], ParentType, ContextType>
  redirectURIs?: Resolver<
    Maybe<Array<GQLResolversTypes['String']>>,
    ParentType,
    ContextType
  >
  scope?: Resolver<
    Maybe<Array<GQLResolversTypes['String']>>,
    ParentType,
    ContextType
  >
  secret?: Resolver<GQLResolversTypes['String'], ParentType, ContextType>
  user?: Resolver<Maybe<GQLResolversTypes['User']>, ParentType, ContextType>
  website?: Resolver<
    Maybe<GQLResolversTypes['String']>,
    ParentType,
    ContextType
  >
  __isTypeOf?: IsTypeOfResolverFn<ParentType, ContextType>
}>

export type GQLOAuthClientConnectionResolvers<
  ContextType = Context,
  ParentType extends GQLResolversParentTypes['OAuthClientConnection'] = GQLResolversParentTypes['OAuthClientConnection']
> = ResolversObject<{
  edges?: Resolver<
    Maybe<Array<GQLResolversTypes['OAuthClientEdge']>>,
    ParentType,
    ContextType
  >
  pageInfo?: Resolver<GQLResolversTypes['PageInfo'], ParentType, ContextType>
  totalCount?: Resolver<GQLResolversTypes['Int'], ParentType, ContextType>
  __isTypeOf?: IsTypeOfResolverFn<ParentType, ContextType>
}>

export type GQLOAuthClientEdgeResolvers<
  ContextType = Context,
  ParentType extends GQLResolversParentTypes['OAuthClientEdge'] = GQLResolversParentTypes['OAuthClientEdge']
> = ResolversObject<{
  cursor?: Resolver<GQLResolversTypes['String'], ParentType, ContextType>
  node?: Resolver<GQLResolversTypes['OAuthClient'], ParentType, ContextType>
  __isTypeOf?: IsTypeOfResolverFn<ParentType, ContextType>
}>

export type GQLOssResolvers<
  ContextType = Context,
  ParentType extends GQLResolversParentTypes['OSS'] = GQLResolversParentTypes['OSS']
> = ResolversObject<{
  articles?: Resolver<
    GQLResolversTypes['ArticleConnection'],
    ParentType,
    ContextType,
    RequireFields<GQLOssArticlesArgs, 'input'>
  >
  badgedUsers?: Resolver<
    GQLResolversTypes['UserConnection'],
    ParentType,
    ContextType,
    RequireFields<GQLOssBadgedUsersArgs, 'input'>
  >
  comments?: Resolver<
    GQLResolversTypes['CommentConnection'],
    ParentType,
    ContextType,
    RequireFields<GQLOssCommentsArgs, 'input'>
  >
  icymiTopics?: Resolver<
    GQLResolversTypes['IcymiTopicConnection'],
    ParentType,
    ContextType,
    RequireFields<GQLOssIcymiTopicsArgs, 'input'>
  >
  oauthClients?: Resolver<
    GQLResolversTypes['OAuthClientConnection'],
    ParentType,
    ContextType,
    RequireFields<GQLOssOauthClientsArgs, 'input'>
  >
  reports?: Resolver<
    GQLResolversTypes['ReportConnection'],
    ParentType,
    ContextType,
    RequireFields<GQLOssReportsArgs, 'input'>
  >
  restrictedUsers?: Resolver<
    GQLResolversTypes['UserConnection'],
    ParentType,
    ContextType,
    RequireFields<GQLOssRestrictedUsersArgs, 'input'>
  >
  seedingUsers?: Resolver<
    GQLResolversTypes['UserConnection'],
    ParentType,
    ContextType,
    RequireFields<GQLOssSeedingUsersArgs, 'input'>
  >
  skippedListItems?: Resolver<
    GQLResolversTypes['SkippedListItemsConnection'],
    ParentType,
    ContextType,
    RequireFields<GQLOssSkippedListItemsArgs, 'input'>
  >
  tags?: Resolver<
    GQLResolversTypes['TagConnection'],
    ParentType,
    ContextType,
    RequireFields<GQLOssTagsArgs, 'input'>
  >
  users?: Resolver<
    GQLResolversTypes['UserConnection'],
    ParentType,
    ContextType,
    RequireFields<GQLOssUsersArgs, 'input'>
  >
  __isTypeOf?: IsTypeOfResolverFn<ParentType, ContextType>
}>

export type GQLOfficialResolvers<
  ContextType = Context,
  ParentType extends GQLResolversParentTypes['Official'] = GQLResolversParentTypes['Official']
> = ResolversObject<{
  announcements?: Resolver<
    Maybe<Array<GQLResolversTypes['Announcement']>>,
    ParentType,
    ContextType,
    RequireFields<GQLOfficialAnnouncementsArgs, 'input'>
  >
  features?: Resolver<
    Array<GQLResolversTypes['Feature']>,
    ParentType,
    ContextType
  >
  __isTypeOf?: IsTypeOfResolverFn<ParentType, ContextType>
}>

export type GQLOfficialAnnouncementNoticeResolvers<
  ContextType = Context,
  ParentType extends GQLResolversParentTypes['OfficialAnnouncementNotice'] = GQLResolversParentTypes['OfficialAnnouncementNotice']
> = ResolversObject<{
  createdAt?: Resolver<GQLResolversTypes['DateTime'], ParentType, ContextType>
  id?: Resolver<GQLResolversTypes['ID'], ParentType, ContextType>
  link?: Resolver<Maybe<GQLResolversTypes['String']>, ParentType, ContextType>
  message?: Resolver<GQLResolversTypes['String'], ParentType, ContextType>
  unread?: Resolver<GQLResolversTypes['Boolean'], ParentType, ContextType>
  __isTypeOf?: IsTypeOfResolverFn<ParentType, ContextType>
}>

export type GQLPageInfoResolvers<
  ContextType = Context,
  ParentType extends GQLResolversParentTypes['PageInfo'] = GQLResolversParentTypes['PageInfo']
> = ResolversObject<{
  endCursor?: Resolver<
    Maybe<GQLResolversTypes['String']>,
    ParentType,
    ContextType
  >
  hasNextPage?: Resolver<GQLResolversTypes['Boolean'], ParentType, ContextType>
  hasPreviousPage?: Resolver<
    GQLResolversTypes['Boolean'],
    ParentType,
    ContextType
  >
  startCursor?: Resolver<
    Maybe<GQLResolversTypes['String']>,
    ParentType,
    ContextType
  >
  __isTypeOf?: IsTypeOfResolverFn<ParentType, ContextType>
}>

export type GQLPayToResultResolvers<
  ContextType = Context,
  ParentType extends GQLResolversParentTypes['PayToResult'] = GQLResolversParentTypes['PayToResult']
> = ResolversObject<{
  redirectUrl?: Resolver<
    Maybe<GQLResolversTypes['String']>,
    ParentType,
    ContextType
  >
  transaction?: Resolver<
    GQLResolversTypes['Transaction'],
    ParentType,
    ContextType
  >
  __isTypeOf?: IsTypeOfResolverFn<ParentType, ContextType>
}>

export type GQLPersonResolvers<
  ContextType = Context,
  ParentType extends GQLResolversParentTypes['Person'] = GQLResolversParentTypes['Person']
> = ResolversObject<{
  email?: Resolver<GQLResolversTypes['String'], ParentType, ContextType>
  __isTypeOf?: IsTypeOfResolverFn<ParentType, ContextType>
}>

export type GQLPinnableWorkResolvers<
  ContextType = Context,
  ParentType extends GQLResolversParentTypes['PinnableWork'] = GQLResolversParentTypes['PinnableWork']
> = ResolversObject<{
  __resolveType: TypeResolveFn<
    'Article' | 'Collection',
    ParentType,
    ContextType
  >
}>

export type GQLPriceResolvers<
  ContextType = Context,
  ParentType extends GQLResolversParentTypes['Price'] = GQLResolversParentTypes['Price']
> = ResolversObject<{
  amount?: Resolver<GQLResolversTypes['Float'], ParentType, ContextType>
  circle?: Resolver<GQLResolversTypes['Circle'], ParentType, ContextType>
  createdAt?: Resolver<GQLResolversTypes['DateTime'], ParentType, ContextType>
  currency?: Resolver<
    GQLResolversTypes['TransactionCurrency'],
    ParentType,
    ContextType
  >
  id?: Resolver<GQLResolversTypes['ID'], ParentType, ContextType>
  state?: Resolver<GQLResolversTypes['PriceState'], ParentType, ContextType>
  updatedAt?: Resolver<GQLResolversTypes['DateTime'], ParentType, ContextType>
  __isTypeOf?: IsTypeOfResolverFn<ParentType, ContextType>
}>

export type GQLQueryResolvers<
  ContextType = Context,
  ParentType extends GQLResolversParentTypes['Query'] = GQLResolversParentTypes['Query']
> = ResolversObject<{
  article?: Resolver<
    Maybe<GQLResolversTypes['Article']>,
    ParentType,
    ContextType,
    RequireFields<GQLQueryArticleArgs, 'input'>
  >
  campaign?: Resolver<
    Maybe<GQLResolversTypes['Campaign']>,
    ParentType,
    ContextType,
    RequireFields<GQLQueryCampaignArgs, 'input'>
  >
  campaigns?: Resolver<
    GQLResolversTypes['CampaignConnection'],
    ParentType,
    ContextType,
    RequireFields<GQLQueryCampaignsArgs, 'input'>
  >
  circle?: Resolver<
    Maybe<GQLResolversTypes['Circle']>,
    ParentType,
    ContextType,
    RequireFields<GQLQueryCircleArgs, 'input'>
  >
  exchangeRates?: Resolver<
    Maybe<Array<GQLResolversTypes['ExchangeRate']>>,
    ParentType,
    ContextType,
    Partial<GQLQueryExchangeRatesArgs>
  >
  frequentSearch?: Resolver<
    Maybe<Array<GQLResolversTypes['String']>>,
    ParentType,
    ContextType,
    RequireFields<GQLQueryFrequentSearchArgs, 'input'>
  >
  moment?: Resolver<
    Maybe<GQLResolversTypes['Moment']>,
    ParentType,
    ContextType,
    RequireFields<GQLQueryMomentArgs, 'input'>
  >
  node?: Resolver<
    Maybe<GQLResolversTypes['Node']>,
    ParentType,
    ContextType,
    RequireFields<GQLQueryNodeArgs, 'input'>
  >
  nodes?: Resolver<
    Maybe<Array<GQLResolversTypes['Node']>>,
    ParentType,
    ContextType,
    RequireFields<GQLQueryNodesArgs, 'input'>
  >
  oauthClient?: Resolver<
    Maybe<GQLResolversTypes['OAuthClient']>,
    ParentType,
    ContextType,
    RequireFields<GQLQueryOauthClientArgs, 'input'>
  >
  oauthRequestToken?: Resolver<
    Maybe<GQLResolversTypes['String']>,
    ParentType,
    ContextType
  >
  official?: Resolver<GQLResolversTypes['Official'], ParentType, ContextType>
  oss?: Resolver<GQLResolversTypes['OSS'], ParentType, ContextType>
  search?: Resolver<
    GQLResolversTypes['SearchResultConnection'],
    ParentType,
    ContextType,
    RequireFields<GQLQuerySearchArgs, 'input'>
  >
  user?: Resolver<
    Maybe<GQLResolversTypes['User']>,
    ParentType,
    ContextType,
    RequireFields<GQLQueryUserArgs, 'input'>
  >
  viewer?: Resolver<Maybe<GQLResolversTypes['User']>, ParentType, ContextType>
}>

export type GQLReadHistoryResolvers<
  ContextType = Context,
  ParentType extends GQLResolversParentTypes['ReadHistory'] = GQLResolversParentTypes['ReadHistory']
> = ResolversObject<{
  article?: Resolver<GQLResolversTypes['Article'], ParentType, ContextType>
  readAt?: Resolver<GQLResolversTypes['DateTime'], ParentType, ContextType>
  __isTypeOf?: IsTypeOfResolverFn<ParentType, ContextType>
}>

export type GQLReadHistoryConnectionResolvers<
  ContextType = Context,
  ParentType extends GQLResolversParentTypes['ReadHistoryConnection'] = GQLResolversParentTypes['ReadHistoryConnection']
> = ResolversObject<{
  edges?: Resolver<
    Maybe<Array<GQLResolversTypes['ReadHistoryEdge']>>,
    ParentType,
    ContextType
  >
  pageInfo?: Resolver<GQLResolversTypes['PageInfo'], ParentType, ContextType>
  totalCount?: Resolver<GQLResolversTypes['Int'], ParentType, ContextType>
  __isTypeOf?: IsTypeOfResolverFn<ParentType, ContextType>
}>

export type GQLReadHistoryEdgeResolvers<
  ContextType = Context,
  ParentType extends GQLResolversParentTypes['ReadHistoryEdge'] = GQLResolversParentTypes['ReadHistoryEdge']
> = ResolversObject<{
  cursor?: Resolver<GQLResolversTypes['String'], ParentType, ContextType>
  node?: Resolver<GQLResolversTypes['ReadHistory'], ParentType, ContextType>
  __isTypeOf?: IsTypeOfResolverFn<ParentType, ContextType>
}>

export type GQLRecentSearchConnectionResolvers<
  ContextType = Context,
  ParentType extends GQLResolversParentTypes['RecentSearchConnection'] = GQLResolversParentTypes['RecentSearchConnection']
> = ResolversObject<{
  edges?: Resolver<
    Maybe<Array<GQLResolversTypes['RecentSearchEdge']>>,
    ParentType,
    ContextType
  >
  pageInfo?: Resolver<GQLResolversTypes['PageInfo'], ParentType, ContextType>
  totalCount?: Resolver<GQLResolversTypes['Int'], ParentType, ContextType>
  __isTypeOf?: IsTypeOfResolverFn<ParentType, ContextType>
}>

export type GQLRecentSearchEdgeResolvers<
  ContextType = Context,
  ParentType extends GQLResolversParentTypes['RecentSearchEdge'] = GQLResolversParentTypes['RecentSearchEdge']
> = ResolversObject<{
  cursor?: Resolver<GQLResolversTypes['String'], ParentType, ContextType>
  node?: Resolver<GQLResolversTypes['String'], ParentType, ContextType>
  __isTypeOf?: IsTypeOfResolverFn<ParentType, ContextType>
}>

export type GQLRecommendationResolvers<
  ContextType = Context,
  ParentType extends GQLResolversParentTypes['Recommendation'] = GQLResolversParentTypes['Recommendation']
> = ResolversObject<{
  authors?: Resolver<
    GQLResolversTypes['UserConnection'],
    ParentType,
    ContextType,
    RequireFields<GQLRecommendationAuthorsArgs, 'input'>
  >
  following?: Resolver<
    GQLResolversTypes['FollowingActivityConnection'],
    ParentType,
    ContextType,
    RequireFields<GQLRecommendationFollowingArgs, 'input'>
  >
  hottest?: Resolver<
    GQLResolversTypes['ArticleConnection'],
    ParentType,
    ContextType,
    RequireFields<GQLRecommendationHottestArgs, 'input'>
  >
  hottestCircles?: Resolver<
    GQLResolversTypes['CircleConnection'],
    ParentType,
    ContextType,
    RequireFields<GQLRecommendationHottestCirclesArgs, 'input'>
  >
  hottestTags?: Resolver<
    GQLResolversTypes['TagConnection'],
    ParentType,
    ContextType,
    RequireFields<GQLRecommendationHottestTagsArgs, 'input'>
  >
  icymi?: Resolver<
    GQLResolversTypes['ArticleConnection'],
    ParentType,
    ContextType,
    RequireFields<GQLRecommendationIcymiArgs, 'input'>
  >
  icymiTopic?: Resolver<
    Maybe<GQLResolversTypes['IcymiTopic']>,
    ParentType,
    ContextType
  >
  newest?: Resolver<
    GQLResolversTypes['ArticleConnection'],
    ParentType,
    ContextType,
    RequireFields<GQLRecommendationNewestArgs, 'input'>
  >
  newestCircles?: Resolver<
    GQLResolversTypes['CircleConnection'],
    ParentType,
    ContextType,
    RequireFields<GQLRecommendationNewestCirclesArgs, 'input'>
  >
<<<<<<< HEAD
  newestExcludeSpam?: Resolver<
    GQLResolversTypes['ArticleConnection'],
    ParentType,
    ContextType,
    RequireFields<GQLRecommendationNewestExcludeSpamArgs, 'input'>
=======
  readTagsArticles?: Resolver<
    GQLResolversTypes['ArticleConnection'],
    ParentType,
    ContextType,
    RequireFields<GQLRecommendationReadTagsArticlesArgs, 'input'>
>>>>>>> 65f78cfb
  >
  selectedTags?: Resolver<
    GQLResolversTypes['TagConnection'],
    ParentType,
    ContextType,
    RequireFields<GQLRecommendationSelectedTagsArgs, 'input'>
  >
  tags?: Resolver<
    GQLResolversTypes['TagConnection'],
    ParentType,
    ContextType,
    RequireFields<GQLRecommendationTagsArgs, 'input'>
  >
  __isTypeOf?: IsTypeOfResolverFn<ParentType, ContextType>
}>

export type GQLReportResolvers<
  ContextType = Context,
  ParentType extends GQLResolversParentTypes['Report'] = GQLResolversParentTypes['Report']
> = ResolversObject<{
  createdAt?: Resolver<GQLResolversTypes['DateTime'], ParentType, ContextType>
  id?: Resolver<GQLResolversTypes['ID'], ParentType, ContextType>
  reason?: Resolver<GQLResolversTypes['ReportReason'], ParentType, ContextType>
  reporter?: Resolver<GQLResolversTypes['User'], ParentType, ContextType>
  target?: Resolver<GQLResolversTypes['Node'], ParentType, ContextType>
  __isTypeOf?: IsTypeOfResolverFn<ParentType, ContextType>
}>

export type GQLReportConnectionResolvers<
  ContextType = Context,
  ParentType extends GQLResolversParentTypes['ReportConnection'] = GQLResolversParentTypes['ReportConnection']
> = ResolversObject<{
  edges?: Resolver<
    Maybe<Array<GQLResolversTypes['ReportEdge']>>,
    ParentType,
    ContextType
  >
  pageInfo?: Resolver<GQLResolversTypes['PageInfo'], ParentType, ContextType>
  totalCount?: Resolver<GQLResolversTypes['Int'], ParentType, ContextType>
  __isTypeOf?: IsTypeOfResolverFn<ParentType, ContextType>
}>

export type GQLReportEdgeResolvers<
  ContextType = Context,
  ParentType extends GQLResolversParentTypes['ReportEdge'] = GQLResolversParentTypes['ReportEdge']
> = ResolversObject<{
  cursor?: Resolver<GQLResolversTypes['String'], ParentType, ContextType>
  node?: Resolver<GQLResolversTypes['Report'], ParentType, ContextType>
  __isTypeOf?: IsTypeOfResolverFn<ParentType, ContextType>
}>

export type GQLResponseResolvers<
  ContextType = Context,
  ParentType extends GQLResolversParentTypes['Response'] = GQLResolversParentTypes['Response']
> = ResolversObject<{
  __resolveType: TypeResolveFn<'Article' | 'Comment', ParentType, ContextType>
}>

export type GQLResponseConnectionResolvers<
  ContextType = Context,
  ParentType extends GQLResolversParentTypes['ResponseConnection'] = GQLResolversParentTypes['ResponseConnection']
> = ResolversObject<{
  edges?: Resolver<
    Maybe<Array<GQLResolversTypes['ResponseEdge']>>,
    ParentType,
    ContextType
  >
  pageInfo?: Resolver<GQLResolversTypes['PageInfo'], ParentType, ContextType>
  totalCount?: Resolver<GQLResolversTypes['Int'], ParentType, ContextType>
  __isTypeOf?: IsTypeOfResolverFn<ParentType, ContextType>
}>

export type GQLResponseEdgeResolvers<
  ContextType = Context,
  ParentType extends GQLResolversParentTypes['ResponseEdge'] = GQLResolversParentTypes['ResponseEdge']
> = ResolversObject<{
  cursor?: Resolver<GQLResolversTypes['String'], ParentType, ContextType>
  node?: Resolver<GQLResolversTypes['Response'], ParentType, ContextType>
  __isTypeOf?: IsTypeOfResolverFn<ParentType, ContextType>
}>

export type GQLSearchResultConnectionResolvers<
  ContextType = Context,
  ParentType extends GQLResolversParentTypes['SearchResultConnection'] = GQLResolversParentTypes['SearchResultConnection']
> = ResolversObject<{
  edges?: Resolver<
    Maybe<Array<GQLResolversTypes['SearchResultEdge']>>,
    ParentType,
    ContextType
  >
  pageInfo?: Resolver<GQLResolversTypes['PageInfo'], ParentType, ContextType>
  totalCount?: Resolver<GQLResolversTypes['Int'], ParentType, ContextType>
  __isTypeOf?: IsTypeOfResolverFn<ParentType, ContextType>
}>

export type GQLSearchResultEdgeResolvers<
  ContextType = Context,
  ParentType extends GQLResolversParentTypes['SearchResultEdge'] = GQLResolversParentTypes['SearchResultEdge']
> = ResolversObject<{
  cursor?: Resolver<GQLResolversTypes['String'], ParentType, ContextType>
  node?: Resolver<GQLResolversTypes['Node'], ParentType, ContextType>
  __isTypeOf?: IsTypeOfResolverFn<ParentType, ContextType>
}>

export type GQLSigningMessageResultResolvers<
  ContextType = Context,
  ParentType extends GQLResolversParentTypes['SigningMessageResult'] = GQLResolversParentTypes['SigningMessageResult']
> = ResolversObject<{
  createdAt?: Resolver<GQLResolversTypes['DateTime'], ParentType, ContextType>
  expiredAt?: Resolver<GQLResolversTypes['DateTime'], ParentType, ContextType>
  nonce?: Resolver<GQLResolversTypes['String'], ParentType, ContextType>
  purpose?: Resolver<
    GQLResolversTypes['SigningMessagePurpose'],
    ParentType,
    ContextType
  >
  signingMessage?: Resolver<
    GQLResolversTypes['String'],
    ParentType,
    ContextType
  >
  __isTypeOf?: IsTypeOfResolverFn<ParentType, ContextType>
}>

export type GQLSkippedListItemResolvers<
  ContextType = Context,
  ParentType extends GQLResolversParentTypes['SkippedListItem'] = GQLResolversParentTypes['SkippedListItem']
> = ResolversObject<{
  archived?: Resolver<GQLResolversTypes['Boolean'], ParentType, ContextType>
  createdAt?: Resolver<GQLResolversTypes['DateTime'], ParentType, ContextType>
  id?: Resolver<GQLResolversTypes['ID'], ParentType, ContextType>
  type?: Resolver<
    GQLResolversTypes['SkippedListItemType'],
    ParentType,
    ContextType
  >
  updatedAt?: Resolver<GQLResolversTypes['DateTime'], ParentType, ContextType>
  uuid?: Resolver<GQLResolversTypes['ID'], ParentType, ContextType>
  value?: Resolver<GQLResolversTypes['String'], ParentType, ContextType>
  __isTypeOf?: IsTypeOfResolverFn<ParentType, ContextType>
}>

export type GQLSkippedListItemEdgeResolvers<
  ContextType = Context,
  ParentType extends GQLResolversParentTypes['SkippedListItemEdge'] = GQLResolversParentTypes['SkippedListItemEdge']
> = ResolversObject<{
  cursor?: Resolver<GQLResolversTypes['String'], ParentType, ContextType>
  node?: Resolver<
    Maybe<GQLResolversTypes['SkippedListItem']>,
    ParentType,
    ContextType
  >
  __isTypeOf?: IsTypeOfResolverFn<ParentType, ContextType>
}>

export type GQLSkippedListItemsConnectionResolvers<
  ContextType = Context,
  ParentType extends GQLResolversParentTypes['SkippedListItemsConnection'] = GQLResolversParentTypes['SkippedListItemsConnection']
> = ResolversObject<{
  edges?: Resolver<
    Maybe<Array<GQLResolversTypes['SkippedListItemEdge']>>,
    ParentType,
    ContextType
  >
  pageInfo?: Resolver<GQLResolversTypes['PageInfo'], ParentType, ContextType>
  totalCount?: Resolver<GQLResolversTypes['Int'], ParentType, ContextType>
  __isTypeOf?: IsTypeOfResolverFn<ParentType, ContextType>
}>

export type GQLSocialAccountResolvers<
  ContextType = Context,
  ParentType extends GQLResolversParentTypes['SocialAccount'] = GQLResolversParentTypes['SocialAccount']
> = ResolversObject<{
  email?: Resolver<Maybe<GQLResolversTypes['String']>, ParentType, ContextType>
  type?: Resolver<
    GQLResolversTypes['SocialAccountType'],
    ParentType,
    ContextType
  >
  userName?: Resolver<
    Maybe<GQLResolversTypes['String']>,
    ParentType,
    ContextType
  >
  __isTypeOf?: IsTypeOfResolverFn<ParentType, ContextType>
}>

export type GQLSpamStatusResolvers<
  ContextType = Context,
  ParentType extends GQLResolversParentTypes['SpamStatus'] = GQLResolversParentTypes['SpamStatus']
> = ResolversObject<{
  isSpam?: Resolver<
    Maybe<GQLResolversTypes['Boolean']>,
    ParentType,
    ContextType
  >
  score?: Resolver<Maybe<GQLResolversTypes['Float']>, ParentType, ContextType>
  __isTypeOf?: IsTypeOfResolverFn<ParentType, ContextType>
}>

export type GQLStripeAccountResolvers<
  ContextType = Context,
  ParentType extends GQLResolversParentTypes['StripeAccount'] = GQLResolversParentTypes['StripeAccount']
> = ResolversObject<{
  id?: Resolver<GQLResolversTypes['ID'], ParentType, ContextType>
  loginUrl?: Resolver<GQLResolversTypes['String'], ParentType, ContextType>
  __isTypeOf?: IsTypeOfResolverFn<ParentType, ContextType>
}>

export type GQLSubscribeCircleResultResolvers<
  ContextType = Context,
  ParentType extends GQLResolversParentTypes['SubscribeCircleResult'] = GQLResolversParentTypes['SubscribeCircleResult']
> = ResolversObject<{
  circle?: Resolver<GQLResolversTypes['Circle'], ParentType, ContextType>
  client_secret?: Resolver<
    Maybe<GQLResolversTypes['String']>,
    ParentType,
    ContextType
  >
  __isTypeOf?: IsTypeOfResolverFn<ParentType, ContextType>
}>

export type GQLTagResolvers<
  ContextType = Context,
  ParentType extends GQLResolversParentTypes['Tag'] = GQLResolversParentTypes['Tag']
> = ResolversObject<{
  articles?: Resolver<
    GQLResolversTypes['ArticleConnection'],
    ParentType,
    ContextType,
    RequireFields<GQLTagArticlesArgs, 'input'>
  >
  content?: Resolver<GQLResolversTypes['String'], ParentType, ContextType>
  createdAt?: Resolver<GQLResolversTypes['DateTime'], ParentType, ContextType>
  deleted?: Resolver<GQLResolversTypes['Boolean'], ParentType, ContextType>
  id?: Resolver<GQLResolversTypes['ID'], ParentType, ContextType>
  isFollower?: Resolver<
    Maybe<GQLResolversTypes['Boolean']>,
    ParentType,
    ContextType
  >
  numArticles?: Resolver<GQLResolversTypes['Int'], ParentType, ContextType>
  numAuthors?: Resolver<GQLResolversTypes['Int'], ParentType, ContextType>
  oss?: Resolver<GQLResolversTypes['TagOSS'], ParentType, ContextType>
  recommended?: Resolver<
    GQLResolversTypes['TagConnection'],
    ParentType,
    ContextType,
    RequireFields<GQLTagRecommendedArgs, 'input'>
  >
  remark?: Resolver<Maybe<GQLResolversTypes['String']>, ParentType, ContextType>
  __isTypeOf?: IsTypeOfResolverFn<ParentType, ContextType>
}>

export type GQLTagConnectionResolvers<
  ContextType = Context,
  ParentType extends GQLResolversParentTypes['TagConnection'] = GQLResolversParentTypes['TagConnection']
> = ResolversObject<{
  edges?: Resolver<
    Maybe<Array<GQLResolversTypes['TagEdge']>>,
    ParentType,
    ContextType
  >
  pageInfo?: Resolver<GQLResolversTypes['PageInfo'], ParentType, ContextType>
  totalCount?: Resolver<GQLResolversTypes['Int'], ParentType, ContextType>
  __isTypeOf?: IsTypeOfResolverFn<ParentType, ContextType>
}>

export type GQLTagEdgeResolvers<
  ContextType = Context,
  ParentType extends GQLResolversParentTypes['TagEdge'] = GQLResolversParentTypes['TagEdge']
> = ResolversObject<{
  cursor?: Resolver<GQLResolversTypes['String'], ParentType, ContextType>
  node?: Resolver<GQLResolversTypes['Tag'], ParentType, ContextType>
  __isTypeOf?: IsTypeOfResolverFn<ParentType, ContextType>
}>

export type GQLTagOssResolvers<
  ContextType = Context,
  ParentType extends GQLResolversParentTypes['TagOSS'] = GQLResolversParentTypes['TagOSS']
> = ResolversObject<{
  boost?: Resolver<GQLResolversTypes['Float'], ParentType, ContextType>
  score?: Resolver<GQLResolversTypes['Float'], ParentType, ContextType>
  __isTypeOf?: IsTypeOfResolverFn<ParentType, ContextType>
}>

export type GQLTopDonatorConnectionResolvers<
  ContextType = Context,
  ParentType extends GQLResolversParentTypes['TopDonatorConnection'] = GQLResolversParentTypes['TopDonatorConnection']
> = ResolversObject<{
  edges?: Resolver<
    Maybe<Array<GQLResolversTypes['TopDonatorEdge']>>,
    ParentType,
    ContextType
  >
  pageInfo?: Resolver<GQLResolversTypes['PageInfo'], ParentType, ContextType>
  totalCount?: Resolver<GQLResolversTypes['Int'], ParentType, ContextType>
  __isTypeOf?: IsTypeOfResolverFn<ParentType, ContextType>
}>

export type GQLTopDonatorEdgeResolvers<
  ContextType = Context,
  ParentType extends GQLResolversParentTypes['TopDonatorEdge'] = GQLResolversParentTypes['TopDonatorEdge']
> = ResolversObject<{
  cursor?: Resolver<GQLResolversTypes['String'], ParentType, ContextType>
  donationCount?: Resolver<GQLResolversTypes['Int'], ParentType, ContextType>
  node?: Resolver<GQLResolversTypes['User'], ParentType, ContextType>
  __isTypeOf?: IsTypeOfResolverFn<ParentType, ContextType>
}>

export type GQLTransactionResolvers<
  ContextType = Context,
  ParentType extends GQLResolversParentTypes['Transaction'] = GQLResolversParentTypes['Transaction']
> = ResolversObject<{
  amount?: Resolver<GQLResolversTypes['Float'], ParentType, ContextType>
  blockchainTx?: Resolver<
    Maybe<GQLResolversTypes['BlockchainTransaction']>,
    ParentType,
    ContextType
  >
  createdAt?: Resolver<GQLResolversTypes['DateTime'], ParentType, ContextType>
  currency?: Resolver<
    GQLResolversTypes['TransactionCurrency'],
    ParentType,
    ContextType
  >
  fee?: Resolver<GQLResolversTypes['Float'], ParentType, ContextType>
  id?: Resolver<GQLResolversTypes['ID'], ParentType, ContextType>
  message?: Resolver<
    Maybe<GQLResolversTypes['String']>,
    ParentType,
    ContextType
  >
  purpose?: Resolver<
    GQLResolversTypes['TransactionPurpose'],
    ParentType,
    ContextType
  >
  recipient?: Resolver<
    Maybe<GQLResolversTypes['User']>,
    ParentType,
    ContextType
  >
  sender?: Resolver<Maybe<GQLResolversTypes['User']>, ParentType, ContextType>
  state?: Resolver<
    GQLResolversTypes['TransactionState'],
    ParentType,
    ContextType
  >
  target?: Resolver<
    Maybe<GQLResolversTypes['TransactionTarget']>,
    ParentType,
    ContextType
  >
  __isTypeOf?: IsTypeOfResolverFn<ParentType, ContextType>
}>

export type GQLTransactionConnectionResolvers<
  ContextType = Context,
  ParentType extends GQLResolversParentTypes['TransactionConnection'] = GQLResolversParentTypes['TransactionConnection']
> = ResolversObject<{
  edges?: Resolver<
    Maybe<Array<GQLResolversTypes['TransactionEdge']>>,
    ParentType,
    ContextType
  >
  pageInfo?: Resolver<GQLResolversTypes['PageInfo'], ParentType, ContextType>
  totalCount?: Resolver<GQLResolversTypes['Int'], ParentType, ContextType>
  __isTypeOf?: IsTypeOfResolverFn<ParentType, ContextType>
}>

export type GQLTransactionEdgeResolvers<
  ContextType = Context,
  ParentType extends GQLResolversParentTypes['TransactionEdge'] = GQLResolversParentTypes['TransactionEdge']
> = ResolversObject<{
  cursor?: Resolver<GQLResolversTypes['String'], ParentType, ContextType>
  node?: Resolver<GQLResolversTypes['Transaction'], ParentType, ContextType>
  __isTypeOf?: IsTypeOfResolverFn<ParentType, ContextType>
}>

export type GQLTransactionNoticeResolvers<
  ContextType = Context,
  ParentType extends GQLResolversParentTypes['TransactionNotice'] = GQLResolversParentTypes['TransactionNotice']
> = ResolversObject<{
  actors?: Resolver<
    Maybe<Array<GQLResolversTypes['User']>>,
    ParentType,
    ContextType
  >
  createdAt?: Resolver<GQLResolversTypes['DateTime'], ParentType, ContextType>
  id?: Resolver<GQLResolversTypes['ID'], ParentType, ContextType>
  target?: Resolver<GQLResolversTypes['Transaction'], ParentType, ContextType>
  type?: Resolver<
    GQLResolversTypes['TransactionNoticeType'],
    ParentType,
    ContextType
  >
  unread?: Resolver<GQLResolversTypes['Boolean'], ParentType, ContextType>
  __isTypeOf?: IsTypeOfResolverFn<ParentType, ContextType>
}>

export type GQLTransactionTargetResolvers<
  ContextType = Context,
  ParentType extends GQLResolversParentTypes['TransactionTarget'] = GQLResolversParentTypes['TransactionTarget']
> = ResolversObject<{
  __resolveType: TypeResolveFn<
    'Article' | 'Circle' | 'Transaction',
    ParentType,
    ContextType
  >
}>

export type GQLTranslatedAnnouncementResolvers<
  ContextType = Context,
  ParentType extends GQLResolversParentTypes['TranslatedAnnouncement'] = GQLResolversParentTypes['TranslatedAnnouncement']
> = ResolversObject<{
  content?: Resolver<
    Maybe<GQLResolversTypes['String']>,
    ParentType,
    ContextType
  >
  cover?: Resolver<Maybe<GQLResolversTypes['String']>, ParentType, ContextType>
  language?: Resolver<
    GQLResolversTypes['UserLanguage'],
    ParentType,
    ContextType
  >
  link?: Resolver<Maybe<GQLResolversTypes['String']>, ParentType, ContextType>
  title?: Resolver<Maybe<GQLResolversTypes['String']>, ParentType, ContextType>
  __isTypeOf?: IsTypeOfResolverFn<ParentType, ContextType>
}>

export interface GQLUploadScalarConfig
  extends GraphQLScalarTypeConfig<GQLResolversTypes['Upload'], any> {
  name: 'Upload'
}

export type GQLUserResolvers<
  ContextType = Context,
  ParentType extends GQLResolversParentTypes['User'] = GQLResolversParentTypes['User']
> = ResolversObject<{
  activity?: Resolver<
    GQLResolversTypes['UserActivity'],
    ParentType,
    ContextType
  >
  analytics?: Resolver<
    GQLResolversTypes['UserAnalytics'],
    ParentType,
    ContextType
  >
  articles?: Resolver<
    GQLResolversTypes['ArticleConnection'],
    ParentType,
    ContextType,
    RequireFields<GQLUserArticlesArgs, 'input'>
  >
  avatar?: Resolver<Maybe<GQLResolversTypes['String']>, ParentType, ContextType>
  blockList?: Resolver<
    GQLResolversTypes['UserConnection'],
    ParentType,
    ContextType,
    RequireFields<GQLUserBlockListArgs, 'input'>
  >
  campaigns?: Resolver<
    GQLResolversTypes['CampaignConnection'],
    ParentType,
    ContextType,
    RequireFields<GQLUserCampaignsArgs, 'input'>
  >
  collections?: Resolver<
    GQLResolversTypes['CollectionConnection'],
    ParentType,
    ContextType,
    RequireFields<GQLUserCollectionsArgs, 'input'>
  >
  commentedArticles?: Resolver<
    GQLResolversTypes['ArticleConnection'],
    ParentType,
    ContextType,
    RequireFields<GQLUserCommentedArticlesArgs, 'input'>
  >
  displayName?: Resolver<
    Maybe<GQLResolversTypes['String']>,
    ParentType,
    ContextType
  >
  drafts?: Resolver<
    GQLResolversTypes['DraftConnection'],
    ParentType,
    ContextType,
    RequireFields<GQLUserDraftsArgs, 'input'>
  >
  followers?: Resolver<
    GQLResolversTypes['UserConnection'],
    ParentType,
    ContextType,
    RequireFields<GQLUserFollowersArgs, 'input'>
  >
  following?: Resolver<GQLResolversTypes['Following'], ParentType, ContextType>
  id?: Resolver<GQLResolversTypes['ID'], ParentType, ContextType>
  info?: Resolver<GQLResolversTypes['UserInfo'], ParentType, ContextType>
  isBlocked?: Resolver<GQLResolversTypes['Boolean'], ParentType, ContextType>
  isBlocking?: Resolver<GQLResolversTypes['Boolean'], ParentType, ContextType>
  isFollowee?: Resolver<GQLResolversTypes['Boolean'], ParentType, ContextType>
  isFollower?: Resolver<GQLResolversTypes['Boolean'], ParentType, ContextType>
  latestWorks?: Resolver<
    Array<GQLResolversTypes['PinnableWork']>,
    ParentType,
    ContextType
  >
  liker?: Resolver<GQLResolversTypes['Liker'], ParentType, ContextType>
  likerId?: Resolver<
    Maybe<GQLResolversTypes['String']>,
    ParentType,
    ContextType
  >
  notices?: Resolver<
    GQLResolversTypes['NoticeConnection'],
    ParentType,
    ContextType,
    RequireFields<GQLUserNoticesArgs, 'input'>
  >
  oss?: Resolver<GQLResolversTypes['UserOSS'], ParentType, ContextType>
  ownCircles?: Resolver<
    Maybe<Array<GQLResolversTypes['Circle']>>,
    ParentType,
    ContextType
  >
  paymentPointer?: Resolver<
    Maybe<GQLResolversTypes['String']>,
    ParentType,
    ContextType
  >
  pinnedWorks?: Resolver<
    Array<GQLResolversTypes['PinnableWork']>,
    ParentType,
    ContextType
  >
  recommendation?: Resolver<
    GQLResolversTypes['Recommendation'],
    ParentType,
    ContextType
  >
  remark?: Resolver<Maybe<GQLResolversTypes['String']>, ParentType, ContextType>
  settings?: Resolver<
    GQLResolversTypes['UserSettings'],
    ParentType,
    ContextType
  >
  status?: Resolver<
    Maybe<GQLResolversTypes['UserStatus']>,
    ParentType,
    ContextType
  >
  subscribedCircles?: Resolver<
    GQLResolversTypes['CircleConnection'],
    ParentType,
    ContextType,
    RequireFields<GQLUserSubscribedCirclesArgs, 'input'>
  >
  subscriptions?: Resolver<
    GQLResolversTypes['ArticleConnection'],
    ParentType,
    ContextType,
    RequireFields<GQLUserSubscriptionsArgs, 'input'>
  >
  tags?: Resolver<
    GQLResolversTypes['TagConnection'],
    ParentType,
    ContextType,
    RequireFields<GQLUserTagsArgs, 'input'>
  >
  userName?: Resolver<
    Maybe<GQLResolversTypes['String']>,
    ParentType,
    ContextType
  >
  wallet?: Resolver<GQLResolversTypes['Wallet'], ParentType, ContextType>
  writings?: Resolver<
    GQLResolversTypes['WritingConnection'],
    ParentType,
    ContextType,
    RequireFields<GQLUserWritingsArgs, 'input'>
  >
  __isTypeOf?: IsTypeOfResolverFn<ParentType, ContextType>
}>

export type GQLUserActivityResolvers<
  ContextType = Context,
  ParentType extends GQLResolversParentTypes['UserActivity'] = GQLResolversParentTypes['UserActivity']
> = ResolversObject<{
  appreciationsReceived?: Resolver<
    GQLResolversTypes['AppreciationConnection'],
    ParentType,
    ContextType,
    RequireFields<GQLUserActivityAppreciationsReceivedArgs, 'input'>
  >
  appreciationsReceivedTotal?: Resolver<
    GQLResolversTypes['Int'],
    ParentType,
    ContextType
  >
  appreciationsSent?: Resolver<
    GQLResolversTypes['AppreciationConnection'],
    ParentType,
    ContextType,
    RequireFields<GQLUserActivityAppreciationsSentArgs, 'input'>
  >
  appreciationsSentTotal?: Resolver<
    GQLResolversTypes['Int'],
    ParentType,
    ContextType
  >
  history?: Resolver<
    GQLResolversTypes['ReadHistoryConnection'],
    ParentType,
    ContextType,
    RequireFields<GQLUserActivityHistoryArgs, 'input'>
  >
  recentSearches?: Resolver<
    GQLResolversTypes['RecentSearchConnection'],
    ParentType,
    ContextType,
    RequireFields<GQLUserActivityRecentSearchesArgs, 'input'>
  >
  __isTypeOf?: IsTypeOfResolverFn<ParentType, ContextType>
}>

export type GQLUserAddArticleTagActivityResolvers<
  ContextType = Context,
  ParentType extends GQLResolversParentTypes['UserAddArticleTagActivity'] = GQLResolversParentTypes['UserAddArticleTagActivity']
> = ResolversObject<{
  actor?: Resolver<GQLResolversTypes['User'], ParentType, ContextType>
  createdAt?: Resolver<GQLResolversTypes['DateTime'], ParentType, ContextType>
  node?: Resolver<GQLResolversTypes['Article'], ParentType, ContextType>
  target?: Resolver<GQLResolversTypes['Tag'], ParentType, ContextType>
  __isTypeOf?: IsTypeOfResolverFn<ParentType, ContextType>
}>

export type GQLUserAnalyticsResolvers<
  ContextType = Context,
  ParentType extends GQLResolversParentTypes['UserAnalytics'] = GQLResolversParentTypes['UserAnalytics']
> = ResolversObject<{
  topDonators?: Resolver<
    GQLResolversTypes['TopDonatorConnection'],
    ParentType,
    ContextType,
    RequireFields<GQLUserAnalyticsTopDonatorsArgs, 'input'>
  >
  __isTypeOf?: IsTypeOfResolverFn<ParentType, ContextType>
}>

export type GQLUserBroadcastCircleActivityResolvers<
  ContextType = Context,
  ParentType extends GQLResolversParentTypes['UserBroadcastCircleActivity'] = GQLResolversParentTypes['UserBroadcastCircleActivity']
> = ResolversObject<{
  actor?: Resolver<GQLResolversTypes['User'], ParentType, ContextType>
  createdAt?: Resolver<GQLResolversTypes['DateTime'], ParentType, ContextType>
  node?: Resolver<GQLResolversTypes['Comment'], ParentType, ContextType>
  target?: Resolver<GQLResolversTypes['Circle'], ParentType, ContextType>
  __isTypeOf?: IsTypeOfResolverFn<ParentType, ContextType>
}>

export type GQLUserConnectionResolvers<
  ContextType = Context,
  ParentType extends GQLResolversParentTypes['UserConnection'] = GQLResolversParentTypes['UserConnection']
> = ResolversObject<{
  edges?: Resolver<
    Maybe<Array<GQLResolversTypes['UserEdge']>>,
    ParentType,
    ContextType
  >
  pageInfo?: Resolver<GQLResolversTypes['PageInfo'], ParentType, ContextType>
  totalCount?: Resolver<GQLResolversTypes['Int'], ParentType, ContextType>
  __isTypeOf?: IsTypeOfResolverFn<ParentType, ContextType>
}>

export type GQLUserCreateCircleActivityResolvers<
  ContextType = Context,
  ParentType extends GQLResolversParentTypes['UserCreateCircleActivity'] = GQLResolversParentTypes['UserCreateCircleActivity']
> = ResolversObject<{
  actor?: Resolver<GQLResolversTypes['User'], ParentType, ContextType>
  createdAt?: Resolver<GQLResolversTypes['DateTime'], ParentType, ContextType>
  node?: Resolver<GQLResolversTypes['Circle'], ParentType, ContextType>
  __isTypeOf?: IsTypeOfResolverFn<ParentType, ContextType>
}>

export type GQLUserEdgeResolvers<
  ContextType = Context,
  ParentType extends GQLResolversParentTypes['UserEdge'] = GQLResolversParentTypes['UserEdge']
> = ResolversObject<{
  cursor?: Resolver<GQLResolversTypes['String'], ParentType, ContextType>
  node?: Resolver<GQLResolversTypes['User'], ParentType, ContextType>
  __isTypeOf?: IsTypeOfResolverFn<ParentType, ContextType>
}>

export type GQLUserInfoResolvers<
  ContextType = Context,
  ParentType extends GQLResolversParentTypes['UserInfo'] = GQLResolversParentTypes['UserInfo']
> = ResolversObject<{
  agreeOn?: Resolver<
    Maybe<GQLResolversTypes['DateTime']>,
    ParentType,
    ContextType
  >
  badges?: Resolver<
    Maybe<Array<GQLResolversTypes['Badge']>>,
    ParentType,
    ContextType
  >
  createdAt?: Resolver<
    Maybe<GQLResolversTypes['DateTime']>,
    ParentType,
    ContextType
  >
  cryptoWallet?: Resolver<
    Maybe<GQLResolversTypes['CryptoWallet']>,
    ParentType,
    ContextType
  >
  description?: Resolver<
    Maybe<GQLResolversTypes['String']>,
    ParentType,
    ContextType
  >
  email?: Resolver<Maybe<GQLResolversTypes['String']>, ParentType, ContextType>
  emailVerified?: Resolver<
    GQLResolversTypes['Boolean'],
    ParentType,
    ContextType
  >
  ethAddress?: Resolver<
    Maybe<GQLResolversTypes['String']>,
    ParentType,
    ContextType
  >
  featuredTags?: Resolver<
    Maybe<Array<GQLResolversTypes['Tag']>>,
    ParentType,
    ContextType
  >
  group?: Resolver<GQLResolversTypes['UserGroup'], ParentType, ContextType>
  ipnsKey?: Resolver<
    Maybe<GQLResolversTypes['String']>,
    ParentType,
    ContextType
  >
  isWalletAuth?: Resolver<GQLResolversTypes['Boolean'], ParentType, ContextType>
  profileCover?: Resolver<
    Maybe<GQLResolversTypes['String']>,
    ParentType,
    ContextType
  >
  socialAccounts?: Resolver<
    Array<GQLResolversTypes['SocialAccount']>,
    ParentType,
    ContextType
  >
  userNameEditable?: Resolver<
    GQLResolversTypes['Boolean'],
    ParentType,
    ContextType
  >
  __isTypeOf?: IsTypeOfResolverFn<ParentType, ContextType>
}>

export type GQLUserNoticeResolvers<
  ContextType = Context,
  ParentType extends GQLResolversParentTypes['UserNotice'] = GQLResolversParentTypes['UserNotice']
> = ResolversObject<{
  actors?: Resolver<
    Maybe<Array<GQLResolversTypes['User']>>,
    ParentType,
    ContextType
  >
  createdAt?: Resolver<GQLResolversTypes['DateTime'], ParentType, ContextType>
  id?: Resolver<GQLResolversTypes['ID'], ParentType, ContextType>
  target?: Resolver<GQLResolversTypes['User'], ParentType, ContextType>
  type?: Resolver<GQLResolversTypes['UserNoticeType'], ParentType, ContextType>
  unread?: Resolver<GQLResolversTypes['Boolean'], ParentType, ContextType>
  __isTypeOf?: IsTypeOfResolverFn<ParentType, ContextType>
}>

export type GQLUserOssResolvers<
  ContextType = Context,
  ParentType extends GQLResolversParentTypes['UserOSS'] = GQLResolversParentTypes['UserOSS']
> = ResolversObject<{
  boost?: Resolver<GQLResolversTypes['Float'], ParentType, ContextType>
  restrictions?: Resolver<
    Array<GQLResolversTypes['UserRestriction']>,
    ParentType,
    ContextType
  >
  score?: Resolver<GQLResolversTypes['Float'], ParentType, ContextType>
  __isTypeOf?: IsTypeOfResolverFn<ParentType, ContextType>
}>

export type GQLUserPostMomentActivityResolvers<
  ContextType = Context,
  ParentType extends GQLResolversParentTypes['UserPostMomentActivity'] = GQLResolversParentTypes['UserPostMomentActivity']
> = ResolversObject<{
  actor?: Resolver<GQLResolversTypes['User'], ParentType, ContextType>
  createdAt?: Resolver<GQLResolversTypes['DateTime'], ParentType, ContextType>
  more?: Resolver<Array<GQLResolversTypes['Moment']>, ParentType, ContextType>
  node?: Resolver<GQLResolversTypes['Moment'], ParentType, ContextType>
  __isTypeOf?: IsTypeOfResolverFn<ParentType, ContextType>
}>

export type GQLUserPublishArticleActivityResolvers<
  ContextType = Context,
  ParentType extends GQLResolversParentTypes['UserPublishArticleActivity'] = GQLResolversParentTypes['UserPublishArticleActivity']
> = ResolversObject<{
  actor?: Resolver<GQLResolversTypes['User'], ParentType, ContextType>
  createdAt?: Resolver<GQLResolversTypes['DateTime'], ParentType, ContextType>
  node?: Resolver<GQLResolversTypes['Article'], ParentType, ContextType>
  __isTypeOf?: IsTypeOfResolverFn<ParentType, ContextType>
}>

export type GQLUserRecommendationActivityResolvers<
  ContextType = Context,
  ParentType extends GQLResolversParentTypes['UserRecommendationActivity'] = GQLResolversParentTypes['UserRecommendationActivity']
> = ResolversObject<{
  nodes?: Resolver<
    Maybe<Array<GQLResolversTypes['User']>>,
    ParentType,
    ContextType
  >
  source?: Resolver<
    Maybe<GQLResolversTypes['UserRecommendationActivitySource']>,
    ParentType,
    ContextType
  >
  __isTypeOf?: IsTypeOfResolverFn<ParentType, ContextType>
}>

export type GQLUserRestrictionResolvers<
  ContextType = Context,
  ParentType extends GQLResolversParentTypes['UserRestriction'] = GQLResolversParentTypes['UserRestriction']
> = ResolversObject<{
  createdAt?: Resolver<GQLResolversTypes['DateTime'], ParentType, ContextType>
  type?: Resolver<
    GQLResolversTypes['UserRestrictionType'],
    ParentType,
    ContextType
  >
  __isTypeOf?: IsTypeOfResolverFn<ParentType, ContextType>
}>

export type GQLUserSettingsResolvers<
  ContextType = Context,
  ParentType extends GQLResolversParentTypes['UserSettings'] = GQLResolversParentTypes['UserSettings']
> = ResolversObject<{
  currency?: Resolver<
    GQLResolversTypes['QuoteCurrency'],
    ParentType,
    ContextType
  >
  language?: Resolver<
    GQLResolversTypes['UserLanguage'],
    ParentType,
    ContextType
  >
  notification?: Resolver<
    Maybe<GQLResolversTypes['NotificationSetting']>,
    ParentType,
    ContextType
  >
  __isTypeOf?: IsTypeOfResolverFn<ParentType, ContextType>
}>

export type GQLUserStatusResolvers<
  ContextType = Context,
  ParentType extends GQLResolversParentTypes['UserStatus'] = GQLResolversParentTypes['UserStatus']
> = ResolversObject<{
  articleCount?: Resolver<GQLResolversTypes['Int'], ParentType, ContextType>
  changeEmailTimesLeft?: Resolver<
    GQLResolversTypes['Int'],
    ParentType,
    ContextType
  >
  commentCount?: Resolver<GQLResolversTypes['Int'], ParentType, ContextType>
  donatedArticleCount?: Resolver<
    GQLResolversTypes['Int'],
    ParentType,
    ContextType
  >
  hasEmailLoginPassword?: Resolver<
    GQLResolversTypes['Boolean'],
    ParentType,
    ContextType
  >
  hasPaymentPassword?: Resolver<
    GQLResolversTypes['Boolean'],
    ParentType,
    ContextType
  >
  momentCount?: Resolver<GQLResolversTypes['Int'], ParentType, ContextType>
  receivedDonationCount?: Resolver<
    GQLResolversTypes['Int'],
    ParentType,
    ContextType
  >
  role?: Resolver<GQLResolversTypes['UserRole'], ParentType, ContextType>
  state?: Resolver<GQLResolversTypes['UserState'], ParentType, ContextType>
  totalReferredCount?: Resolver<
    GQLResolversTypes['Int'],
    ParentType,
    ContextType
  >
  totalWordCount?: Resolver<GQLResolversTypes['Int'], ParentType, ContextType>
  unreadFollowing?: Resolver<
    GQLResolversTypes['Boolean'],
    ParentType,
    ContextType
  >
  unreadNoticeCount?: Resolver<
    GQLResolversTypes['Int'],
    ParentType,
    ContextType
  >
  __isTypeOf?: IsTypeOfResolverFn<ParentType, ContextType>
}>

export type GQLWalletResolvers<
  ContextType = Context,
  ParentType extends GQLResolversParentTypes['Wallet'] = GQLResolversParentTypes['Wallet']
> = ResolversObject<{
  balance?: Resolver<GQLResolversTypes['Balance'], ParentType, ContextType>
  cardLast4?: Resolver<
    Maybe<GQLResolversTypes['String']>,
    ParentType,
    ContextType
  >
  customerPortal?: Resolver<
    Maybe<GQLResolversTypes['String']>,
    ParentType,
    ContextType
  >
  stripeAccount?: Resolver<
    Maybe<GQLResolversTypes['StripeAccount']>,
    ParentType,
    ContextType
  >
  transactions?: Resolver<
    GQLResolversTypes['TransactionConnection'],
    ParentType,
    ContextType,
    RequireFields<GQLWalletTransactionsArgs, 'input'>
  >
  __isTypeOf?: IsTypeOfResolverFn<ParentType, ContextType>
}>

export type GQLWritingResolvers<
  ContextType = Context,
  ParentType extends GQLResolversParentTypes['Writing'] = GQLResolversParentTypes['Writing']
> = ResolversObject<{
  __resolveType: TypeResolveFn<'Article' | 'Moment', ParentType, ContextType>
}>

export type GQLWritingChallengeResolvers<
  ContextType = Context,
  ParentType extends GQLResolversParentTypes['WritingChallenge'] = GQLResolversParentTypes['WritingChallenge']
> = ResolversObject<{
  announcements?: Resolver<
    Array<GQLResolversTypes['Article']>,
    ParentType,
    ContextType
  >
  application?: Resolver<
    Maybe<GQLResolversTypes['CampaignApplication']>,
    ParentType,
    ContextType
  >
  applicationPeriod?: Resolver<
    Maybe<GQLResolversTypes['DatetimeRange']>,
    ParentType,
    ContextType
  >
  articles?: Resolver<
    GQLResolversTypes['CampaignArticleConnection'],
    ParentType,
    ContextType,
    RequireFields<GQLWritingChallengeArticlesArgs, 'input'>
  >
  cover?: Resolver<Maybe<GQLResolversTypes['String']>, ParentType, ContextType>
  description?: Resolver<
    Maybe<GQLResolversTypes['String']>,
    ParentType,
    ContextType,
    Partial<GQLWritingChallengeDescriptionArgs>
  >
  id?: Resolver<GQLResolversTypes['ID'], ParentType, ContextType>
  link?: Resolver<GQLResolversTypes['String'], ParentType, ContextType>
  name?: Resolver<
    GQLResolversTypes['String'],
    ParentType,
    ContextType,
    Partial<GQLWritingChallengeNameArgs>
  >
  oss?: Resolver<GQLResolversTypes['CampaignOSS'], ParentType, ContextType>
  participants?: Resolver<
    GQLResolversTypes['CampaignParticipantConnection'],
    ParentType,
    ContextType,
    RequireFields<GQLWritingChallengeParticipantsArgs, 'input'>
  >
  shortHash?: Resolver<GQLResolversTypes['String'], ParentType, ContextType>
  stages?: Resolver<
    Array<GQLResolversTypes['CampaignStage']>,
    ParentType,
    ContextType
  >
  state?: Resolver<GQLResolversTypes['CampaignState'], ParentType, ContextType>
  writingPeriod?: Resolver<
    Maybe<GQLResolversTypes['DatetimeRange']>,
    ParentType,
    ContextType
  >
  __isTypeOf?: IsTypeOfResolverFn<ParentType, ContextType>
}>

export type GQLWritingConnectionResolvers<
  ContextType = Context,
  ParentType extends GQLResolversParentTypes['WritingConnection'] = GQLResolversParentTypes['WritingConnection']
> = ResolversObject<{
  edges?: Resolver<
    Maybe<Array<GQLResolversTypes['WritingEdge']>>,
    ParentType,
    ContextType
  >
  pageInfo?: Resolver<GQLResolversTypes['PageInfo'], ParentType, ContextType>
  totalCount?: Resolver<GQLResolversTypes['Int'], ParentType, ContextType>
  __isTypeOf?: IsTypeOfResolverFn<ParentType, ContextType>
}>

export type GQLWritingEdgeResolvers<
  ContextType = Context,
  ParentType extends GQLResolversParentTypes['WritingEdge'] = GQLResolversParentTypes['WritingEdge']
> = ResolversObject<{
  cursor?: Resolver<GQLResolversTypes['String'], ParentType, ContextType>
  node?: Resolver<GQLResolversTypes['Writing'], ParentType, ContextType>
  __isTypeOf?: IsTypeOfResolverFn<ParentType, ContextType>
}>

export type GQLResolvers<ContextType = Context> = ResolversObject<{
  AddCreditResult?: GQLAddCreditResultResolvers<ContextType>
  Announcement?: GQLAnnouncementResolvers<ContextType>
  Appreciation?: GQLAppreciationResolvers<ContextType>
  AppreciationConnection?: GQLAppreciationConnectionResolvers<ContextType>
  AppreciationEdge?: GQLAppreciationEdgeResolvers<ContextType>
  Article?: GQLArticleResolvers<ContextType>
  ArticleAccess?: GQLArticleAccessResolvers<ContextType>
  ArticleArticleNotice?: GQLArticleArticleNoticeResolvers<ContextType>
  ArticleCampaign?: GQLArticleCampaignResolvers<ContextType>
  ArticleConnection?: GQLArticleConnectionResolvers<ContextType>
  ArticleContents?: GQLArticleContentsResolvers<ContextType>
  ArticleDonation?: GQLArticleDonationResolvers<ContextType>
  ArticleDonationConnection?: GQLArticleDonationConnectionResolvers<ContextType>
  ArticleDonationEdge?: GQLArticleDonationEdgeResolvers<ContextType>
  ArticleEdge?: GQLArticleEdgeResolvers<ContextType>
  ArticleNotice?: GQLArticleNoticeResolvers<ContextType>
  ArticleOSS?: GQLArticleOssResolvers<ContextType>
  ArticleRecommendationActivity?: GQLArticleRecommendationActivityResolvers<ContextType>
  ArticleTranslation?: GQLArticleTranslationResolvers<ContextType>
  ArticleVersion?: GQLArticleVersionResolvers<ContextType>
  ArticleVersionEdge?: GQLArticleVersionEdgeResolvers<ContextType>
  ArticleVersionsConnection?: GQLArticleVersionsConnectionResolvers<ContextType>
  Asset?: GQLAssetResolvers<ContextType>
  AuthResult?: GQLAuthResultResolvers<ContextType>
  Badge?: GQLBadgeResolvers<ContextType>
  Balance?: GQLBalanceResolvers<ContextType>
  BlockchainTransaction?: GQLBlockchainTransactionResolvers<ContextType>
  BlockedSearchKeyword?: GQLBlockedSearchKeywordResolvers<ContextType>
  Campaign?: GQLCampaignResolvers<ContextType>
  CampaignApplication?: GQLCampaignApplicationResolvers<ContextType>
  CampaignArticleConnection?: GQLCampaignArticleConnectionResolvers<ContextType>
  CampaignArticleEdge?: GQLCampaignArticleEdgeResolvers<ContextType>
  CampaignArticleNotice?: GQLCampaignArticleNoticeResolvers<ContextType>
  CampaignConnection?: GQLCampaignConnectionResolvers<ContextType>
  CampaignEdge?: GQLCampaignEdgeResolvers<ContextType>
  CampaignOSS?: GQLCampaignOssResolvers<ContextType>
  CampaignParticipantConnection?: GQLCampaignParticipantConnectionResolvers<ContextType>
  CampaignParticipantEdge?: GQLCampaignParticipantEdgeResolvers<ContextType>
  CampaignStage?: GQLCampaignStageResolvers<ContextType>
  Circle?: GQLCircleResolvers<ContextType>
  CircleAnalytics?: GQLCircleAnalyticsResolvers<ContextType>
  CircleConnection?: GQLCircleConnectionResolvers<ContextType>
  CircleContentAnalytics?: GQLCircleContentAnalyticsResolvers<ContextType>
  CircleContentAnalyticsDatum?: GQLCircleContentAnalyticsDatumResolvers<ContextType>
  CircleEdge?: GQLCircleEdgeResolvers<ContextType>
  CircleFollowerAnalytics?: GQLCircleFollowerAnalyticsResolvers<ContextType>
  CircleIncomeAnalytics?: GQLCircleIncomeAnalyticsResolvers<ContextType>
  CircleNotice?: GQLCircleNoticeResolvers<ContextType>
  CircleRecommendationActivity?: GQLCircleRecommendationActivityResolvers<ContextType>
  CircleSubscriberAnalytics?: GQLCircleSubscriberAnalyticsResolvers<ContextType>
  ClaimLogbooksResult?: GQLClaimLogbooksResultResolvers<ContextType>
  Collection?: GQLCollectionResolvers<ContextType>
  CollectionConnection?: GQLCollectionConnectionResolvers<ContextType>
  CollectionEdge?: GQLCollectionEdgeResolvers<ContextType>
  CollectionNotice?: GQLCollectionNoticeResolvers<ContextType>
  Comment?: GQLCommentResolvers<ContextType>
  CommentCommentNotice?: GQLCommentCommentNoticeResolvers<ContextType>
  CommentConnection?: GQLCommentConnectionResolvers<ContextType>
  CommentEdge?: GQLCommentEdgeResolvers<ContextType>
  CommentNotice?: GQLCommentNoticeResolvers<ContextType>
  ConnectStripeAccountResult?: GQLConnectStripeAccountResultResolvers<ContextType>
  Connection?: GQLConnectionResolvers<ContextType>
  CryptoWallet?: GQLCryptoWalletResolvers<ContextType>
  DateTime?: GraphQLScalarType
  DatetimeRange?: GQLDatetimeRangeResolvers<ContextType>
  Draft?: GQLDraftResolvers<ContextType>
  DraftAccess?: GQLDraftAccessResolvers<ContextType>
  DraftConnection?: GQLDraftConnectionResolvers<ContextType>
  DraftEdge?: GQLDraftEdgeResolvers<ContextType>
  ExchangeRate?: GQLExchangeRateResolvers<ContextType>
  Feature?: GQLFeatureResolvers<ContextType>
  Following?: GQLFollowingResolvers<ContextType>
  FollowingActivity?: GQLFollowingActivityResolvers<ContextType>
  FollowingActivityConnection?: GQLFollowingActivityConnectionResolvers<ContextType>
  FollowingActivityEdge?: GQLFollowingActivityEdgeResolvers<ContextType>
  IcymiTopic?: GQLIcymiTopicResolvers<ContextType>
  IcymiTopicConnection?: GQLIcymiTopicConnectionResolvers<ContextType>
  IcymiTopicEdge?: GQLIcymiTopicEdgeResolvers<ContextType>
  Invitation?: GQLInvitationResolvers<ContextType>
  InvitationConnection?: GQLInvitationConnectionResolvers<ContextType>
  InvitationEdge?: GQLInvitationEdgeResolvers<ContextType>
  Invitee?: GQLInviteeResolvers<ContextType>
  Invites?: GQLInvitesResolvers<ContextType>
  Liker?: GQLLikerResolvers<ContextType>
  Member?: GQLMemberResolvers<ContextType>
  MemberConnection?: GQLMemberConnectionResolvers<ContextType>
  MemberEdge?: GQLMemberEdgeResolvers<ContextType>
  Moment?: GQLMomentResolvers<ContextType>
  MomentNotice?: GQLMomentNoticeResolvers<ContextType>
  MonthlyDatum?: GQLMonthlyDatumResolvers<ContextType>
  Mutation?: GQLMutationResolvers<ContextType>
  NFTAsset?: GQLNftAssetResolvers<ContextType>
  Node?: GQLNodeResolvers<ContextType>
  Notice?: GQLNoticeResolvers<ContextType>
  NoticeConnection?: GQLNoticeConnectionResolvers<ContextType>
  NoticeEdge?: GQLNoticeEdgeResolvers<ContextType>
  NotificationSetting?: GQLNotificationSettingResolvers<ContextType>
  OAuthClient?: GQLOAuthClientResolvers<ContextType>
  OAuthClientConnection?: GQLOAuthClientConnectionResolvers<ContextType>
  OAuthClientEdge?: GQLOAuthClientEdgeResolvers<ContextType>
  OSS?: GQLOssResolvers<ContextType>
  Official?: GQLOfficialResolvers<ContextType>
  OfficialAnnouncementNotice?: GQLOfficialAnnouncementNoticeResolvers<ContextType>
  PageInfo?: GQLPageInfoResolvers<ContextType>
  PayToResult?: GQLPayToResultResolvers<ContextType>
  Person?: GQLPersonResolvers<ContextType>
  PinnableWork?: GQLPinnableWorkResolvers<ContextType>
  Price?: GQLPriceResolvers<ContextType>
  Query?: GQLQueryResolvers<ContextType>
  ReadHistory?: GQLReadHistoryResolvers<ContextType>
  ReadHistoryConnection?: GQLReadHistoryConnectionResolvers<ContextType>
  ReadHistoryEdge?: GQLReadHistoryEdgeResolvers<ContextType>
  RecentSearchConnection?: GQLRecentSearchConnectionResolvers<ContextType>
  RecentSearchEdge?: GQLRecentSearchEdgeResolvers<ContextType>
  Recommendation?: GQLRecommendationResolvers<ContextType>
  Report?: GQLReportResolvers<ContextType>
  ReportConnection?: GQLReportConnectionResolvers<ContextType>
  ReportEdge?: GQLReportEdgeResolvers<ContextType>
  Response?: GQLResponseResolvers<ContextType>
  ResponseConnection?: GQLResponseConnectionResolvers<ContextType>
  ResponseEdge?: GQLResponseEdgeResolvers<ContextType>
  SearchResultConnection?: GQLSearchResultConnectionResolvers<ContextType>
  SearchResultEdge?: GQLSearchResultEdgeResolvers<ContextType>
  SigningMessageResult?: GQLSigningMessageResultResolvers<ContextType>
  SkippedListItem?: GQLSkippedListItemResolvers<ContextType>
  SkippedListItemEdge?: GQLSkippedListItemEdgeResolvers<ContextType>
  SkippedListItemsConnection?: GQLSkippedListItemsConnectionResolvers<ContextType>
  SocialAccount?: GQLSocialAccountResolvers<ContextType>
  SpamStatus?: GQLSpamStatusResolvers<ContextType>
  StripeAccount?: GQLStripeAccountResolvers<ContextType>
  SubscribeCircleResult?: GQLSubscribeCircleResultResolvers<ContextType>
  Tag?: GQLTagResolvers<ContextType>
  TagConnection?: GQLTagConnectionResolvers<ContextType>
  TagEdge?: GQLTagEdgeResolvers<ContextType>
  TagOSS?: GQLTagOssResolvers<ContextType>
  TopDonatorConnection?: GQLTopDonatorConnectionResolvers<ContextType>
  TopDonatorEdge?: GQLTopDonatorEdgeResolvers<ContextType>
  Transaction?: GQLTransactionResolvers<ContextType>
  TransactionConnection?: GQLTransactionConnectionResolvers<ContextType>
  TransactionEdge?: GQLTransactionEdgeResolvers<ContextType>
  TransactionNotice?: GQLTransactionNoticeResolvers<ContextType>
  TransactionTarget?: GQLTransactionTargetResolvers<ContextType>
  TranslatedAnnouncement?: GQLTranslatedAnnouncementResolvers<ContextType>
  Upload?: GraphQLScalarType
  User?: GQLUserResolvers<ContextType>
  UserActivity?: GQLUserActivityResolvers<ContextType>
  UserAddArticleTagActivity?: GQLUserAddArticleTagActivityResolvers<ContextType>
  UserAnalytics?: GQLUserAnalyticsResolvers<ContextType>
  UserBroadcastCircleActivity?: GQLUserBroadcastCircleActivityResolvers<ContextType>
  UserConnection?: GQLUserConnectionResolvers<ContextType>
  UserCreateCircleActivity?: GQLUserCreateCircleActivityResolvers<ContextType>
  UserEdge?: GQLUserEdgeResolvers<ContextType>
  UserInfo?: GQLUserInfoResolvers<ContextType>
  UserNotice?: GQLUserNoticeResolvers<ContextType>
  UserOSS?: GQLUserOssResolvers<ContextType>
  UserPostMomentActivity?: GQLUserPostMomentActivityResolvers<ContextType>
  UserPublishArticleActivity?: GQLUserPublishArticleActivityResolvers<ContextType>
  UserRecommendationActivity?: GQLUserRecommendationActivityResolvers<ContextType>
  UserRestriction?: GQLUserRestrictionResolvers<ContextType>
  UserSettings?: GQLUserSettingsResolvers<ContextType>
  UserStatus?: GQLUserStatusResolvers<ContextType>
  Wallet?: GQLWalletResolvers<ContextType>
  Writing?: GQLWritingResolvers<ContextType>
  WritingChallenge?: GQLWritingChallengeResolvers<ContextType>
  WritingConnection?: GQLWritingConnectionResolvers<ContextType>
  WritingEdge?: GQLWritingEdgeResolvers<ContextType>
}>

export type GQLDirectiveResolvers<ContextType = Context> = ResolversObject<{
  auth?: GQLAuthDirectiveResolver<any, any, ContextType>
  cacheControl?: GQLCacheControlDirectiveResolver<any, any, ContextType>
  complexity?: GQLComplexityDirectiveResolver<any, any, ContextType>
  constraint?: GQLConstraintDirectiveResolver<any, any, ContextType>
  logCache?: GQLLogCacheDirectiveResolver<any, any, ContextType>
  objectCache?: GQLObjectCacheDirectiveResolver<any, any, ContextType>
  privateCache?: GQLPrivateCacheDirectiveResolver<any, any, ContextType>
  purgeCache?: GQLPurgeCacheDirectiveResolver<any, any, ContextType>
  rateLimit?: GQLRateLimitDirectiveResolver<any, any, ContextType>
}><|MERGE_RESOLUTION|>--- conflicted
+++ resolved
@@ -2955,15 +2955,6 @@
   newest: GQLArticleConnection
   /** Global circles sort by created time. */
   newestCircles: GQLCircleConnection
-<<<<<<< HEAD
-  newestExcludeSpam: GQLArticleConnection
-=======
-  /**
-   * Articles recommended based on recently read article tags.
-   * @deprecated Merged into following
-   */
-  readTagsArticles: GQLArticleConnection
->>>>>>> 65f78cfb
   /** Selected tag list */
   selectedTags: GQLTagConnection
   /** Global tag list, sort by activities in recent 14 days. */
@@ -2999,14 +2990,6 @@
 }
 
 export type GQLRecommendationNewestCirclesArgs = {
-  input: GQLConnectionArgs
-}
-
-<<<<<<< HEAD
-export type GQLRecommendationNewestExcludeSpamArgs = {
-=======
-export type GQLRecommendationReadTagsArticlesArgs = {
->>>>>>> 65f78cfb
   input: GQLConnectionArgs
 }
 
@@ -3420,26 +3403,6 @@
 /** This type contains content, count and related data of an article tag. */
 export type GQLTagArticlesArgs = {
   input: GQLTagArticlesInput
-}
-
-/** This type contains content, count and related data of an article tag. */
-<<<<<<< HEAD
-export type GQLTagArticlesExcludeSpamArgs = {
-  input: GQLTagArticlesInput
-=======
-export type GQLTagEditorsArgs = {
-  input?: InputMaybe<GQLTagEditorsInput>
-}
-
-/** This type contains content, count and related data of an article tag. */
-export type GQLTagFollowersArgs = {
-  input: GQLConnectionArgs
-}
-
-/** This type contains content, count and related data of an article tag. */
-export type GQLTagParticipantsArgs = {
-  input: GQLConnectionArgs
->>>>>>> 65f78cfb
 }
 
 /** This type contains content, count and related data of an article tag. */
@@ -8757,20 +8720,6 @@
     ContextType,
     RequireFields<GQLRecommendationNewestCirclesArgs, 'input'>
   >
-<<<<<<< HEAD
-  newestExcludeSpam?: Resolver<
-    GQLResolversTypes['ArticleConnection'],
-    ParentType,
-    ContextType,
-    RequireFields<GQLRecommendationNewestExcludeSpamArgs, 'input'>
-=======
-  readTagsArticles?: Resolver<
-    GQLResolversTypes['ArticleConnection'],
-    ParentType,
-    ContextType,
-    RequireFields<GQLRecommendationReadTagsArticlesArgs, 'input'>
->>>>>>> 65f78cfb
-  >
   selectedTags?: Resolver<
     GQLResolversTypes['TagConnection'],
     ParentType,
