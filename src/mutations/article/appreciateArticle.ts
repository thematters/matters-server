--- conflicted
+++ resolved
@@ -1,21 +1,14 @@
 import { v4 } from 'uuid'
 
-<<<<<<< HEAD
-=======
 import { TRANSACTION_TYPES } from 'common/enums'
 import { environment } from 'common/environment'
->>>>>>> ae0d17d8
 import {
   ActionLimitExceededError,
-<<<<<<< HEAD
   ArticleNotFoundError,
   AuthenticationError,
   ForbiddenError,
+  LikerNotFoundError,
   NotEnoughMatError
-=======
-  ForbiddenError,
-  LikerNotFoundError
->>>>>>> ae0d17d8
 } from 'common/errors'
 import { fromGlobalId } from 'common/utils'
 import { MutationToAppreciateArticleResolver } from 'definitions'
