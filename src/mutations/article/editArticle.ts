--- conflicted
+++ resolved
@@ -292,11 +292,7 @@
   /**
    * Revision Count
    */
-<<<<<<< HEAD
-=======
-  const isUpdatingISCNPublish = iscnPublish != null // both null or omit (undefined)
   const isUpdatingCircleOrAccess = isUpdatingAccess || resetCircle
->>>>>>> f1daa7d1
   const checkRevisionCount = () => {
     const revisionCount = article.revisionCount || 0
     if (revisionCount >= MAX_ARTICLE_REVISION_COUNT) {
@@ -436,10 +432,6 @@
     revisionQueue.publishRevisedArticle({
       draftId: revisedDraft.id,
       iscnPublish,
-<<<<<<< HEAD
-      increaseRevisionCount: !!newContent,
-=======
->>>>>>> f1daa7d1
     })
   }
 
@@ -462,11 +454,8 @@
       // only republish when have changes
       await republish(content)
     }
-<<<<<<< HEAD
-=======
-  } else if (isUpdatingCircleOrAccess || isUpdatingISCNPublish) {
+  } else if (isUpdatingCircleOrAccess) {
     await republish()
->>>>>>> f1daa7d1
   }
 
   /**
