--- conflicted
+++ resolved
@@ -24,20 +24,8 @@
 
 const resolver: GQLMutationResolvers['publishArticle'] = async (
   _,
-<<<<<<< HEAD
   { input: { id: globalId, iscnPublish, publishAt } },
-  { viewer, dataSources: { atomService, articleService } }
-=======
-  { input: { id: globalId, iscnPublish } },
-  {
-    viewer,
-    dataSources: {
-      atomService,
-      collectionService,
-      queues: { publicationQueue },
-    },
-  }
->>>>>>> 09b23b60
+  { viewer, dataSources: { atomService, articleService, collectionService } }
 ) => {
   if (
     [USER_STATE.archived, USER_STATE.banned, USER_STATE.frozen].includes(
