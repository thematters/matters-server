import type { GQLMutationResolvers } from 'definitions'

import _difference from 'lodash/difference'
import _some from 'lodash/some'
import _uniq from 'lodash/uniq'

import {
  CACHE_KEYWORD,
  NODE_TYPES,
  USER_STATE,
  UPDATE_TAG_SETTING_TYPE,
} from 'common/enums'
import { environment } from 'common/environment'
import {
  AuthenticationError,
  ForbiddenByStateError,
  ForbiddenError,
  TagEditorsReachLimitError,
  TagNotFoundError,
  UserInputError,
} from 'common/errors'
import { fromGlobalId } from 'common/utils'

const resolver: GQLMutationResolvers['updateTagSetting'] = async (
  _,
  { input: { id, type, editors } },
  { viewer, dataSources: { systemService, tagService } }
) => {
  if (!viewer.id) {
    throw new AuthenticationError('viewer has no permission')
  }

  if (viewer.state === USER_STATE.frozen) {
    throw new ForbiddenByStateError(`${viewer.state} user has no permission`)
  }

  const { id: tagId } = fromGlobalId(id)
  const tag = await tagService.baseFindById(tagId)

  if (!tag) {
    throw new TagNotFoundError('tag not found')
  }

  const { mattyId } = environment
  const isOwner = tag.owner === viewer.id
  const isMatty = viewer.id === mattyId

  let updatedTag

  switch (type) {
    case UPDATE_TAG_SETTING_TYPE.adopt: {
      // check feature is enabled
      const feature = await systemService.getFeatureFlag('tag_adoption')
      if (
        feature &&
        !(await systemService.isFeatureEnabled(feature.flag, viewer))
      ) {
        throw new ForbiddenError('viewer has no permission')
      }

      // if tag has been adopted, throw error
      if (tag.owner) {
        throw new ForbiddenError('viewer has no permission')
      }

      // update
      updatedTag = await tagService.baseUpdate(tagId, {
        owner: viewer.id,
        editors: _uniq([...tag.editors, viewer.id]),
      })

<<<<<<< HEAD
      // auto follow current tag
      await tagService.follow({ targetId: tag.id, userId: viewer.id })

=======
      // send mails
      notificationService.mail.sendAdoptTag({
        to: viewer.email,
        language: viewer.language,
        recipient: {
          displayName: viewer.displayName,
          userName: viewer.userName,
        },
        tag: { id, content: tag.content },
      })

      // send notices
      const participants = await tagService.findParticipants({ id: tag.id })

      participants.map(async (participant) => {
        await notificationService.trigger({
          event: DB_NOTICE_TYPE.tag_adoption,
          recipientId: participant.authorId,
          actorId: viewer.id,
          entities: [{ type: 'target', entityTable: 'tag', entity: tag }],
        })
      })
>>>>>>> 6e566bb6
      break
    }
    case UPDATE_TAG_SETTING_TYPE.leave: {
      // if tag has no owner or owner is not viewer, throw error
      if (!tag.owner || (tag.owner && !isOwner)) {
        throw new ForbiddenError('viewer has no permission')
      }

      // remove viewer from editors
      const newEditors = isMatty
        ? undefined
        : (tag.editors || []).filter((item: string) => item !== viewer.id)

      // update
      updatedTag = await tagService.baseUpdate(tagId, {
        owner: null,
        editors: newEditors,
      })

      break
    }
    case UPDATE_TAG_SETTING_TYPE.add_editor: {
      // only owner can add editors
      if (!isOwner) {
        throw new ForbiddenError('viewer has no permission')
      }
      if (!editors || editors.length === 0) {
        throw new UserInputError('editors are invalid')
      }

      // gather valid editors
      const newEditors =
        (editors
          .map((editor) => {
            const { id: editorId } = fromGlobalId(editor)
            if (!tag.editors.includes(editorId)) {
              return editorId
            }
          })
          .filter((editorId) => editorId !== undefined) as string[]) || []

      // editors composed by 4 editors, matty and owner
      const dedupedEditors = _uniq([...tag.editors, ...newEditors])
      if (dedupedEditors.length > 6) {
        throw new TagEditorsReachLimitError('number of editors reaches limit')
      }

      // update
      updatedTag = await tagService.baseUpdate(tagId, {
        editors: dedupedEditors,
      })

<<<<<<< HEAD
      // auto follow current tag
      await Promise.all(
        newEditors.map((editorId) =>
          tagService.follow({ targetId: tag.id, userId: editorId })
        )
      )

=======
      // send emails and notices
      const recipients = (await userService.loadByIds(newEditors)) as Array<
        Record<string, any>
      >

      recipients.map((recipient) => {
        notificationService.mail.sendAssignAsTagEditor({
          to: recipient.email,
          language: recipient.language,
          recipient: {
            displayName: recipient.displayName,
            userName: recipient.userName,
          },
          sender: {
            displayName: viewer.displayName,
            userName: viewer.userName,
          },
          tag: { id, content: tag.content },
        })

        notificationService.trigger({
          event: DB_NOTICE_TYPE.tag_add_editor,
          recipientId: recipient.id,
          actorId: viewer.id,
          entities: [{ type: 'target', entityTable: 'tag', entity: tag }],
        })
      })
>>>>>>> 6e566bb6
      break
    }
    case UPDATE_TAG_SETTING_TYPE.remove_editor: {
      // only owner can remove editors
      if (!isOwner) {
        throw new ForbiddenError('viewer has no permission')
      }
      if (!editors || editors.length === 0) {
        throw new UserInputError('editors are invalid')
      }

      // gather valid editors
      const removeEditors =
        (editors
          .map((editor) => {
            const { id: editorId } = fromGlobalId(editor)
            if (editorId === tag.owner || editorId === mattyId) {
              return
            }
            return editorId
          })
          .filter((editorId) => editorId !== undefined) as string[]) || []

      // update
      updatedTag = await tagService.baseUpdate(tagId, {
        editors: _difference(tag.editors, removeEditors),
      })
      break
    }
    case UPDATE_TAG_SETTING_TYPE.leave_editor: {
      const isEditor = _some(tag.editors, (editor) => editor === viewer.id)
      if (!isEditor) {
        throw new ForbiddenError('viewer has no permission')
      }
      if (isOwner || isMatty) {
        throw new ForbiddenError('viewer cannot leave')
      }

      // update
      updatedTag = await tagService.baseUpdate(tagId, {
        editors: _difference(tag.editors, [viewer.id]),
      })

      break
    }
    default: {
      throw new UserInputError('unknown update tag type')
    }
  }

  if (updatedTag) {
    // invalidate extra nodes
    updatedTag[CACHE_KEYWORD] = [{ id: viewer.id, type: NODE_TYPES.User }]
  }
  return updatedTag
}

export default resolver<|MERGE_RESOLUTION|>--- conflicted
+++ resolved
@@ -69,34 +69,6 @@
         editors: _uniq([...tag.editors, viewer.id]),
       })
 
-<<<<<<< HEAD
-      // auto follow current tag
-      await tagService.follow({ targetId: tag.id, userId: viewer.id })
-
-=======
-      // send mails
-      notificationService.mail.sendAdoptTag({
-        to: viewer.email,
-        language: viewer.language,
-        recipient: {
-          displayName: viewer.displayName,
-          userName: viewer.userName,
-        },
-        tag: { id, content: tag.content },
-      })
-
-      // send notices
-      const participants = await tagService.findParticipants({ id: tag.id })
-
-      participants.map(async (participant) => {
-        await notificationService.trigger({
-          event: DB_NOTICE_TYPE.tag_adoption,
-          recipientId: participant.authorId,
-          actorId: viewer.id,
-          entities: [{ type: 'target', entityTable: 'tag', entity: tag }],
-        })
-      })
->>>>>>> 6e566bb6
       break
     }
     case UPDATE_TAG_SETTING_TYPE.leave: {
@@ -149,43 +121,6 @@
         editors: dedupedEditors,
       })
 
-<<<<<<< HEAD
-      // auto follow current tag
-      await Promise.all(
-        newEditors.map((editorId) =>
-          tagService.follow({ targetId: tag.id, userId: editorId })
-        )
-      )
-
-=======
-      // send emails and notices
-      const recipients = (await userService.loadByIds(newEditors)) as Array<
-        Record<string, any>
-      >
-
-      recipients.map((recipient) => {
-        notificationService.mail.sendAssignAsTagEditor({
-          to: recipient.email,
-          language: recipient.language,
-          recipient: {
-            displayName: recipient.displayName,
-            userName: recipient.userName,
-          },
-          sender: {
-            displayName: viewer.displayName,
-            userName: viewer.userName,
-          },
-          tag: { id, content: tag.content },
-        })
-
-        notificationService.trigger({
-          event: DB_NOTICE_TYPE.tag_add_editor,
-          recipientId: recipient.id,
-          actorId: viewer.id,
-          entities: [{ type: 'target', entityTable: 'tag', entity: tag }],
-        })
-      })
->>>>>>> 6e566bb6
       break
     }
     case UPDATE_TAG_SETTING_TYPE.remove_editor: {
