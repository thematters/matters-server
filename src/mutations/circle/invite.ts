import { CIRCLE_STATE, USER_STATE } from 'common/enums'
import {
  AuthenticationError,
  EntityNotFoundError,
  ForbiddenByStateError,
  ForbiddenError,
  ServerError,
  UserInputError,
} from 'common/errors'
import { fromGlobalId } from 'common/utils'
import { MutationToInviteResolver } from 'definitions'

const months = [1, 3, 6, 12]

const resolver: MutationToInviteResolver = async (
  root,
  { input: { invitees, freePeriod, circleId } },
  { dataSources: { atomService, paymentService }, viewer }
) => {
  if (!viewer.id) {
    throw new AuthenticationError('visitor has no permisson')
  }

  if (
    [USER_STATE.archived, USER_STATE.banned, USER_STATE.frozen].includes(
      viewer.state
    )
  ) {
    throw new ForbiddenByStateError(`${viewer.state} user has no permission`)
  }

  if (!invitees || invitees.length === 0) {
    throw new UserInputError('invitees are required')
  }

  if (!months.includes(freePeriod)) {
    throw new UserInputError('free period is invalid')
  }

  const circleDbId = fromGlobalId(circleId).id
<<<<<<< HEAD
  const circle = await atomService.findUnique({
    table: 'circle',
    where: { id: circleDbId },
=======
  const circle = await atomService.findFirst({
    table: 'circle',
    where: { id: circleDbId, state: CIRCLE_STATE.active },
>>>>>>> 4728bec0
  })

  if (!circle) {
    throw new EntityNotFoundError('circle not found')
  }

  if (circle.owner !== viewer.id) {
    throw new ForbiddenError('operation not allowed')
  }

  let coupon = await atomService.findFirst({
    table: 'circle_coupon',
    where: { circleId: circleDbId, durationInMonths: freePeriod },
  })

  // check coupon is existed, if not create Stripe and matters coupon
  if (!coupon) {
    const stripeCoupon = await paymentService.stripe.createCoupon({
      months: freePeriod,
      percentOff: 100,
      productId: circle.providerProductId,
    })

    if (!stripeCoupon) {
      throw new ServerError('failed to create stripe coupon')
    }

    coupon = await atomService.create({
      table: 'circle_coupon',
      data: {
        circleId: circle.id,
        durationInMonths: freePeriod,
        providerCouponId: stripeCoupon.id,
      },
    })

    if (!coupon) {
      throw new ServerError('failed to create matters coupon')
    }
  }

  // process invitations
  const invitations = []
  for (const invitee of invitees) {
    const { id, email } = invitee
    const userId = id ? fromGlobalId(id).id : null

    let invitation = await atomService.findFirst({
      table: 'circle_invitation',
      where: { circleId: circle.id, email, userId, accepted: false },
    })

    // if not existed, create one
    if (!invitation) {
      invitation = await atomService.create({
        table: 'circle_invitation',
        data: {
          circleId: circle.id,
          couponId: coupon.id,
          email,
          inviter: viewer.id,
          userId,
        },
      })
    }

    // if existed, but free period changed
    if (invitation && invitation.couponId !== coupon.id) {
      invitation = await atomService.update({
        table: 'circle_invitation',
        where: { circleId: circle.id, email, userId },
        data: {
          couponId: coupon.id,
          sentAt: new Date(),
        },
      })
    }

    invitations.push(invitation)
  }

  // TODO: Trigger notices

  // TODO: Send emails

  return invitations
}

export default resolver<|MERGE_RESOLUTION|>--- conflicted
+++ resolved
@@ -38,15 +38,9 @@
   }
 
   const circleDbId = fromGlobalId(circleId).id
-<<<<<<< HEAD
-  const circle = await atomService.findUnique({
-    table: 'circle',
-    where: { id: circleDbId },
-=======
   const circle = await atomService.findFirst({
     table: 'circle',
     where: { id: circleDbId, state: CIRCLE_STATE.active },
->>>>>>> 4728bec0
   })
 
   if (!circle) {
