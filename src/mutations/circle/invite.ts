import {
<<<<<<< HEAD
  CIRCLE_STATE,
  DB_NOTICE_TYPE,
=======
  CIRCLE_INVITATION_VERIFICATION_CODE_EXPIRED_AFTER,
  CIRCLE_STATE,
>>>>>>> 8de087a2
  USER_STATE,
  VERIFICATION_CODE_TYPES,
} from 'common/enums'
import {
  AuthenticationError,
  EntityNotFoundError,
  ForbiddenByStateError,
  ForbiddenError,
  ServerError,
  UserInputError,
} from 'common/errors'
import {
  fromGlobalId,
  generateRegisterRedirectUrl,
  makeUserName,
} from 'common/utils'
import { MutationToInviteResolver } from 'definitions'

const months = [1, 3, 6, 12]

const resolver: MutationToInviteResolver = async (
  root,
  { input: { invitees, freePeriod, circleId } },
  {
    dataSources: {
      atomService,
      paymentService,
      notificationService,
      userService,
    },
    viewer,
  }
) => {
  if (!viewer.id) {
    throw new AuthenticationError('visitor has no permisson')
  }

  if (
    [USER_STATE.archived, USER_STATE.banned, USER_STATE.frozen].includes(
      viewer.state
    )
  ) {
    throw new ForbiddenByStateError(`${viewer.state} user has no permission`)
  }

  if (!invitees || invitees.length === 0) {
    throw new UserInputError('invitees are required')
  }

  if (!months.includes(freePeriod)) {
    throw new UserInputError('free period is invalid')
  }

  const circleDbId = fromGlobalId(circleId).id
  const circle = await atomService.findFirst({
    table: 'circle',
    where: { id: circleDbId, state: CIRCLE_STATE.active },
  })

  if (!circle) {
    throw new EntityNotFoundError('circle not found')
  }

  if (circle.owner !== viewer.id) {
    throw new ForbiddenError('operation not allowed')
  }

  let coupon = await atomService.findFirst({
    table: 'circle_coupon',
    where: { circleId: circleDbId, durationInMonths: freePeriod },
  })

  // check coupon is existed, if not create Stripe and matters coupon
  if (!coupon) {
    const stripeCoupon = await paymentService.stripe.createCoupon({
      months: freePeriod,
      percentOff: 100,
      productId: circle.providerProductId,
    })

    if (!stripeCoupon) {
      throw new ServerError('failed to create stripe coupon')
    }

    coupon = await atomService.create({
      table: 'circle_coupon',
      data: {
        circleId: circle.id,
        durationInMonths: freePeriod,
        providerCouponId: stripeCoupon.id,
      },
    })

    if (!coupon) {
      throw new ServerError('failed to create matters coupon')
    }
  }

  // process invitations
  const invitations = []
  for (const invitee of invitees) {
    const { id, email } = invitee
    const userId = id ? fromGlobalId(id).id : null

    // skip if it's marked already
    if (email) {
      const isSkipped = await atomService.findFirst({
        table: 'blocklist',
        where: { type: 'email', value: email, archived: false },
      })

      if (isSkipped) {
        // skip if it's in marked already
        continue
      }
    }

    let invitation = await atomService.findFirst({
      table: 'circle_invitation',
      where: { circleId: circle.id, email, userId, accepted: false },
    })

    // if not existed, create one
    if (!invitation) {
      invitation = await atomService.create({
        table: 'circle_invitation',
        data: {
          circleId: circle.id,
          couponId: coupon.id,
          email,
          inviter: viewer.id,
          userId,
        },
      })
    }

    // if existed, but free period changed
    if (invitation && invitation.couponId !== coupon.id) {
      invitation = await atomService.update({
        table: 'circle_invitation',
        where: { circleId: circle.id, email, userId },
        data: {
          couponId: coupon.id,
          sentAt: new Date(),
        },
      })
    }

    invitations.push(invitation)
  }

  // send notifications
  for (const invitation of invitations) {
    let code
    let recipient
    let redirectUrl
    const { email, userId } = invitation

    if (userId) {
      recipient = await atomService.findFirst({
        table: 'user',
        where: { id: userId, state: USER_STATE.active },
      })
    } else {
      recipient = await atomService.findFirst({
        table: 'user',
        where: { email, state: USER_STATE.active },
      })
    }

    // if user not found by id and email, then generate code
    if (!recipient && email) {
      code = await userService.createVerificationCode({
        email,
        type: VERIFICATION_CODE_TYPES.register,
        strong: true,
        expiredAt: new Date(
          Date.now() + CIRCLE_INVITATION_VERIFICATION_CODE_EXPIRED_AFTER
        ),
      })

      const tempDisplayName = makeUserName(email)
      redirectUrl = generateRegisterRedirectUrl({
        email,
        displayName: tempDisplayName,
      })
    }

    // send notification to invitee
    if (recipient) {
      notificationService.trigger({
        event: DB_NOTICE_TYPE.circle_invitation,
        actorId: viewer.id,
        recipientId: recipient.id,
        entities: [
          {
            type: 'target',
            entityTable: 'circle',
            entity: circle,
          },
        ],
      })
    }

    // send email to invitee
    if (recipient?.email || email) {
      notificationService.mail.sendCircleInvitation({
        code,
        circle: {
          displayName: circle.displayName,
          freePeriod: circle.freePeriod,
          name: circle.name,
        },
        language: recipient?.language,
        recipient: {
          displayName: recipient?.displayName,
        },
        redirectUrl,
        sender: {
          displayName: viewer.displayName,
        },
        to: recipient?.email || email,
      })
    }
  }

  return invitations
}

export default resolver<|MERGE_RESOLUTION|>--- conflicted
+++ resolved
@@ -1,11 +1,7 @@
 import {
-<<<<<<< HEAD
+  CIRCLE_INVITATION_VERIFICATION_CODE_EXPIRED_AFTER,
   CIRCLE_STATE,
   DB_NOTICE_TYPE,
-=======
-  CIRCLE_INVITATION_VERIFICATION_CODE_EXPIRED_AFTER,
-  CIRCLE_STATE,
->>>>>>> 8de087a2
   USER_STATE,
   VERIFICATION_CODE_TYPES,
 } from 'common/enums'
