--- conflicted
+++ resolved
@@ -154,10 +154,6 @@
     })
   }
 
-<<<<<<< HEAD
-  // add or remove articles from circle
-  const targetArticleIds = targetArticles.map((a) => a.id)
-=======
   const editLicense = async (draftId: string) => {
     const isARR = license === ARTICLE_LICENSE_TYPE.arr
     const isPaywall = accessType === ARTICLE_ACCESS_TYPE.paywall
@@ -178,8 +174,10 @@
     })
   }
 
+  // add or remove articles from circle
+  const targetArticleIds = targetArticles.map((a) => a.id)
+
   // add articles to circle
->>>>>>> b28011dd
   if (actionType === 'add') {
     // retrieve circle members and followers
     const members = await knex
