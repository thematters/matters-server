import _ from 'lodash'
import { v4 } from 'uuid'

import {
  ARTICLE_ACCESS_TYPE,
  ARTICLE_STATE,
  BUNDLED_NOTICE_TYPE,
  CACHE_KEYWORD,
  COMMENT_TYPE,
  DB_NOTICE_TYPE,
  NODE_TYPES,
  USER_STATE,
} from 'common/enums'
import {
  ArticleNotFoundError,
  AuthenticationError,
  CircleNotFoundError,
  CommentNotFoundError,
  ForbiddenByStateError,
  ForbiddenError,
  UserInputError,
} from 'common/errors'
import { fromGlobalId, sanitize } from 'common/utils'
import {
  GQLCommentType,
  MutationToPutCommentResolver,
  NoticeCircleNewBroadcastCommentsParams,
  NoticeCircleNewDiscussionCommentsParams,
} from 'definitions'

const resolver: MutationToPutCommentResolver = async (
  root,
  {
    input: {
      comment: {
        content,
        parentId,
        mentions,
        replyTo,
        type,
        articleId,
        circleId,
      },
      id,
    },
  },
  {
    viewer,
    dataSources: {
      atomService,
      paymentService,
      commentService,
      articleService,
      notificationService,
      userService,
      systemService,
    },
    knex,
  }
) => {
  if (!viewer.id) {
    throw new AuthenticationError('visitor has no permission')
  }

  if (!content || content.length <= 0) {
    throw new UserInputError(
      `"content" is required and must be at least 1 character`
    )
  }

  const data: { [key: string]: any } = {
    content: sanitize(content),
    authorId: viewer.id,
  }

  /**
   * check target
   */
  let article: any
  let circle: any
  let targetAuthor: any
  if (articleId) {
    const { id: articleDbId } = fromGlobalId(articleId)
    article = await atomService.findFirst({
      table: 'article',
      where: { id: articleDbId, state: ARTICLE_STATE.active },
    })
    if (!article) {
      throw new ArticleNotFoundError('target article does not exists')
    }

    const { id: typeId } = await atomService.findFirst({
      table: 'entity_type',
      where: { table: 'article' },
    })
    data.targetTypeId = typeId
    data.targetId = article.id

    targetAuthor = article.authorId
  } else if (circleId) {
    const { id: circleDbId } = fromGlobalId(circleId)
    circle = await atomService.circleIdLoader.load(circleDbId)

    if (!circle) {
      throw new CircleNotFoundError('target circle does not exists')
    }

    const { id: typeId } = await atomService.findFirst({
      table: 'entity_type',
      where: { table: 'circle' },
    })
    data.targetTypeId = typeId
    data.targetId = circle.id

    targetAuthor = circle.owner
  } else {
    throw new UserInputError('`articleId` or `circleId` is required')
  }

  /**
   * check comment type
   */
  const isArticleType = type === GQLCommentType.article
  const isCircleDiscussion = type === GQLCommentType.circleDiscussion
  const isCircleBroadcast = type === GQLCommentType.circleBroadcast
  if (isArticleType && !article) {
    throw new UserInputError('`articleId` is required if `type` is `article`')
  } else if ((isCircleDiscussion || isCircleBroadcast) && !circle) {
    throw new UserInputError(
      '`circleId` is required if `type` is `circleBroadcast` or `circleDiscussion`'
    )
  } else {
    data.type = {
      [GQLCommentType.article]: COMMENT_TYPE.article,
      [GQLCommentType.circleBroadcast]: COMMENT_TYPE.circleBroadcast,
      [GQLCommentType.circleDiscussion]: COMMENT_TYPE.circleDiscussion,
    }[type]
  }

  /**
   * check parentComment
   */
  let parentComment: any
  if (parentId) {
    const { id: parentDbId } = fromGlobalId(parentId)
    parentComment = await commentService.dataloader.load(parentDbId)
    if (!parentComment) {
      throw new CommentNotFoundError('target parentComment does not exists')
    }

    // check if the author of parent comment blocked viewer
    const isParentBlocked = await userService.blocked({
      userId: parentComment.authorId,
      targetId: viewer.id,
    })
    if (isParentBlocked) {
      throw new ForbiddenError('viewer is blocked by parent author')
    }

    data.parentCommentId = parentComment.id
  }

  /**
   * check reply to
   */
  let replyToComment: any
  if (replyTo) {
    const { id: replyToDBId } = fromGlobalId(replyTo)
    replyToComment = await commentService.dataloader.load(replyToDBId)
    if (!replyToComment) {
      throw new CommentNotFoundError('target replyToComment does not exists')
    }
    data.replyTo = replyToDBId
  }

  /**
   * check permission
   */
  const isTargetAuthor = targetAuthor === viewer.id
  const isOnboarding = viewer.state === USER_STATE.onboarding
  const isInactive = [
    USER_STATE.banned,
    USER_STATE.archived,
    USER_STATE.frozen,
  ].includes(viewer.state)

  if ((article && isOnboarding && !isTargetAuthor) || isInactive) {
    throw new ForbiddenByStateError(`${viewer.state} user has no permission`)
  }

  // only allow the owner and members to comment on circle
  if (circle && !isTargetAuthor) {
    const isCircleMember = await paymentService.isCircleMember({
      userId: viewer.id,
      circleId: circle.id,
    })
    const isReplyToBroadcast =
      replyToComment?.type === COMMENT_TYPE.circleBroadcast

    if (!isCircleMember || (isCircleBroadcast && !isReplyToBroadcast)) {
      throw new ForbiddenError('only circle members have the permission')
    }
  }

  // only allow the author, members,
  // or within free limited period to comment on article
  if (article && !isTargetAuthor) {
    const articleCircle = await articleService.findArticleCircle(article.id)

    if (articleCircle) {
      const isCircleMember = await paymentService.isCircleMember({
        userId: viewer.id,
        circleId: articleCircle.circleId,
      })
      const isPublic = articleCircle.access === ARTICLE_ACCESS_TYPE.public

      if (!isCircleMember && !isPublic) {
        throw new ForbiddenError('only circle members have the permission')
      }
    }
  }

  // check whether viewer is blocked by target author
  const isBlocked = await userService.blocked({
    userId: targetAuthor,
    targetId: viewer.id,
  })
  if (isBlocked) {
    throw new ForbiddenError('viewer is blocked by target author')
  }

  /**
   * check mentions
   */
  if (mentions) {
    data.mentionedUserIds = mentions.map(
      (userId: string) => fromGlobalId(userId).id
    )

    // check if mentioned user blocked viewer
    const anyBlocked = _.some(
      await Promise.all(
        data.mentionedUserIds.map((mentionUserId: string) =>
          userService.blocked({
            userId: mentionUserId,
            targetId: viewer.id,
          })
        )
      )
    )
    if (anyBlocked) {
      throw new ForbiddenError('mentioned user blocked viewer')
    }
  }

  const parentCommentAuthor = _.get(parentComment, 'authorId')
  const parentCommentId = _.get(parentComment, 'id')
  const replyToCommentAuthor = _.get(replyToComment, 'authorId')
  const replyToCommentId = _.get(replyToComment, 'id')

  const isLevel1Comment = !parentComment && !replyToComment
  const isReplyLevel1Comment =
    !isLevel1Comment && parentCommentId === replyToCommentId
  const isReplyingLevel2Comment =
    !isLevel1Comment && parentCommentId !== replyToCommentId

  // cache and merge bundleable notices, then trigger them all at once
  const bundledNotices: {
    [key: string]:
      | NoticeCircleNewBroadcastCommentsParams
      | NoticeCircleNewDiscussionCommentsParams
  } = {}
  const cacheBundledNotices = (
    noticeType: DB_NOTICE_TYPE,
    notice:
      | NoticeCircleNewBroadcastCommentsParams
      | NoticeCircleNewDiscussionCommentsParams
  ) => {
    const key = `${noticeType}:${notice.actorId}:${notice.recipientId}`
    if (bundledNotices[key]) {
      bundledNotices[key] = {
        ...bundledNotices[key],
        data: {
          ...bundledNotices[key].data,
          ...notice.data,
        },
      }
    } else {
      bundledNotices[key] = notice
    }
  }

  /**
   * Update
   */
  let newComment: any
  if (id) {
    const { id: commentDbId } = fromGlobalId(id)

    // check permission
    const comment = await commentService.dataloader.load(commentDbId)
    if (comment.authorId !== viewer.id) {
      throw new ForbiddenError('viewer has no permission')
    }

    newComment = await atomService.update({
      table: 'comment',
      where: { id: commentDbId },
      data: {
        content: data.content,
        authorId: data.authorId,
        parentCommentId: data.parentCommentId,
        replyTo: data.replyTo,
        updatedAt: knex.fn.now(), // new Date(),
      },
    })
  } else {
    /**
     * Create
     */
    newComment = await atomService.create({
      table: 'comment',
      data: {
        uuid: v4(),
        content: data.content,
        authorId: data.authorId,
        targetId: data.targetId,
        targetTypeId: data.targetTypeId,
        parentCommentId: data.parentCommentId,
        replyTo: data.replyTo,
        type: data.type,
      },
    })

    /**
     * Notifications
     */
    // article: notify article's author
    const shouldNotifyArticleAuthor =
      article &&
      (isLevel1Comment ||
        (targetAuthor !== parentCommentAuthor &&
          targetAuthor !== replyToCommentAuthor))

    if (isArticleType && shouldNotifyArticleAuthor) {
      notificationService.trigger({
        event: DB_NOTICE_TYPE.article_new_comment,
        actorId: viewer.id,
        recipientId: targetAuthor,
        entities: [
          { type: 'target', entityTable: 'article', entity: article },
          { type: 'comment', entityTable: 'comment', entity: newComment },
        ],
      })
    }

    // article: notify parentComment's author
    const shouldNotifyParentCommentAuthor =
      isReplyLevel1Comment || parentCommentAuthor !== replyToCommentAuthor
    if (isArticleType && shouldNotifyParentCommentAuthor) {
      notificationService.trigger({
        event: DB_NOTICE_TYPE.comment_new_reply,
        actorId: viewer.id,
        recipientId: parentCommentAuthor,
        entities: [
          { type: 'target', entityTable: 'comment', entity: parentComment },
          { type: 'reply', entityTable: 'comment', entity: newComment },
        ],
      })
    }

    // article: notify replyToComment's author
    const shouldNotifyReplyToCommentAuthor = isReplyingLevel2Comment
    if (isArticleType && shouldNotifyReplyToCommentAuthor) {
      notificationService.trigger({
        event: DB_NOTICE_TYPE.comment_new_reply,
        actorId: viewer.id,
        recipientId: replyToCommentAuthor,
        entities: [
          { type: 'target', entityTable: 'comment', entity: replyToComment },
          { type: 'reply', entityTable: 'comment', entity: newComment },
        ],
      })
    }

    // article: notify article's subscribers
    if (isArticleType && article) {
      const articleSubscribers = await articleService.findSubscriptions({
        id: article.id,
      })
      articleSubscribers.forEach((subscriber: any) => {
        notificationService.trigger({
          event: DB_NOTICE_TYPE.subscribed_article_new_comment,
          actorId: viewer.id,
          recipientId: subscriber.id,
          entities: [
            { type: 'target', entityTable: 'article', entity: article },
            { type: 'comment', entityTable: 'comment', entity: newComment },
          ],
        })
      })
    }

    if (circle && (isCircleBroadcast || isCircleDiscussion)) {
      const recipients = await userService.findCircleRecipients(circle.id)

      // circle: notify members & followers for new broadcast
      if (isCircleBroadcast && isLevel1Comment) {
        recipients.forEach((recipientId: any) => {
          notificationService.trigger({
            event: DB_NOTICE_TYPE.circle_new_broadcast,
            actorId: viewer.id,
            recipientId,
            entities: [
              { type: 'target', entityTable: 'comment', entity: newComment },
            ],
          })
        })
      }

      // circle: notify owner, members & followers for new broadcast reply
      if (isCircleBroadcast && !isLevel1Comment) {
        cacheBundledNotices(DB_NOTICE_TYPE.circle_new_broadcast_comments, {
          event: BUNDLED_NOTICE_TYPE.circle_member_new_broadcast_reply,
          actorId: viewer.id,
          recipientId: circle.owner,
          entities: [{ type: 'target', entityTable: 'circle', entity: circle }],
          data: { replies: [newComment.id] },
        })

        recipients.forEach((recipientId: any) => {
          cacheBundledNotices(DB_NOTICE_TYPE.circle_new_broadcast_comments, {
            event: BUNDLED_NOTICE_TYPE.in_circle_new_broadcast_reply,
            actorId: viewer.id,
            recipientId,
            entities: [
              { type: 'target', entityTable: 'circle', entity: circle },
            ],
            data: { replies: [newComment.id] },
          })
        })
      }

      // circle: notify owner, members & followers for new discussion and reply
      if (isCircleDiscussion) {
        cacheBundledNotices(DB_NOTICE_TYPE.circle_new_discussion_comments, {
          event: isLevel1Comment
            ? BUNDLED_NOTICE_TYPE.circle_member_new_discussion
            : BUNDLED_NOTICE_TYPE.circle_member_new_discussion_reply,
          actorId: viewer.id,
          recipientId: circle.owner,
          entities: [{ type: 'target', entityTable: 'circle', entity: circle }],
          data: {
            comments: isLevel1Comment ? [newComment.id] : [],
            replies: isLevel1Comment ? [] : [newComment.id],
          },
        })

        recipients.forEach((recipientId: any) => {
          cacheBundledNotices(DB_NOTICE_TYPE.circle_new_discussion_comments, {
            event: isLevel1Comment
              ? BUNDLED_NOTICE_TYPE.in_circle_new_discussion
              : BUNDLED_NOTICE_TYPE.in_circle_new_discussion_reply,
            actorId: viewer.id,
            recipientId,
            entities: [
              { type: 'target', entityTable: 'circle', entity: circle },
            ],
            data: {
              comments: isLevel1Comment ? [newComment.id] : [],
              replies: isLevel1Comment ? [] : [newComment.id],
            },
          })
        })
      }
    }
  }

  // article & circle: notify mentioned users
  if (data.mentionedUserIds) {
    data.mentionedUserIds.forEach((userId: string) => {
      if (isArticleType) {
        notificationService.trigger({
          event: DB_NOTICE_TYPE.comment_mentioned_you,
          actorId: viewer.id,
          recipientId: userId,
          entities: [
            { type: 'target', entityTable: 'comment', entity: newComment },
          ],
        })
<<<<<<< HEAD
      } else {
        const noticeType = isCircleBroadcast
          ? DB_NOTICE_TYPE.circle_new_broadcast_comments
          : DB_NOTICE_TYPE.circle_new_discussion_comments
        const mentionedEvent = isCircleBroadcast
          ? BUNDLED_NOTICE_TYPE.circle_broadcast_mentioned_you // circle
          : BUNDLED_NOTICE_TYPE.circle_discussion_mentioned_you // circle
        cacheBundledNotices(noticeType, {
=======
      } else if (!(isCircleBroadcast && isLevel1Comment)) {
        const mentionedEvent = isCircleBroadcast
          ? BUNDLED_NOTICE_TYPE.circle_broadcast_mentioned_you // circle
          : BUNDLED_NOTICE_TYPE.circle_discussion_mentioned_you // circle

        notificationService.trigger({
>>>>>>> 154424c2
          event: mentionedEvent,
          actorId: viewer.id,
          recipientId: userId,
          entities: [{ type: 'target', entityTable: 'circle', entity: circle }],
          data: {
            comments: isLevel1Comment ? [newComment.id] : [],
            mentions: [newComment.id],
          },
        })
      }
    })
  }

  // trigger bundleable notices
  Object.keys(bundledNotices).forEach((k) => {
    notificationService.trigger(bundledNotices[k])
  })

  // invalidate extra nodes
  newComment[CACHE_KEYWORD] = [
    parentComment ? { id: parentComment.id, type: NODE_TYPES.Comment } : {},
    replyToComment ? { id: replyToComment.id, type: NODE_TYPES.Comment } : {},
    {
      id: article ? article.id : circle.id,
      type: article ? NODE_TYPES.Article : NODE_TYPES.Circle,
    },
  ]

  return newComment
}

export default resolver<|MERGE_RESOLUTION|>--- conflicted
+++ resolved
@@ -488,8 +488,7 @@
             { type: 'target', entityTable: 'comment', entity: newComment },
           ],
         })
-<<<<<<< HEAD
-      } else {
+      } else if (!(isCircleBroadcast && isLevel1Comment)) {
         const noticeType = isCircleBroadcast
           ? DB_NOTICE_TYPE.circle_new_broadcast_comments
           : DB_NOTICE_TYPE.circle_new_discussion_comments
@@ -497,14 +496,6 @@
           ? BUNDLED_NOTICE_TYPE.circle_broadcast_mentioned_you // circle
           : BUNDLED_NOTICE_TYPE.circle_discussion_mentioned_you // circle
         cacheBundledNotices(noticeType, {
-=======
-      } else if (!(isCircleBroadcast && isLevel1Comment)) {
-        const mentionedEvent = isCircleBroadcast
-          ? BUNDLED_NOTICE_TYPE.circle_broadcast_mentioned_you // circle
-          : BUNDLED_NOTICE_TYPE.circle_discussion_mentioned_you // circle
-
-        notificationService.trigger({
->>>>>>> 154424c2
           event: mentionedEvent,
           actorId: viewer.id,
           recipientId: userId,
