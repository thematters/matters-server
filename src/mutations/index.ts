import { merge } from 'lodash'

import article from './article'
import comment from './comment'
import draft from './draft'
import system from './system'
import user from './user'
import notice from './notice'

<<<<<<< HEAD
export default merge(article, comment, draft, system, user)
=======
export default merge(article, comment, draft, file, system, user, notice)
>>>>>>> 41777a16
<|MERGE_RESOLUTION|>--- conflicted
+++ resolved
@@ -7,8 +7,4 @@
 import user from './user'
 import notice from './notice'
 
-<<<<<<< HEAD
-export default merge(article, comment, draft, system, user)
-=======
-export default merge(article, comment, draft, file, system, user, notice)
->>>>>>> 41777a16
+export default merge(article, comment, draft, system, user, notice)