--- conflicted
+++ resolved
@@ -34,12 +34,6 @@
   { input: { type, file: fileUpload, url, entityType, entityId } },
   { viewer, dataSources: { systemService } }
 ) => {
-<<<<<<< HEAD
-  const file = fileUpload.file as FileUpload
-=======
-  url = resolveUrl(url)
->>>>>>> 39bfc159
-
   const isImageType =
     [
       ASSET_TYPE.avatar,
