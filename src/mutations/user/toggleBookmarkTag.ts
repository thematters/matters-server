--- conflicted
+++ resolved
@@ -1,15 +1,8 @@
-import type { GQLMutationResolvers } from '#definitions/index.js'
+import type { GQLMutationResolvers, Tag } from '#definitions/index.js'
 
-<<<<<<< HEAD
 import { CACHE_KEYWORD, NODE_TYPES, TAG_ACTION } from '#common/enums/index.js'
 import { ForbiddenError, TagNotFoundError } from '#common/errors.js'
 import { fromGlobalId } from '#common/utils/index.js'
-=======
-import { CACHE_KEYWORD, NODE_TYPES, TAG_ACTION } from 'common/enums'
-import { ForbiddenError, TagNotFoundError } from 'common/errors'
-import { fromGlobalId } from 'common/utils'
-import { Tag } from 'definitions'
->>>>>>> ce0c0d0f
 
 const resolver: GQLMutationResolvers['toggleBookmarkTag'] = async (
   _,
