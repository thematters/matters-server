--- conflicted
+++ resolved
@@ -1,9 +1,6 @@
 import { MutationToUserRegisterResolver } from 'definitions'
-<<<<<<< HEAD
 import { random } from 'lodash'
-=======
 import { UserInputError, ForbiddenError } from 'apollo-server'
->>>>>>> 6455454f
 import {
   isValidEmail,
   isValidUserName,
