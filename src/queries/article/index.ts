import { Context } from 'src/definitions'

import article from './rootArticle'
import author from './author'
import cover from './cover'
import summary from './summary'
import tags from './tags'
import wordCount from './wordCount'
import content from './content'
import gatewayUrls from './gatewayUrls'
import upstream from './upstream'
import downstreams from './downstreams'
import relatedArticles from './relatedArticles'
import MAT from './MAT'
import commentCount from './commentCount'
import subscribed from './subscribed'
import pinnedComments from './pinnedComments'
import comments from './comments'
import subscribers from './subscribers'
import appreciators from './appreciators'
import hasAppreciate from './hasAppreciate'

export default {
  Query: {
    article
  },
  User: {
    articles: (
      { uuid }: { uuid: number },
      _: any,
      { articleService }: Context
    ) => articleService.findByAuthor(uuid)
  },
  UserStatus: {
    MAT: async (
      { id }: { id: number },
      _: any,
      { articleService }: Context
    ) => {
      const articles = await articleService.findByAuthor(id)
      const apprecitions = ((await Promise.all(
        articles.map(
          async ({ id }: { id: number }) =>
            await articleService.countAppreciation(id)
        )
      )) as unknown) as number[]
      return apprecitions.reduce((a: number, b: number): number => a + b, 0)
    }
  },
  Article: {
    author,
    cover,
    summary,
    tags,
    wordCount,
    content,
    gatewayUrls,
    upstream,
    downstreams,
    relatedArticles, // placeholder for recommendation engine
<<<<<<< HEAD
    MAT,
=======
    subscribers,
    // appreciators: ({ appreciatorIds }, _, { userService }) =>
    // appreciatorIds.map((id: string) => userService.findById(id)),
>>>>>>> 36ba87d3
    commentCount,
    subscribed,
    pinnedComments,
    comments,
    subscribers,
    appreciators,
    hasAppreciate
  }
}<|MERGE_RESOLUTION|>--- conflicted
+++ resolved
@@ -58,13 +58,7 @@
     upstream,
     downstreams,
     relatedArticles, // placeholder for recommendation engine
-<<<<<<< HEAD
     MAT,
-=======
-    subscribers,
-    // appreciators: ({ appreciatorIds }, _, { userService }) =>
-    // appreciatorIds.map((id: string) => userService.findById(id)),
->>>>>>> 36ba87d3
     commentCount,
     subscribed,
     pinnedComments,
