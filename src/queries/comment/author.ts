--- conflicted
+++ resolved
@@ -1,11 +1,6 @@
 import { Resolver } from 'src/definitions'
 
-<<<<<<< HEAD
-const resolver: Resolver = ({ authorUUID }, _, { userService }) =>
-  userService.loader.load(authorUUID)
-=======
 const resolver: Resolver = ({ authorId }, _, { userService }) =>
   userService.idLoader.load(authorId)
->>>>>>> d8e6baa9
 
 export default resolver