--- conflicted
+++ resolved
@@ -9,16 +9,8 @@
 
 export default {
   User: {
-<<<<<<< HEAD
-    comments: (
-      { uuid }: { uuid: string },
-      _: any,
-      { commentService }: Context
-    ) => commentService.findByAuthor(uuid)
-=======
     comments: ({ id }: { id: number }, _: any, { commentService }: Context) =>
       commentService.findByAuthor(id)
->>>>>>> 36ba87d3
   },
   Comment: {
     article,
