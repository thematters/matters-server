--- conflicted
+++ resolved
@@ -1,11 +1,6 @@
 import { Resolver } from 'src/definitions'
 
-<<<<<<< HEAD
-const resolver: Resolver = ({ mentionUUIDs }, _, { userService }) =>
-  userService.loader.loadMany(mentionUUIDs)
-=======
 const resolver: Resolver = ({ mentionedUserId }, _, { userService }) =>
   userService.idLoader.loadMany(mentionedUserId)
->>>>>>> 36ba87d3
 
 export default resolver