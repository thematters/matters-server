import { ArticleToDraftsResolver } from 'definitions'

import publishedResolver from './newestPublishedDraft'
import unpublishedResolver from './newestUnpublishedDraft'

const resolver: ArticleToDraftsResolver = async (
  parent,
  args,
  context,
  info
) => {
  const drafts = await Promise.all([
<<<<<<< HEAD
    unpublishedResolver(parent, args, context, info),	// keep pending unpublished before published
=======
    unpublishedResolver(parent, args, context, info), // keep pending unpublished before published
>>>>>>> cbfaed39
    publishedResolver(parent, args, context, info),
  ])

  return drafts.filter((draft) => draft)
}

export default resolver<|MERGE_RESOLUTION|>--- conflicted
+++ resolved
@@ -10,11 +10,7 @@
   info
 ) => {
   const drafts = await Promise.all([
-<<<<<<< HEAD
-    unpublishedResolver(parent, args, context, info),	// keep pending unpublished before published
-=======
     unpublishedResolver(parent, args, context, info), // keep pending unpublished before published
->>>>>>> cbfaed39
     publishedResolver(parent, args, context, info),
   ])
 
