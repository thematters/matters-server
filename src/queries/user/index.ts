--- conflicted
+++ resolved
@@ -20,15 +20,7 @@
   },
   User: {
     info: (root: any) => root,
-<<<<<<< HEAD
-    settings: (
-      { id, language }: { id: number; language: string },
-      _: any,
-      { userService }: Context
-    ) => ({
-      language,
-      ...userService.findSettingByUserId(id)
-    }),
+    settings,
     // recommnedation,
     // hasFollowed,
     // drafts,
@@ -38,17 +30,8 @@
     // activity,
     followers,
     follows,
-    status: (root: any) => root,
     notices
-=======
-    settings,
-    // drafts
-    // courses
-    followers,
-    follows,
-    notices,
     // status, // short hand for delegating resolver to UserStatusType
->>>>>>> 3aeef4ed
   },
   Notice: {
     __resolveType(): string {
