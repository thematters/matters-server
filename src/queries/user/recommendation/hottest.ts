import type { GQLRecommendationResolvers } from '#definitions/index.js'
import type { Knex } from 'knex'

import {
  DEFAULT_TAKE_PER_PAGE,
  MATERIALIZED_VIEW,
  TRANSACTION_PURPOSE,
  TRANSACTION_STATE,
<<<<<<< HEAD
=======
  USER_FEATURE_FLAG_TYPE,
  CACHE_PREFIX,
  CACHE_TTL,
>>>>>>> 7c54c536
} from '#common/enums/index.js'
import { ForbiddenError } from '#common/errors.js'
import {
  connectionFromPromisedArray,
  excludeSpam as excludeSpamModifier,
  fromConnectionArgs,
} from '#common/utils/index.js'
import { CacheService } from '#connectors/index.js'

export const hottest: GQLRecommendationResolvers['hottest'] = async (
  _,
  { input },
  {
    viewer,
    dataSources: {
      systemService,
      connections: { knexRO, objectCacheRedis },
    },
  }
) => {
  const { oss = false } = input

  if (oss) {
    if (!viewer.hasRole('admin')) {
      throw new ForbiddenError('only admin can access oss')
    }
  }

  const { take, skip } = fromConnectionArgs(input)

  const donatedArticles = knexRO('transaction').select('target_id').where({
    purpose: TRANSACTION_PURPOSE.donation,
    state: TRANSACTION_STATE.succeeded,
  })

  const spamThreshold = await systemService.getSpamThreshold()

  const MAX_ITEM_COUNT = DEFAULT_TAKE_PER_PAGE * 50
  const makeHottestQuery = () => {
    const query = knexRO
      .select('article.*', knexRO.raw('count(1) OVER() AS total_count'))
      .from(
        knexRO
          .select()
          .from(MATERIALIZED_VIEW.article_hottest_materialized)
          .orderByRaw('score desc nulls last')
          .limit(MAX_ITEM_COUNT)
          .as('view')
      )
      .leftJoin('article', 'view.id', 'article.id')
      .leftJoin(
        'article_recommend_setting AS setting',
        'view.id',
        'setting.article_id'
      )
      .where((builder: Knex.QueryBuilder) => {
        if (!oss) {
          builder
            .whereRaw('in_hottest IS NOT false')
            .whereNotIn(
              'article.author_id',
              knexRO('user_restriction')
                .select('user_id')
                .where('type', 'articleHottest')
            )
            .whereIn('article.id', donatedArticles)
            .modify(excludeSpamModifier, spamThreshold, 'article')
        }
      })
      .as('hottest')

    return query
      .orderByRaw('score DESC NULLS LAST')
      .orderBy([{ column: 'view.id', order: 'desc' }])
      .offset(skip)
      .limit(take)
  }

  const cacheService = new CacheService(
    CACHE_PREFIX.HOTTEST_ARTICLES,
    objectCacheRedis
  )
  const articles = await cacheService.getObject({
    keys: { type: 'hottestArticles', args: { input } },
    getter: makeHottestQuery,
    expire: CACHE_TTL.PUBLIC_FEED_ARTICLE,
  })

  const totalCount = articles.length === 0 ? 0 : +articles[0].totalCount

  return connectionFromPromisedArray(articles, input, totalCount)
}<|MERGE_RESOLUTION|>--- conflicted
+++ resolved
@@ -6,12 +6,8 @@
   MATERIALIZED_VIEW,
   TRANSACTION_PURPOSE,
   TRANSACTION_STATE,
-<<<<<<< HEAD
-=======
-  USER_FEATURE_FLAG_TYPE,
   CACHE_PREFIX,
   CACHE_TTL,
->>>>>>> 7c54c536
 } from '#common/enums/index.js'
 import { ForbiddenError } from '#common/errors.js'
 import {
