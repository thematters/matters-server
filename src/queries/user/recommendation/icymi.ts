--- conflicted
+++ resolved
@@ -27,14 +27,10 @@
 
   const [countRecord, articles] = await Promise.all([
     knex.select().from(makeICYMIQuery()).count().first(),
-<<<<<<< HEAD
-    makeICYMIQuery().offset(skip).limit(take),
-=======
     makeICYMIQuery()
       .orderBy('choice.updated_at', 'desc')
-      .offset(offset)
-      .limit(first || BATCH_SIZE),
->>>>>>> 43e30a64
+      .offset(skip)
+      .limit(take),
   ])
 
   const totalCount = parseInt(
