--- conflicted
+++ resolved
@@ -2,17 +2,10 @@
 
 import { authors } from './authors'
 import following from './following'
-<<<<<<< HEAD
-import { hottest, hottestExcludeSpam } from './hottest'
-import { icymi } from './icymi'
-import { icymiTopic } from './icymiTopic'
-import { newest, newestExcludeSpam } from './newest'
-=======
 import { hottest } from './hottest'
 import { icymi } from './icymi'
 import { icymiTopic } from './icymiTopic'
 import { newest } from './newest'
->>>>>>> af5ce3e1
 import { tags } from './tags'
 
 const resolvers: GQLRecommendationResolvers = {
