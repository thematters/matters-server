--- conflicted
+++ resolved
@@ -2,21 +2,10 @@
 
 import { authors } from './authors'
 import following from './following'
-<<<<<<< HEAD
-import { hottest, hottestExcludeSpam } from './hottest'
-import { icymi } from './icymi'
-import { icymiTopic } from './icymiTopic'
-import { newest, newestExcludeSpam } from './newest'
-=======
 import { hottest } from './hottest'
-import hottestCircles from './hottestCircles'
-import { hottestTags } from './hottestTags'
 import { icymi } from './icymi'
 import { icymiTopic } from './icymiTopic'
 import { newest } from './newest'
-import newestCircles from './newestCircles'
-import { selectedTags } from './selectedTags'
->>>>>>> fec6e0b2
 import { tags } from './tags'
 
 const resolvers: GQLRecommendationResolvers = {
