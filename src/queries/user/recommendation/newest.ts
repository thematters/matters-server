--- conflicted
+++ resolved
@@ -49,14 +49,10 @@
 
   const [countRecord, articles] = await Promise.all([
     knex.select().from(makeNewestQuery()).count().first(),
-<<<<<<< HEAD
-    makeNewestQuery().offset(skip).limit(take),
-=======
     makeNewestQuery()
       .orderBy('article_set.id', 'desc')
-      .offset(offset)
-      .limit(first || BATCH_SIZE),
->>>>>>> 43e30a64
+      .offset(skip)
+      .limit(take),
   ])
 
   const totalCount = parseInt(
