import { ARTICLE_STATE, DEFAULT_TAKE_PER_PAGE } from 'common/enums'
import { ForbiddenError } from 'common/errors'
import { connectionFromPromisedArray, fromConnectionArgs } from 'common/utils'
import { RecommendationToNewestResolver } from 'definitions'

export const newest: RecommendationToNewestResolver = async (
  _,
  { input },
  { viewer, dataSources: { draftService }, knex }
) => {
  const { oss = false } = input

  if (oss) {
    if (!viewer.hasRole('admin')) {
      throw new ForbiddenError('only admin can access oss')
    }
  }

  const { take, skip } = fromConnectionArgs(input)

  const MAX_ITEM_COUNT = DEFAULT_TAKE_PER_PAGE * 50
  const query = knex
<<<<<<< HEAD
    .select('draft_id', 'article_set.id')
    .from(
      knex
        .select('id', 'draft_id')
        .from('article')
        .where({ state: ARTICLE_STATE.active })
        .orderBy('id', 'desc')
        .limit(MAX_ITEM_COUNT + 100) // add some extra to cover excluded ones in settings
=======
    .select('article_set.draft_id', 'article_set.id')
    .from(
      knex
        .select()
        .from('article')
        .orderBy('id', 'desc')
        .limit(MAX_ITEM_COUNT + 100) // add some extra to cover excluded ones
>>>>>>> bc1af16d
        .as('article_set')
    )
    .leftJoin(
      'article_recommend_setting as setting',
      'article_set.id',
      'setting.article_id'
    )
    .where({ state: ARTICLE_STATE.active })
    .andWhere(function () {
      if (!oss) {
<<<<<<< HEAD
        // this.where({ inNewest: true }).orWhereNull('in_newest')
        this.whereRaw('in_newest IS NOT false')
=======
        this.where({ inNewest: true }).orWhereNull('in_newest')
>>>>>>> bc1af16d
      }
    })
    .as('newest')

<<<<<<< HEAD
  console.log('base query:', query.toString())

  const [_countRecord, articles] = await Promise.all([
    MAX_ITEM_COUNT, // knex.select().from(query.clone().limit(MAX_ITEM_COUNT)).count().first(),
=======
  const [countRecord, articles] = await Promise.all([
    knex.select().from(query.clone().limit(MAX_ITEM_COUNT)).count().first(),
>>>>>>> bc1af16d
    knex
      .select()
      .from(query.clone().limit(MAX_ITEM_COUNT))
      .orderBy('id', 'desc')
      .offset(skip)
      .limit(take),
  ])

<<<<<<< HEAD
=======
  const totalCount = parseInt(
    countRecord ? (countRecord.count as string) : '0',
    10
  )

>>>>>>> bc1af16d
  return connectionFromPromisedArray(
    draftService.dataloader.loadMany(articles.map(({ draftId }) => draftId)),
    input,
    MAX_ITEM_COUNT // totalCount
  )
}<|MERGE_RESOLUTION|>--- conflicted
+++ resolved
@@ -20,16 +20,6 @@
 
   const MAX_ITEM_COUNT = DEFAULT_TAKE_PER_PAGE * 50
   const query = knex
-<<<<<<< HEAD
-    .select('draft_id', 'article_set.id')
-    .from(
-      knex
-        .select('id', 'draft_id')
-        .from('article')
-        .where({ state: ARTICLE_STATE.active })
-        .orderBy('id', 'desc')
-        .limit(MAX_ITEM_COUNT + 100) // add some extra to cover excluded ones in settings
-=======
     .select('article_set.draft_id', 'article_set.id')
     .from(
       knex
@@ -37,7 +27,6 @@
         .from('article')
         .orderBy('id', 'desc')
         .limit(MAX_ITEM_COUNT + 100) // add some extra to cover excluded ones
->>>>>>> bc1af16d
         .as('article_set')
     )
     .leftJoin(
@@ -48,25 +37,13 @@
     .where({ state: ARTICLE_STATE.active })
     .andWhere(function () {
       if (!oss) {
-<<<<<<< HEAD
-        // this.where({ inNewest: true }).orWhereNull('in_newest')
-        this.whereRaw('in_newest IS NOT false')
-=======
         this.where({ inNewest: true }).orWhereNull('in_newest')
->>>>>>> bc1af16d
       }
     })
     .as('newest')
 
-<<<<<<< HEAD
-  console.log('base query:', query.toString())
-
-  const [_countRecord, articles] = await Promise.all([
-    MAX_ITEM_COUNT, // knex.select().from(query.clone().limit(MAX_ITEM_COUNT)).count().first(),
-=======
   const [countRecord, articles] = await Promise.all([
     knex.select().from(query.clone().limit(MAX_ITEM_COUNT)).count().first(),
->>>>>>> bc1af16d
     knex
       .select()
       .from(query.clone().limit(MAX_ITEM_COUNT))
@@ -75,17 +52,14 @@
       .limit(take),
   ])
 
-<<<<<<< HEAD
-=======
   const totalCount = parseInt(
     countRecord ? (countRecord.count as string) : '0',
     10
   )
 
->>>>>>> bc1af16d
   return connectionFromPromisedArray(
     draftService.dataloader.loadMany(articles.map(({ draftId }) => draftId)),
     input,
-    MAX_ITEM_COUNT // totalCount
+    totalCount
   )
 }