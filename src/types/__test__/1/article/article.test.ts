--- conflicted
+++ resolved
@@ -112,28 +112,6 @@
   }
 `
 
-<<<<<<< HEAD
-const PUBLISH_ARTICLE = /* GraphQL */ `
-  mutation ($input: PublishArticleInput!) {
-    publishArticle(input: $input) {
-      id
-      publishState
-      title
-      content
-      createdAt
-      iscnPublish
-      article {
-        id
-        iscnId
-        content
-      }
-      publishAt
-    }
-  }
-`
-
-=======
->>>>>>> 09b23b60
 const GET_RELATED_ARTICLES = /* GraphQL */ `
   query ($input: ArticleInput!) {
     article(input: $input) {
@@ -205,169 +183,6 @@
   })
 })
 
-<<<<<<< HEAD
-describe('publish article', () => {
-  test('user w/o username can not publish', async () => {
-    const draft = {
-      title: Math.random().toString(),
-      content: Math.random().toString(),
-    }
-    const { id } = await putDraft({ draft }, connections)
-    const server = await testClient({ noUserName: true, connections })
-
-    const { errors } = await server.executeOperation({
-      query: PUBLISH_ARTICLE,
-      variables: { input: { id } },
-    })
-    expect(errors?.[0].extensions.code).toBe('FORBIDDEN')
-  })
-  test('create a draft & publish it', async () => {
-    jest.setTimeout(10000)
-    const draft = {
-      title: Math.random().toString(),
-      content: Math.random().toString(),
-    }
-    const { id } = await putDraft({ draft }, connections)
-    const { publishState, article } = await publishArticle({ id }, connections)
-    expect(publishState).toBe(PUBLISH_STATE.pending)
-    expect(article).toBeNull()
-  })
-
-  test('create a draft & publish with iscn', async () => {
-    jest.setTimeout(10000)
-    const draft = await putDraft(
-      {
-        draft: {
-          title: Math.random().toString(),
-          content: Math.random().toString(),
-          iscnPublish: true,
-        },
-      },
-      connections
-    )
-    expect(_get(draft, 'id')).not.toBeNull()
-    expect(_get(draft, 'iscnPublish')).toBe(true)
-
-    const { publishState } = await publishArticle({ id: draft.id }, connections)
-    expect(publishState).toBe(PUBLISH_STATE.pending)
-  })
-
-  test('publish published draft', async () => {
-    const draftId = '4'
-    await atomService.update({
-      table: 'draft',
-      where: { id: draftId },
-      data: { articleId: '4', archived: true },
-    })
-    const publishedDraftId = toGlobalId({ type: NODE_TYPES.Draft, id: draftId })
-    const { publishState, article } = await publishArticle(
-      {
-        id: publishedDraftId,
-      },
-      connections
-    )
-    expect(publishState).toBe(PUBLISH_STATE.published)
-    expect(article.content).not.toBeNull()
-    expect(article.indentFirstLine).toBe(false)
-  })
-
-  test('cannot publish article with both circle and campaign', async () => {
-    jest.setTimeout(10000)
-
-    const campaignData = {
-      name: 'test',
-      description: 'test',
-      link: 'https://test.com',
-      applicationPeriod: [
-        new Date('2010-01-01 11:30'),
-        new Date('2010-01-01 15:00'),
-      ] as const,
-      writingPeriod: [
-        new Date('2010-01-02 11:30'),
-        new Date('2010-01-02 15:00'),
-      ] as const,
-      creatorId: '2',
-    }
-    const campaignService = new CampaignService(connections)
-    const campaign = await campaignService.createWritingChallenge({
-      ...campaignData,
-      state: CAMPAIGN_STATE.active,
-    })
-    const stages = await campaignService.updateStages(campaign.id, [
-      { name: 'stage1' },
-    ])
-    const userId = '1'
-    const circle = await atomService.create({
-      table: 'circle',
-      data: {
-        name: 'circle-test',
-        owner: userId,
-        displayName: 'circle-test',
-        providerProductId: 'circle-test-product-id',
-      },
-    })
-    const draft = await atomService.create({
-      table: 'draft',
-      data: {
-        title: Math.random().toString(),
-        content: Math.random().toString(),
-        authorId: userId,
-        circleId: circle.id,
-        campaigns: JSON.stringify([
-          { campaign: campaign.id, stage: stages[0].id },
-        ]),
-      },
-    })
-    const server = await testClient({ isAuth: true, userId, connections })
-
-    const { errors } = await server.executeOperation({
-      query: PUBLISH_ARTICLE,
-      variables: {
-        input: { id: toGlobalId({ type: NODE_TYPES.Draft, id: draft.id }) },
-      },
-    })
-
-    expect(errors?.[0].message).toContain(
-      'Article cannot be added to campaign or circle at the same time'
-    )
-    expect(errors?.[0].extensions.code).toBe('BAD_USER_INPUT')
-  })
-
-  test('should schedule publication in the future with publishAt', async () => {
-    const draft = {
-      title: Math.random().toString(),
-      content: Math.random().toString(),
-    }
-    const { id } = await putDraft({ draft }, connections)
-    const futureDate = new Date(Date.now() + 24 * 60 * 60 * 1000) // 1 day in the future
-    const server = await testClient({ isAuth: true, connections })
-    const { data, errors } = await server.executeOperation({
-      query: PUBLISH_ARTICLE,
-      variables: { input: { id, publishAt: futureDate } },
-    })
-    expect(errors).toBeUndefined()
-    expect(data.publishArticle.publishState).not.toBe(PUBLISH_STATE.published)
-    expect(data.publishArticle.publishAt).toEqual(futureDate)
-  })
-
-  test('should throw error if publishAt is in the past', async () => {
-    const draft = {
-      title: Math.random().toString(),
-      content: Math.random().toString(),
-    }
-    const { id } = await putDraft({ draft }, connections)
-    const pastDate = new Date(Date.now() - 1000) // 1 second in the past
-    const server = await testClient({ isAuth: true, connections })
-    const { errors } = await server.executeOperation({
-      query: PUBLISH_ARTICLE,
-      variables: { input: { id, publishAt: pastDate } },
-    })
-    expect(errors?.[0].extensions.code).toBe('BAD_USER_INPUT')
-  })
-})
-
-=======
->>>>>>> 09b23b60
 describe('frozen user do muations to article', () => {
   // frozen user shared settings
   const frozenUser = { isAuth: true, isFrozen: true }
