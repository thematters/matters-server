import _ from 'lodash'
// internal
import { toGlobalId } from 'common/utils'
import { PUBLISH_STATE } from 'common/enums'
import { knex } from 'connectors/db'
import {
  GQLNodeInput,
  GQLPublishArticleInput,
  GQLAppreciateArticleInput
} from 'definitions'
// local
import { testClient } from './utils'
import { putDraft } from './draft.test'
import { getViewerMAT } from './user.test'

afterAll(knex.destroy)

<<<<<<< HEAD
const ARTICLE_ID = toGlobalId({ type: 'Article', id: 1 })
const GET_ARTICLES = `
  query ($input: ArticlesInput!) {
    articles(input: $input) {
      id
    }
  }
`
=======
const ARTICLE_ID = toGlobalId({ type: 'Article', id: 2 })
>>>>>>> dba03179
const PUBLISH_ARTICLE = `
  mutation($input: PublishArticleInput!) {
    publishArticle(input: $input) {
      id
      publishState
      title
      content
      createdAt
    }
  }
`
const RECALL_PUBLISH = `
  mutation($input: RecallPublishInput!) {
    recallPublish(input: $input) {
      publishState
    }
  }
`

const GET_ARTICLE_BY_MEDIA_HASH = `
  query ($input: ArticleInput!) {
    article(input: $input) {
      mediaHash
    }
  }
`
const GET_ARTICLE_UPSTREAM = `
  query($input: NodeInput!) {
    node(input: $input) {
      ... on Article {
        id
        upstream {
          id
        }
      }
    }
  }
`
const GET_ARTICLE_TAGS = `
  query ($input: NodeInput!) {
    node(input: $input) {
      ... on Article {
        id
        tags {
          content
        }
      }
    }
  }
`
const GET_ARTICLE_MAT = `
  query ($input: NodeInput!) {
    node(input: $input) {
      ... on Article {
        MAT
      }
    }
  }
`
const APPRECIATE_ARTICLE = `
  mutation($input: AppreciateArticleInput!) {
    appreciateArticle(input: $input) {
      MAT
    }
  }
`
const REPORT_ARTICLE = `
  mutation($input: ReportArticleInput!) {
    reportArticle(input: $input)
  }
`
const TOGGLE_ARTICLE_LIVE = `
  mutation($input: ToggleArticleLiveInput!) {
    toggleArticleLive(input: $input) {
      live
    }
  }
`
const TOGGLE_ARTICLE_PUBLIC = `
  mutation($input: ToggleArticlePublicInput!) {
    toggleArticlePublic(input: $input) {
      public
    }
  }
`

export const publishArticle = async (input: GQLPublishArticleInput) => {
  const { mutate } = await testClient({
    isAuth: true
  })
  const result = await mutate({
    mutation: PUBLISH_ARTICLE,
    // @ts-ignore
    variables: { input }
  })
  const article = result && result.data && result.data.publishArticle
  return article
}

export const getArticleMAT = async (input: GQLNodeInput) => {
  const { query } = await testClient()
  const { data } = await query({
    query: GET_ARTICLE_MAT,
    // @ts-ignore
    variables: { input }
  })
  const { MAT } = data && data.node && data.node
  return MAT
}

export const appreciateArticle = async (input: GQLAppreciateArticleInput) => {
  const { mutate } = await testClient({
    isAuth: true
  })
  const result = await mutate({
    mutation: APPRECIATE_ARTICLE,
    // @ts-ignore
    variables: { input }
  })

  if (result.errors) {
    throw result.errors
  }

  const article = result && result.data && result.data.appreciateArticle
  return article
}

describe('query article', async () => {
  test('query articles', async () => {
    const { query } = await testClient({ isAuth: true, isAdmin: true })
    const { data } = await query({
      query: GET_ARTICLES,
      // @ts-ignore
      variables: { input: {} }
    })
    expect(data.articles.length).toBeGreaterThan(1)
  })

  test('query article by mediaHash', async () => {
    const mediaHash = 'some-ipfs-media-hash-1'
    const { query } = await testClient()
    const { data } = await query({
      query: GET_ARTICLE_BY_MEDIA_HASH,
      // @ts-ignore
      variables: { input: { mediaHash } }
    })
    expect(_.get(data, 'article.mediaHash')).toBe(mediaHash)
  })
})

describe('query tag and upstream on article', async () => {
  test('query tag on article', async () => {
    const id = toGlobalId({ type: 'Article', id: 1 })
    const { query } = await testClient()
    const { data } = await query({
      query: GET_ARTICLE_TAGS,
      // @ts-ignore
      variables: { input: { id } }
    })
    const tags = data && data.node && data.node.tags
    expect(
      new Set(tags.map(({ content }: { content: string }) => content))
    ).toEqual(new Set(['article', 'test']))
  })

  test('query upstream on article', async () => {
    const id = toGlobalId({ type: 'Article', id: 2 })
    const { query } = await testClient()
    const { data } = await query({
      query: GET_ARTICLE_UPSTREAM,
      // @ts-ignore
      variables: { input: { id } }
    })
    const upstream = data && data.node && data.node.upstream
    expect(upstream.id).toEqual(toGlobalId({ type: 'Article', id: 1 }))
  })

  test('query null upstream on article', async () => {
    const id = toGlobalId({ type: 'Article', id: 1 })
    const { query } = await testClient()
    const { data } = await query({
      query: GET_ARTICLE_UPSTREAM,
      // @ts-ignore
      variables: { input: { id } }
    })
    const upstream = data && data.node && data.node.upstream
    expect(upstream).toBeNull()
  })
})

describe('publish article', async () => {
  test('create draft, publish and recall', async () => {
    jest.setTimeout(10000)
    const draft = {
      title: Math.random().toString(),
      content: Math.random().toString()
    }
    const { id } = await putDraft(draft)
    const { publishState } = await publishArticle({ id })
    expect(publishState).toBe(PUBLISH_STATE.pending)

    const { mutate } = await testClient({
      isAuth: true
    })
    const result = await mutate({
      mutation: RECALL_PUBLISH,
      // @ts-ignore
      variables: { input: { id } }
    })
    const draftRecalled = result && result.data && result.data.recallPublish
    expect(draftRecalled.publishState).toBe(PUBLISH_STATE.recalled)
  })
})

describe('appreciate article', async () => {
  test('appreciate success', async () => {
    const viewerCurrentMAT = await getViewerMAT()
    const articleCurrentMAT = await getArticleMAT({ id: ARTICLE_ID })
    const appreciate = { id: ARTICLE_ID, amount: 1 }
    await appreciateArticle(appreciate)
    const viewerNewMAT = await getViewerMAT()
    const articleNewMAT = await getArticleMAT({ id: ARTICLE_ID })
    expect(viewerNewMAT).toBe(viewerCurrentMAT - appreciate.amount)
    // expect(articleNewMAT).toBe(articleCurrentMAT + appreciate.amount)
  })

  test('appreciate failed', async () => {
    const { totoal: viewerCurrentMAT } = await getViewerMAT()
    const appreciate = { id: ARTICLE_ID, amount: viewerCurrentMAT + 1 }
    try {
      await appreciateArticle(appreciate)
    } catch (e) {
      expect(() => {
        throw e
      }).toThrowError()
    }
  })
})

describe('report article', async () => {
  test('report a article without assets', async () => {
    const { mutate } = await testClient({ isAuth: true })
    const result = await mutate({
      mutation: REPORT_ARTICLE,
      // @ts-ignore
      variables: {
        input: {
          id: ARTICLE_ID,
          category: 'spam'
        }
      }
    })
    expect(result.data.reportArticle).toBe(true)
  })

  test('report a article with assets', async () => {
    const { mutate } = await testClient({ isAuth: true })
    const result = await mutate({
      mutation: REPORT_ARTICLE,
      // @ts-ignore
      variables: {
        input: {
          id: ARTICLE_ID,
          category: 'spam',
          assetIds: ['00000000-0000-0000-0000-000000000011']
        }
      }
    })
    expect(result.data.reportArticle).toBe(true)
  })
})

describe('toggle article state', async () => {
  test('enable article live', async () => {
    const { mutate } = await testClient({ isAuth: true, isAdmin: true })
    const result = await mutate({
      mutation: TOGGLE_ARTICLE_LIVE,
      // @ts-ignore
      variables: {
        input: {
          id: ARTICLE_ID,
          enabled: true
        }
      }
    })
    expect(result.data.toggleArticleLive.live).toBe(true)
  })

  test('disable article live', async () => {
    const { mutate } = await testClient({ isAuth: true, isAdmin: true })
    const result = await mutate({
      mutation: TOGGLE_ARTICLE_LIVE,
      // @ts-ignore
      variables: {
        input: {
          id: ARTICLE_ID,
          enabled: false
        }
      }
    })
    expect(result.data.toggleArticleLive.live).toBe(false)
  })

  test('enable article public', async () => {
    const { mutate } = await testClient({ isAuth: true, isAdmin: true })
    const { data } = await mutate({
      mutation: TOGGLE_ARTICLE_PUBLIC,
      // @ts-ignore
      variables: {
        input: {
          id: ARTICLE_ID,
          enabled: true
        }
      }
    })
    expect(data.toggleArticlePublic.public).toBe(true)
  })

  test('disable article public', async () => {
    const { mutate } = await testClient({ isAuth: true, isAdmin: true })
    const { data } = await mutate({
      mutation: TOGGLE_ARTICLE_PUBLIC,
      // @ts-ignore
      variables: {
        input: {
          id: ARTICLE_ID,
          enabled: false
        }
      }
    })
    expect(data.toggleArticlePublic.public).toBe(false)
  })
})<|MERGE_RESOLUTION|>--- conflicted
+++ resolved
@@ -15,8 +15,7 @@
 
 afterAll(knex.destroy)
 
-<<<<<<< HEAD
-const ARTICLE_ID = toGlobalId({ type: 'Article', id: 1 })
+const ARTICLE_ID = toGlobalId({ type: 'Article', id: 2 })
 const GET_ARTICLES = `
   query ($input: ArticlesInput!) {
     articles(input: $input) {
@@ -24,9 +23,6 @@
     }
   }
 `
-=======
-const ARTICLE_ID = toGlobalId({ type: 'Article', id: 2 })
->>>>>>> dba03179
 const PUBLISH_ARTICLE = `
   mutation($input: PublishArticleInput!) {
     publishArticle(input: $input) {
