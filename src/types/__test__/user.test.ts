--- conflicted
+++ resolved
@@ -700,10 +700,6 @@
         query: GET_VIEWER_RECOMMENDATION(list),
         variables: { input: { first: 1 } },
       })
-<<<<<<< HEAD
-=======
-      // console.log(`fetched ${list}:`, result)
->>>>>>> f2513a46
       const { data } = result
       const article = _get(data, `viewer.recommendation.${list}.edges.0.node`)
       expect(fromGlobalId(article.id).type).toBe('Article')
