--- conflicted
+++ resolved
@@ -392,8 +392,6 @@
     ).toEqual(0)
   })
 
-<<<<<<< HEAD
-=======
   test('updateUserInfoDescription', async () => {
     const description = 'foo bar'
     const { mutate } = await testClient({
@@ -422,7 +420,6 @@
     expect(avatar).toEqual(expect.stringContaining('path/to/file.jpg'))
   })
 
->>>>>>> 82bce2d7
   test('updateNotificationSetting', async () => {
     const { mutate } = await testClient({
       isAuth: true
