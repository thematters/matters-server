import type {
  GQLPublishArticleInput,
  GQLPutDraftInput,
  GQLSetFeatureInput,
  GQLUserRegisterInput,
  User,
  Connections,
} from 'definitions'

import { ApolloServer, GraphQLRequest, GraphQLResponse } from '@apollo/server'

import { authModes, roleAccess } from 'common/utils'
import {
  ArticleService,
  AtomService,
  CommentService,
  DraftService,
  NotificationService,
  OAuthService,
  PaymentService,
  SystemService,
  TagService,
  UserService,
  UserWorkService,
  CollectionService,
  RecommendationService,
  MomentService,
} from 'connectors'
import {
  PublicationQueue,
  RevisionQueue,
  AssetQueue,
  MigrationQueue,
  PayToByBlockchainQueue,
  PayToByMattersQueue,
  PayoutQueue,
  UserQueue,
} from 'connectors/queue'

import { genConnections, closeConnections } from 'connectors/__test__/utils'
import schema from '../../schema'

export { genConnections, closeConnections }

interface BaseInput {
  isAdmin?: boolean
  isAuth?: boolean
  isMatty?: boolean
}

export const defaultTestUser = {
  email: 'test1@matters.news',
  password: '123',
  userName: 'test1',
}
export const adminUser = {
  email: 'admin1@matters.news',
  password: '123',
}

export const getUserContext = async (
  { email }: { email: string },
  connections: Connections
) => {
  const userService = new UserService(connections)
  const user = await userService.findByEmail(email)
  if (user === undefined) {
    return { viewer: {} as any as User }
  }
  return {
    viewer: user,
  }
}

export const delay = (ms: number) =>
  new Promise((resolve) => setTimeout(resolve, ms))

export const testClient = async ({
  connections,
  isAuth,
  isAdmin,
  isMatty,
  isFrozen,
  isBanned,
  noUserName,
  context,
  dataSources,
}: {
  connections: Connections
  isAuth?: boolean
  isAdmin?: boolean
  isMatty?: boolean
  isFrozen?: boolean
  isBanned?: boolean
  context?: any
  noUserName?: boolean
  dataSources?: any
}) => {
  let _context: any = {}
  if (context) {
    _context = context
  } else if (isAuth) {
    _context = await getUserContext(
      {
        email: isMatty
          ? 'hi@matters.news'
          : isFrozen
          ? 'frozen@matters.news'
          : isBanned
          ? 'banned@matters.town'
          : isAdmin
          ? adminUser.email
          : noUserName
          ? 'nousername@matters.town'
          : defaultTestUser.email,
      },
      connections
    )
  }

  const viewer = (_context && _context.viewer) || {}

  if (!viewer.role) {
    viewer.role = isAdmin ? 'admin' : isAuth ? 'user' : 'visitor'
  }

  if (!viewer.authMode) {
    viewer.authMode = viewer.role
  }

  if (!viewer.scope) {
    viewer.scope = {}
  }

  if (!viewer.language) {
    viewer.language = 'en'
  }

  _context.viewer = {
    ...viewer,
    hasRole: (requires: string) =>
      roleAccess.findIndex((role) => role === viewer.role) >=
      roleAccess.findIndex((role) => role === requires),
    hasAuthMode: (requires: string) =>
      authModes.findIndex((mode) => mode === viewer.authMode) >=
      authModes.findIndex((mode) => mode === requires),
  }

  const server = new ApolloServer({
    schema,
    includeStacktraceInErrorResponses: true,
  })
  const publicationQueue = new PublicationQueue(connections)
  const revisionQueue = new RevisionQueue(connections)
  const assetQueue = new AssetQueue(connections)
  const migrationQueue = new MigrationQueue(connections)
  const payToByBlockchainQueue = new PayToByBlockchainQueue(connections)
  const payToByMattersQueue = new PayToByMattersQueue(connections)
  const payoutQueue = new PayoutQueue(connections)
  const userQueue = new UserQueue(connections)
  const queues = {
    publicationQueue,
    revisionQueue,
    assetQueue,
    migrationQueue,
    payToByBlockchainQueue,
    payToByMattersQueue,
    payoutQueue,
    userQueue,
  }
  const notificationService = new NotificationService(connections)
  const genContext = () => ({
    ..._context,
    dataSources: {
      atomService: new AtomService(connections),
      userService: new UserService(connections),
      userWorkService: new UserWorkService(connections),
      articleService: new ArticleService(connections),
      commentService: new CommentService(connections),
      draftService: new DraftService(connections),
      systemService: new SystemService(connections),
      tagService: new TagService(connections),
      oauthService: new OAuthService(connections),
      paymentService: new PaymentService(connections),
      collectionService: new CollectionService(connections),
      recommendationService: new RecommendationService(connections),
<<<<<<< HEAD
      momentService: new MomentService(connections),
=======
      notificationService,
>>>>>>> 2aed6178
      connections,
      queues,
      ...dataSources,
    },
  })

  await server.start()

  // mock v3 apollo server behavior
  return {
    executeOperation: async (req: GraphQLRequest) =>
      v4ToV3Result(
        await server.executeOperation(req, { contextValue: genContext() })
      ),
  }
}

const v4ToV3Result = (res: GraphQLResponse): any => {
  const { body } = res
  if (body.kind === 'single') {
    return body.singleResult as any
  } else {
    return body.initialResult as any
  }
}

export const publishArticle = async (
  input: GQLPublishArticleInput,
  connections: Connections
) => {
  const PUBLISH_ARTICLE = `
    mutation($input: PublishArticleInput!) {
      publishArticle(input: $input) {
        id
        publishState
        title
        content
        createdAt
        iscnPublish
        article { id iscnId content }
      }
    }
  `

  const server = await testClient({
    isAuth: true,
    connections,
  })

  const { data } = await server.executeOperation({
    query: PUBLISH_ARTICLE,
    variables: { input },
  })

  const draft = data && data.publishArticle
  return draft
}

interface PutDraftInput {
  client?: {
    isFrozen?: boolean
  }
  draft: GQLPutDraftInput
}

export const putDraft = async (
  { draft, client }: PutDraftInput,
  connections: Connections
) => {
  const PUT_DRAFT = `
    mutation($input: PutDraftInput!) {
      putDraft(input: $input) {
        id
        collection(input: { first: 10 }) {
          totalCount
          edges {
            node {
              id
            }
          }
        }
        tags
        cover
        title
        summary
        summaryCustomized
        content
        createdAt
        sensitiveByAuthor
        license
        requestForDonation
        replyToDonator
        iscnPublish
        canComment
      }
    }
  `

  const server = await testClient({
    isAuth: true,
    connections,
    ...client,
  })
  const result = await server.executeOperation({
    query: PUT_DRAFT,
    variables: { input: draft },
  })

  if (!result.data) {
    // if no return data, then pass entire result to parent
    return result
  }

  const putDraftResult = result && result.data && result.data.putDraft
  return putDraftResult
}

export const registerUser = async (
  user: GQLUserRegisterInput,
  connections: Connections
) => {
  const USER_REGISTER = `
    mutation UserRegister($input: UserRegisterInput!) {
      userRegister(input: $input) {
        auth
        token
      }
    }
  `

  const server = await testClient({ connections })
  return server.executeOperation({
    query: USER_REGISTER,
    variables: { input: user },
  })
}

export const updateUserDescription = async (
  {
    email,
    description,
  }: {
    email?: string
    description: string
  },
  connections: Connections
) => {
  const UPDATE_USER_INFO_DESCRIPTION = `
    mutation UpdateUserInfo($input: UpdateUserInfoInput!) {
      updateUserInfo(input: $input) {
        info {
          description
        }
      }
    }
  `

  let _email = defaultTestUser.email
  if (email) {
    _email = email
  }
  const context = await getUserContext({ email: _email }, connections)
  const server = await testClient({
    context,
    connections,
  })
  return server.executeOperation({
    query: UPDATE_USER_INFO_DESCRIPTION,
    variables: { input: { description } },
  })
}

export const updateUserState = async (
  {
    id,
    emails,
    state,
    password,
  }: {
    id?: string
    emails?: string[]
    state: string
    password?: string
  },
  connections: Connections
) => {
  const UPDATE_USER_STATE = `
    mutation UpdateUserState($input: UpdateUserStateInput!) {
      updateUserState(input: $input) {
        id
        status {
          state
        }
        info {
          email
        }
      }
    }
  `

  const server = await testClient({ isAdmin: true, isAuth: true, connections })
  return server.executeOperation({
    query: UPDATE_USER_STATE,
    variables: { input: { id, state, emails, password } },
  })
}

export const setFeature = async (
  {
    isAdmin = true,
    isAuth = true,
    isMatty = true,
    input,
  }: { input: GQLSetFeatureInput } & BaseInput,
  connections: Connections
) => {
  const SET_FEATURE_FLAG = `
    mutation ($input: SetFeatureInput!) {
      setFeature(input: $input) {
        name
        enabled
      }
    }
  `
  const server = await testClient({ isAdmin, isAuth, isMatty, connections })
  const result = await server.executeOperation({
    query: SET_FEATURE_FLAG,
    variables: { input },
  })
  const data = result?.data?.setFeature
  return data
}<|MERGE_RESOLUTION|>--- conflicted
+++ resolved
@@ -184,11 +184,8 @@
       paymentService: new PaymentService(connections),
       collectionService: new CollectionService(connections),
       recommendationService: new RecommendationService(connections),
-<<<<<<< HEAD
       momentService: new MomentService(connections),
-=======
       notificationService,
->>>>>>> 2aed6178
       connections,
       queues,
       ...dataSources,
