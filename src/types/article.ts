import { AUTH_MODE, CACHE_TTL, NODE_TYPES, SCOPE_GROUP } from 'common/enums'
import { isProd } from 'common/environment'

const PUBLISH_ARTICLE_RATE_LIMIT = isProd ? 1 : 100

export default /* GraphQL */ `
  extend type Query {
    article(input: ArticleInput!): Article @privateCache @logCache(type: "${NODE_TYPES.Article}")
  }

  extend type Mutation {
    ##############
    #   Article  #
    ##############
    "Publish an article onto IPFS."
    publishArticle(input: PublishArticleInput!): Draft! @auth(mode: "${AUTH_MODE.oauth}", group: "${SCOPE_GROUP.level2}") @purgeCache(type: "${NODE_TYPES.Draft}") @rateLimit(limit:${PUBLISH_ARTICLE_RATE_LIMIT}, period:720)

    "Edit an article."
    editArticle(input: EditArticleInput!): Article! @auth(mode: "${AUTH_MODE.oauth}", group: "${SCOPE_GROUP.level3}") @purgeCache(type: "${NODE_TYPES.Article}")

    "Subscribe or Unsubscribe article"
    toggleSubscribeArticle(input: ToggleItemInput!): Article! @auth(mode: "${AUTH_MODE.oauth}", group: "${SCOPE_GROUP.level1}") @purgeCache(type: "${NODE_TYPES.Article}")

    "Appreciate an article."
    appreciateArticle(input: AppreciateArticleInput!): Article! @auth(mode: "${AUTH_MODE.oauth}", group: "${SCOPE_GROUP.level3}") @purgeCache(type: "${NODE_TYPES.Article}") @rateLimit(limit:5, period:60)

    "Read an article."
    readArticle(input: ReadArticleInput!): Article!


    ##############
    #     Tag    #
    ##############
    "Follow or unfollow tag."
    toggleFollowTag(input: ToggleItemInput!): Tag! @auth(mode: "${AUTH_MODE.oauth}", group: "${SCOPE_GROUP.level1}") @purgeCache(type: "${NODE_TYPES.Tag}")


    ##############
    #     OSS    #
    ##############
    toggleArticleRecommend(input: ToggleRecommendInput!): Article! @auth(mode: "${AUTH_MODE.admin}") @purgeCache(type: "${NODE_TYPES.Article}")
    updateArticleState(input: UpdateArticleStateInput!): Article! @auth(mode: "${AUTH_MODE.admin}") @purgeCache(type: "${NODE_TYPES.Article}")
    updateArticleSensitive(input: UpdateArticleSensitiveInput!): Article! @auth(mode: "${AUTH_MODE.admin}") @purgeCache(type: "${NODE_TYPES.Article}")

    deleteTags(input: DeleteTagsInput!): Boolean @complexity(value: 10, multipliers: ["input.ids"]) @auth(mode: "${AUTH_MODE.admin}")
    renameTag(input: RenameTagInput!): Tag! @auth(mode: "${AUTH_MODE.admin}") @purgeCache(type: "${NODE_TYPES.Tag}")
    mergeTags(input: MergeTagsInput!): Tag! @complexity(value: 10, multipliers: ["input.ids"]) @auth(mode: "${AUTH_MODE.admin}") @purgeCache(type: "${NODE_TYPES.Tag}")
  }

  """
  This type contains metadata, content, hash and related data of an article. If you
  want information about article's comments. Please check Comment type.
  """
  type Article implements Node & PinnableWork {
    "Unique ID of this article"
    id: ID!

    "The number represents how popular is this article."
    topicScore: Int

    "Slugified article title."
    slug: String!

    "Time of this article was created."
    createdAt: DateTime!

    "Time of this article was revised."
    revisedAt: DateTime

    "State of this article."
    state: ArticleState!

    "Author of this article."
    author: User! @logCache(type: "${NODE_TYPES.User}")

    "Article title."
    title: String!

    "Article cover's link."
    cover: String

    "List of assets are belonged to this article (Only the author can access currently)."
    assets: [Asset!]! @cacheControl(maxAge: ${CACHE_TTL.INSTANT})

    "A short summary for this article."
    summary: String!

    "This value determines if the summary is customized or not."
    summaryCustomized: Boolean!

    "Tags attached to this article."
    tags: [Tag!] @logCache(type: "${NODE_TYPES.Tag}")

    "Word count of this article."
    wordCount: Int

    "IPFS hash of this article."
    dataHash: String!

    "Media hash, composed of cid encoding, of this article."
    mediaHash: String!

    "Short hash for shorter url addressing"
    shortHash: String! ## add non-null after all rows filled

    "Content (HTML) of this article."
    content: String!

    "Different foramts of content."
    contents: ArticleContents!

    "Original language of content"
    language: String

    "List of articles which added this article into their collections."
    collectedBy(input: ConnectionArgs!): ArticleConnection! @complexity(multipliers: ["input.first"], value: 1)

    "List of articles added into this article' collection."
    collection(input: ConnectionArgs!): ArticleConnection! @complexity(multipliers: ["input.first"], value: 1)

    "Related articles to this article."
    relatedArticles(input: ConnectionArgs!): ArticleConnection! @complexity(multipliers: ["input.first"], value: 1)

    "Donation-related articles to this article."
    relatedDonationArticles(input: RelatedDonationArticlesInput!): ArticleConnection! @complexity(multipliers: ["input.first"], value: 1)

    "Appreciations history of this article."
    appreciationsReceived(input: ConnectionArgs!): AppreciationConnection! @complexity(multipliers: ["input.first"], value: 1)

    "Total number of appreciations recieved of this article."
    appreciationsReceivedTotal: Int!

    "Total number of donation recieved of this article."
    donationCount: Int! @cacheControl(maxAge: ${CACHE_TTL.SHORT})

    "Total number of readers of this article."
    readerCount: Int! @cacheControl(maxAge: ${CACHE_TTL.SHORT})

    "Subscribers of this article."
    subscribers(input: ConnectionArgs!): UserConnection! @complexity(multipliers: ["input.first"], value: 1)

    "Limit the nuhmber of appreciate per user."
    appreciateLimit: Int!

    "Number represents how many times per user can appreciate this article."
    appreciateLeft: Int!

    "This value determines if current viewer has appreciated or not."
    hasAppreciate: Boolean!

    "This value determines if current viewer can SuperLike or not."
    canSuperLike: Boolean!

    "This value determines if current Viewer has subscribed of not."
    subscribed: Boolean!

    "This value determines if this article is an author selected article or not."
    pinned: Boolean!

    "Translation of article title and content."
    translation(input: TranslationArgs): ArticleTranslation

    "Available translation languages."
    availableTranslations: [UserLanguage!]

    "Transactions history of this article."
    transactionsReceivedBy(input: TransactionsReceivedByArgs!): UserConnection! @complexity(multipliers: ["input.first"], value: 1)

    "Donations of this article, grouped by sender"
    donations(input: ConnectionArgs!): ArticleDonationConnection! @complexity(multipliers: ["input.first"], value: 1)

    "Cumulative reading time in seconds"
    readTime: Float!

    "Revision Count"
    revisionCount: Int!

    "Access related fields on circle"
    access: ArticleAccess!

    "whether content is marked as sensitive by author"
    sensitiveByAuthor: Boolean!

    "whether content is marked as sensitive by admin"
    sensitiveByAdmin: Boolean!

    "License Type"
    license: ArticleLicenseType!

    "whether current viewer has donated to this article"
    donated: Boolean! @privateCache

    "creator message asking for support"
    requestForDonation: String

    "creator message after support"
    replyToDonator: String

    "the iscnId if published to ISCN"
    iscnId: String

    "whether readers can comment"
    canComment: Boolean!

    "whether the first line of paragraph should be indented"
    indentFirstLine: Boolean!

    "history versions"
    versions(input: ArticleVersionsInput!): ArticleVersionsConnection! @complexity(multipliers: ["input.first"], value: 1)

    "associated campaigns"
    campaigns: [ArticleCampaign!]!

    ##############
    #     OSS    #
    ##############
    oss: ArticleOSS! @auth(mode: "${AUTH_MODE.admin}")
    remark: String @auth(mode: "${AUTH_MODE.admin}")
  }

  type ArticleCampaign {
    campaign: Campaign!
    stage: CampaignStage
  }

  input ArticleVersionsInput {
    after: String
    first: Int @constraint(min: 0)
  }

  type ArticleVersionsConnection implements Connection {
    totalCount: Int!
    pageInfo: PageInfo!
    edges: [ArticleVersionEdge]!
  }

  type ArticleVersionEdge {
    node: ArticleVersion!
    cursor: String!
  }

  type ArticleVersion implements Node {
    id: ID!
    dataHash: String
    mediaHash: String
    title: String!
    summary: String!
    contents: ArticleContents!
    translation(input: TranslationArgs): ArticleTranslation
    createdAt: DateTime!
    description: String
  }


  "This type contains content, count and related data of an article tag."
  type Tag implements Node {
    "Unique id of this tag."
    id: ID!

    "Content of this tag."
    content: String!

    "List of how many articles were attached with this tag."
    articles(input: TagArticlesInput!): ArticleConnection! @complexity(multipliers: ["input.first"], value: 1)

<<<<<<< HEAD
    articlesExcludeSpam(input: TagArticlesInput!): ArticleConnection! @complexity(multipliers: ["input.first"], value: 1)
=======
    "This value determines if this article is selected by this tag or not."
    selected(input: TagSelectedInput!): Boolean!
>>>>>>> 65f78cfb

    "Time of this tag was created."
    createdAt: DateTime!

    "This value determines if current viewer is following or not."
    isFollower: Boolean

    "Tags recommended based on relations to current tag."
    recommended(input: ConnectionArgs!): TagConnection! @complexity(multipliers: ["input.first"], value: 1)

    "Counts of this tag."
    numArticles: Int! @objectCache(maxAge: ${CACHE_TTL.MEDIUM}) ## cache for 1 hour
    numAuthors: Int! @objectCache(maxAge: ${CACHE_TTL.MEDIUM})  ## cache for 1 hour

    ##############
    #     OSS    #
    ##############
    oss: TagOSS! @auth(mode: "${AUTH_MODE.admin}")
    remark: String @auth(mode: "${AUTH_MODE.admin}")
    deleted: Boolean! @auth(mode: "${AUTH_MODE.admin}")
  }

  type ArticleContents {
    "Markdown content of this article."
    markdown: String!

    "HTML content of this article."
    html: String!
  }

  type ArticleAccess {
    type: ArticleAccessType!
    secret: String
    circle: Circle @logCache(type: "${NODE_TYPES.Circle}")
  }

  type ArticleOSS @cacheControl(maxAge: ${CACHE_TTL.INSTANT}) {
    boost: Float! @auth(mode: "${AUTH_MODE.admin}")
    score: Float! @auth(mode: "${AUTH_MODE.admin}")
    inRecommendIcymi: Boolean! @auth(mode: "${AUTH_MODE.admin}")
    inRecommendHottest: Boolean! @auth(mode: "${AUTH_MODE.admin}")
    inRecommendNewest: Boolean! @auth(mode: "${AUTH_MODE.admin}")
    inSearch: Boolean! @auth(mode: "${AUTH_MODE.admin}")
    spamStatus: SpamStatus! @auth(mode: "${AUTH_MODE.admin}")
  }

  type SpamStatus {
    "spam confident score by machine, null for not checked yet. "
    score: Float

    "whether this article is labeled as spam by human, null for not labeled yet. "
    isSpam: Boolean
  }

  type ArticleTranslation {
    title: String
    content: String
    summary: String
    language: String
  }

  type TagOSS @cacheControl(maxAge: ${CACHE_TTL.INSTANT}) {
    boost: Float!
    score: Float!
  }

  type ArticleConnection implements Connection {
    totalCount: Int!
    pageInfo: PageInfo!
    edges: [ArticleEdge!]
  }

  type ArticleEdge {
    cursor: String!
    node: Article! @logCache(type: "${NODE_TYPES.Article}")
  }

  type TagConnection implements Connection {
    totalCount: Int!
    pageInfo: PageInfo!
    edges: [TagEdge!]
  }

  type TagEdge {
    cursor: String!
    node: Tag! @logCache(type: "${NODE_TYPES.Tag}")
  }

  type ArticleDonationConnection {
    totalCount: Int!
    pageInfo: PageInfo!
    edges: [ArticleDonationEdge!]
  }

  type ArticleDonationEdge {
    cursor: String!
    node: ArticleDonation!
  }

  type ArticleDonation {
    id: ID!
    sender: User
  }

  input ArticleInput {
    mediaHash: String
    shortHash: String
  }

  input PublishArticleInput {
    id: ID!

    "whether publish to ISCN"
    iscnPublish: Boolean
  }

  input EditArticleInput {
    id: ID!
    state: ArticleState
    pinned: Boolean
    title: String
    summary: String
    tags: [String!]
    content: String
    cover: ID
    collection: [ID!]
    circle: ID
    accessType: ArticleAccessType
    sensitive: Boolean
    license: ArticleLicenseType
    indentFirstLine: Boolean

    requestForDonation: String  @constraint(maxLength: 140)
    replyToDonator: String  @constraint(maxLength: 140)

    "revision description"
    description: String @constraint(maxLength: 140)

    "whether publish to ISCN"
    iscnPublish: Boolean

    "whether readers can comment"
    canComment: Boolean

    "which campaigns to attach"
    campaigns: [ArticleCampaignInput!]
  }

  input ArticleCampaignInput {
    campaign: ID!
    stage: ID!
  }

  input AppreciateArticleInput {
    id: ID!
    amount: Int! @constraint(min: 1)
    token: String
    superLike: Boolean
  }

  input ReadArticleInput {
    id: ID!
  }


  input ToggleRecommendInput {
    id: ID!
    enabled: Boolean!
    type: RecommendTypes
  }

  input UpdateArticleStateInput {
    id: ID!
    state: ArticleState!
  }

  input UpdateArticleSensitiveInput {
    id: ID!
    sensitive: Boolean!
  }

  input DeleteTagsInput {
    ids: [ID!]!
  }

  input RenameTagInput {
    id: ID!
    content: String!
  }

  input MergeTagsInput {
    ids: [ID!]!
    content: String!
  }

  enum TagArticlesSortBy {
    byHottestDesc
    byCreatedAtDesc
  }

  input TagArticlesInput {
    after: String
    first: Int @constraint(min: 0)
    oss: Boolean
    selected: Boolean
    sortBy: TagArticlesSortBy = byCreatedAtDesc
  }

  input TransactionsReceivedByArgs {
    after: String
    first: Int @constraint(min: 0)
    purpose: TransactionPurpose!
    senderId: ID
  }

  input TranslationArgs {
    language: UserLanguage!
  }

  input RelatedDonationArticlesInput {
    after: String
    first: Int @constraint(min: 0)
    oss: Boolean

    "index of article list, min: 0, max: 49"
    random: Int @constraint(min: 0, max: 49)
  }

  "Enums for an article state."
  enum ArticleState {
    active
    archived
    banned
  }

  "Enums for types of article access"
  enum ArticleAccessType {
    public
    paywall
  }

  "Enums for types of article license"
  enum ArticleLicenseType {
    cc_0 # CC0
    cc_by_nc_nd_2 # CC BY-NC-ND 2.0, no longer in use
    cc_by_nc_nd_4 # CC BY-NC-ND 4.0
    arr # All Right Reserved
  }

  "Enums for types of recommend articles."
  enum RecommendTypes {
    icymi
    hottest
    newest
    search
  }
`<|MERGE_RESOLUTION|>--- conflicted
+++ resolved
@@ -262,13 +262,6 @@
 
     "List of how many articles were attached with this tag."
     articles(input: TagArticlesInput!): ArticleConnection! @complexity(multipliers: ["input.first"], value: 1)
-
-<<<<<<< HEAD
-    articlesExcludeSpam(input: TagArticlesInput!): ArticleConnection! @complexity(multipliers: ["input.first"], value: 1)
-=======
-    "This value determines if this article is selected by this tag or not."
-    selected(input: TagSelectedInput!): Boolean!
->>>>>>> 65f78cfb
 
     "Time of this tag was created."
     createdAt: DateTime!
