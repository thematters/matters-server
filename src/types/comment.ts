export default /* GraphQL */ `
  extend type Mutation {
    createOrEditComment(input: CreateOrEditCommentInput): Comment
    pinComment(input: PinCommentInput): Comment
    deleteComment(input: DeleteCommentInput): Boolean
  }

<<<<<<< HEAD
  extend type Subscription {
    commentChanged: Comment
  }

  type Comment {
    uuid: UUID!
=======
  type Comment implements Node {
    id: ID!
>>>>>>> 2fb91033
    # Original article of this comment
    article: Article!
    # content
    content: String
    # Creation time of this comment
    createdAt: DateTime!
    author: User!
    achieved: Boolean!
    upvotes: Int!
    downvotes: Int!
    quotation: String
    myVote: Vote
    mentions: [User]
    comments: [Comment]
    parentComment: Comment
  }

  input CommentInput {
    content: String!
    quotation: String
    articleId: ID!
    parentId: ID
    mentions: [ID]
  }

  input CreateOrEditCommentInput {
    comment: CommentInput!
    id: ID
  }

  input PinCommentInput {
    id: ID!
  }

  input DeleteCommentInput {
    id: ID!
  }

  enum Vote {
    up
    down
  }
`<|MERGE_RESOLUTION|>--- conflicted
+++ resolved
@@ -5,17 +5,8 @@
     deleteComment(input: DeleteCommentInput): Boolean
   }
 
-<<<<<<< HEAD
-  extend type Subscription {
-    commentChanged: Comment
-  }
-
-  type Comment {
-    uuid: UUID!
-=======
   type Comment implements Node {
     id: ID!
->>>>>>> 2fb91033
     # Original article of this comment
     article: Article!
     # content
