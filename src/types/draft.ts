--- conflicted
+++ resolved
@@ -24,11 +24,7 @@
     id: ID!
     authorId: Int!
     title: String
-<<<<<<< HEAD
-    path: String!
-=======
     audio: String!
->>>>>>> 2fb91033
     length: Int!
     createdAt: DateTime!
     updatedAt: DateTime!
