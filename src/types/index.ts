import article from './article'
import comment from './comment'
import draft from './draft'
import file from './file'
import notice from './notice'
import scalars from './scalars'
import system from './system'
import user from './user'

const Root = /* GraphQL */ `
<<<<<<< HEAD
=======

>>>>>>> 213e2ca7
  # The dummy queries and mutations are necessary because
  # graphql-js cannot have empty root types and we only extend
  # these types later on
  # Ref: apollographql/graphql-tools#293
  type Query {
    _: Boolean
  }
  type Mutation {
    _: Boolean
  }
  type Subscription {
    _: Boolean
  }
  schema {
    query: Query
    mutation: Mutation
    subscription: Subscription
  }
`

export default [
  Root,
  article,
  comment,
  draft,
  file,
  notice,
  scalars,
  system,
  user
]<|MERGE_RESOLUTION|>--- conflicted
+++ resolved
@@ -8,10 +8,6 @@
 import user from './user'
 
 const Root = /* GraphQL */ `
-<<<<<<< HEAD
-=======
-
->>>>>>> 213e2ca7
   # The dummy queries and mutations are necessary because
   # graphql-js cannot have empty root types and we only extend
   # these types later on
