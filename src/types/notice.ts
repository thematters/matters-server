--- conflicted
+++ resolved
@@ -130,21 +130,12 @@
     violation
   }
 
-<<<<<<< HEAD
-  type ArticleNotice implements Notice {
-    hasRead: Boolean
-    createdAt: DateTime
-    user: User
-    action: ArticleNoticeAction
-    target: Article
-=======
   type CommentNewReplyNotice implements Notice {
     id: ID!
     unread: Boolean!
     createdAt: DateTime!
     actors: [User]
     target: Comment!
->>>>>>> fcaf7fe8
   }
 
   type CommentNewUpvoteNotice implements Notice {
@@ -155,21 +146,12 @@
     target: Comment!
   }
 
-<<<<<<< HEAD
-  type CommentNotice implements Notice {
-    hasRead: Boolean
-    createdAt: DateTime
-    user: User
-    action: CommentNoticeAction
-    target: Comment
-=======
   type CommentMentionedYouNotice implements Notice {
     id: ID!
     unread: Boolean!
     createdAt: DateTime!
     actors: [User]
     target: Comment!
->>>>>>> fcaf7fe8
   }
 
   type OfficialAnnouncementNotice implements Notice {
