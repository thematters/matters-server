--- conflicted
+++ resolved
@@ -8,13 +8,11 @@
     "Pay to another user or article"
     payTo(input: PayToInput!): PayToResult! @authenticate
 
-<<<<<<< HEAD
     "Payout to user"
     payout(input: PayoutInput!): Transaction! @authenticate
-=======
+
     "Create Stripe Connect account for Payout"
     connectStripeAccount: ConnectStripeAccountResult! @authenticate
->>>>>>> 1cebc124
   }
 
   extend type User {
