export default /* GraphQL */ `
  extend type Query {
    node(input: NodeInput!): Node
    frequentSearch(input: FrequentSearchInput!): [String!]
    search(input: SearchInput!): SearchResultConnection!
    official: Official!
    oss: OSS! @authorize
  }

  extend type Mutation {
    "Upload a single file."
    singleFileUpload(input: SingleFileUploadInput!): Asset! @authenticate

    "Delete a uploaded file."
    singleFileDelete(input: SingleFileDeleteInput!): Boolean! @authenticate
    feedback(input: FeedbackInput!): Boolean
    setBoost(input: SetBoostInput!): Node! @authorize
    putRemark(input: PutRemarkInput!): String @authorize

    "Add specific user behavior record."
    logRecord(input: LogRecordInput!): Boolean
  }

  extend type Subscription {
    nodeEdited(input: NodeEditedInput!): Node!
  }

  interface Node {
    id: ID!
  }

  type PageInfo {
    startCursor: String
    endCursor: String
    hasNextPage: Boolean!
    hasPreviousPage: Boolean!
  }

  interface Connection {
    totalCount: Int!
    pageInfo: PageInfo!
  }

  "This type contains system-wise settings."
  type Official {
    reportCategory: [Category!]!
    feedbackCategory: [Category!]!
    releases(input: ReleasesInput!): [Release!]

    "Links of specific pages on Matters site."
    links: OfficialLinks!
    placements: Placements!
<<<<<<< HEAD
=======

    "IPFS gateway URLs."
    gatewayUrls: [URL!]
>>>>>>> 493d4085
  }

  type OSS {
    users(input: ConnectionArgs!): UserConnection!
    articles(input: ArticlesInput!): ArticleConnection!
    tags(input: TagsInput!): TagConnection!
    reports(input: ReportsInput!): ReportConnection!
    report(input: ReportInput!): Report!
    today(input: ConnectionArgs!): ArticleConnection!
  }

  type Category {
    id: ID!
    name: String!
  }

  type Release {
    title: String
    description: String
    cover: URL
    link: URL
    platform: PlatformType!
    channel: ChannelType!
    version: String!
    latest: Boolean!
    forceUpdate: Boolean!
    releasedAt: DateTime!
  }

  type OfficialLinks {
    beginnerGuide: URL!
    userGuide: URL!
    about: URL!
    faq: URL!
    tos: URL!
  }

  type Placements {
    webAsideTop: PlacementUnit!
    appSplash: PlacementUnit!
    appInStreamTop: PlacementUnit!
    appInStreamMiddle: PlacementUnit!
    appInStreamBottom: PlacementUnit!
    appInvitationTop: PlacementUnit!
  }

  type PlacementUnit {
    image: URL!
    link: URL!
    adLabel: Boolean!
  }

  """
  This type contains type, link and related data of an asset.
  """
  type Asset {
    "Unique ID of this Asset."
    id: ID!

    "Types of this asset."
    type: AssetType!

    "Link of this asset."
    path: String!

    "Time of this asset was created."
    createdAt: DateTime!
  }

  type SearchResultConnection implements Connection {
    totalCount: Int!
    pageInfo: PageInfo!
    edges: [SearchResultEdge!]
  }

  type SearchResultEdge {
    cursor: String!
    node: Node!
  }

  type ReportConnection implements Connection {
    totalCount: Int!
    pageInfo: PageInfo!
    edges: [ReportEdge!]
  }

  type Report {
    id: ID!
    user: User
    article: Article
    comment: Comment
    category: String!
    description: String
    assets: [URL!]
    contact: String
    createdAt: DateTime!
    remark: String @authorize
  }

  type ReportEdge {
    cursor: String!
    node: Report!
  }

  input NodeInput {
    id: ID!
  }

  input ArticlesInput {
    public: Boolean
    after: String
    first: Int
  }

  input ReportsInput {
    article: Boolean!
    comment: Boolean!
    after: String
    first: Int
  }

  input ReportInput {
    id: ID!
  }

  input FrequentSearchInput {
    key: String
    first: Int
  }

  input NodeEditedInput {
    id: ID!
  }

  input SearchInput {
    key: String!
    type: SearchTypes!
    after: String
    first: Int
    oss: Boolean
  }

  input ReleasesInput {
    platform: PlatformType!
    channel: ChannelType!
    first: Int
  }

  input SingleFileUploadInput {
    type: AssetType!
    file: Upload
    url: URL
    entityType: EntityType!
    entityId: ID
  }

  input SingleFileDeleteInput {
    id: ID!
  }

  input FeedbackInput {
    category: ID!
    description: String
    assetIds: [ID!]
    contact: String
  }

  input SetBoostInput {
    id: ID!
    boost: NonNegativeFloat!
    type: BoostTypes!
  }

  input PutRemarkInput {
    id: ID!
    remark: String!
    type: RemarkTypes!
  }

  input LogRecordInput {
    type: LogRecordTypes!
  }

  input ConnectionArgs {
    after: String
    first: Int
    oss: Boolean
  }

  enum SearchTypes {
    Article
    User
    Tag
  }

  enum BoostTypes {
    Article
    User
    Tag
  }

  enum RemarkTypes {
    Article
    User
    Tag
    Comment
    Report
    Feedback
  }

  enum LogRecordTypes {
    ReadFolloweeArticles
    ReadResponseInfoPopUp
  }

  "Enums for asset types."
  enum AssetType {
    avatar
    cover
    audiodraft
    report
    feedback
    embed
    embedaudio
  }

  enum EntityType {
    article
    draft
    user
  }

  enum PlatformType {
    ios
    android
  }

  enum ChannelType {
    appStore
    googlePlay
  }

  "Enums for user roles."
  enum Role {
    vistor
    user
    admin
  }

  input CostComplexity {
    min: Int = 1
    max: Int
  }

  directive @cost(
    multipliers: [String]
    useMultipliers: Boolean
    complexity: CostComplexity
  ) on OBJECT | FIELD_DEFINITION

  directive @deprecated(
    reason: String = "No longer supported"
  ) on FIELD_DEFINITION | ENUM_VALUE

  directive @authenticate(requires: Role = user) on OBJECT | FIELD_DEFINITION

  directive @authorize(requires: Role = admin) on OBJECT | FIELD_DEFINITION

  directive @private on FIELD_DEFINITION
`<|MERGE_RESOLUTION|>--- conflicted
+++ resolved
@@ -50,12 +50,6 @@
     "Links of specific pages on Matters site."
     links: OfficialLinks!
     placements: Placements!
-<<<<<<< HEAD
-=======
-
-    "IPFS gateway URLs."
-    gatewayUrls: [URL!]
->>>>>>> 493d4085
   }
 
   type OSS {
