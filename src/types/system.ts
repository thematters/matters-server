--- conflicted
+++ resolved
@@ -54,16 +54,6 @@
   }
 
   union Entity = User | Article | Tag
-<<<<<<< HEAD
-
-  type SearchResult {
-    entity: Entity
-    match: String
-  }
-
-  type Official {
-    reportCategory: [String]!
-  }
 
   input SingleFileUploadInput {
     type: String
@@ -85,6 +75,4 @@
     updatedAt: DateTime!
   }
 
-=======
->>>>>>> 41777a16
 `