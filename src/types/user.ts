export default /* GraphQL */ `
  extend type Query {
    viewer: User
    user(input: UserInput!): User
  }

  extend type Mutation {
    # send/confirm verification code
    sendVerificationCode(input: SendVerificationCodeInput!): Boolean
    confirmVerificationCode(input: ConfirmVerificationCodeInput!): ID!
    # change or reset password
    confirmResetPassword(input: ConfirmResetPasswordInput!): Boolean
    # change email
    confirmChangeEmail(input: ConfirmChangeEmailInput!): Boolean
    # verify email
    confirmVerifyEmail(input: ConfirmVerifyEmailInput!): Boolean
    # register
    userRegister(input: UserRegisterInput!): AuthResult!
    # login
    userLogin(input: UserLoginInput!): AuthResult!
    # addOAuth(input: AddOAuthInput!): Boolean
    # update info/ setting
    updateUserInfo(input: UpdateUserInfoInput!): User!
    updateNotificationSetting(input: UpdateNotificationSettingInput!): NotificationSetting
    # follow/unfollow
    followUser(input: FollowUserInput!): Boolean
    unfollowUser(input: UnfollowUserInput!): Boolean
    # misc
    # importArticles(input: ImportArticlesInput!): [Article!]
    clearReadHistory(input: ClearReadHistoryInput): Boolean
    clearSearchHistory: Boolean
    invite(input: InviteInput!): Boolean
  }

  type User implements Node {
    id: ID!
    uuid: UUID!
    info: UserInfo!
    settings: UserSettings!
    recommendation: Recommendation!
    # Articles written by this user
    articles(input: ConnectionArgs!): ArticleConnection!
    drafts(input: ConnectionArgs!): DraftConnection!
    audiodrafts(input: ConnectionArgs!): AudiodraftConnection!
    # Comments posted by this user
    commentedArticles(input: ConnectionArgs!): ArticleConnection!
    subscriptions(input: ConnectionArgs!): ArticleConnection!
    activity: UserActivity!
    # Followers of this user
    followers(input: ConnectionArgs!): UserConnection!
    # Users that this user follows
    followees(input: ConnectionArgs!): UserConnection!
    # This user is following viewer
    isFollower: Boolean!
    # Viewer is following this user
    isFollowee: Boolean!
    status: UserStatus!
  }

  type InvitationStatus {
    MAT: Int!
    # invitation number left
    left: Int!
    # invitations sent
    sent(input: ConnectionArgs!): InvitationConnection!
  }

  type Invitation implements Node  {
    id: ID!
    user: User
    email: String
    accepted: Boolean!
    createdAt: DateTime!
  }

  type Recommendation {
<<<<<<< HEAD
    followeeArticles(input: ConnectionArgs!): ArticleConnection!
    newest(input: ConnectionArgs!): ArticleConnection!
    hottest(input: ConnectionArgs!): ArticleConnection!
    # In case you missed it
    icymi(input: ConnectionArgs!): ArticleConnection!
    tags(input: ConnectionArgs!): TagConnection!
    topics(input: ConnectionArgs!): ArticleConnection!
    authors(input: ConnectionArgs!): UserConnection!
=======
    followeeArticles(input: ListInput!): [Article!]
    newest(input: ListInput!): [Article!]
    hottest(input: ListInput!): [Article!]
    # In case you missed it
    icymi(input: ListInput!): [Article!]
    tags(input: ListInput!): [Tag!]
    topics(input: ListInput!): [Article!]
    authors(input: ListInput!): [User!]
>>>>>>> 51da0afc
  }

  type UserInfo {
    createdAt: DateTime!
    # Unique user name
    userName: String!
    # Is user name editable
    userNameEditable: Boolean!
    # Display name on profile
    displayName: String!
    # User desciption
    description: String
    # URL for avatar
    avatar: URL
    email: Email
    mobile: String
    # Use 500 for now, adaptive in the future
    readSpeed: Int!
    badges: [Badge!]
  }

  type UserSettings {
    # User language setting
    language: UserLanguage!
    # Thrid party accounts binded for the user
    # oauthType: [OAuthType!]
    # Notification settings
    notification: NotificationSetting!
  }

  type UserActivity {
    history(input: ConnectionArgs!): ReadHistoryConnection!
    recentSearches(input: ConnectionArgs!): RecentSearchConnection!
  }

  type UserStatus {
    state: UserState!
    # Total MAT left in wallet
    MAT: MAT!
    invitation: InvitationStatus!
    # Number of articles published by user
    articleCount: Int!
    # Number of views on articles
    viewCount: Int!
    draftCount: Int!
    # Number of comments posted by user
    commentCount: Int!
    quotationCount: Int!
    subscriptionCount: Int!
    # Number of user that this user follows
    followeeCount: Int!
    # Number of user that follows this user
    followerCount: Int!
    # Number of unread notices
    unreadNoticeCount: Int!
  }

  type MAT {
    total: Int!
<<<<<<< HEAD
    history(input: ConnectionArgs!): TransactionConnection!
=======
    history(input: ListInput!): [Transaction!]
>>>>>>> 51da0afc
  }

  type Transaction {
    delta: Int!
    purpose: TransactionPurpose!
    reference: Node
    createdAt: DateTime!
  }

  type NotificationSetting {
    enable: Boolean!
    mention: Boolean!
    follow: Boolean!
    comment: Boolean!
    appreciation: Boolean!
    articleSubscription: Boolean!
    commentSubscribed: Boolean!
    downstream: Boolean!
    commentPinned: Boolean!
    commentVoted: Boolean!
    # walletUpdate: Boolean!
    officialNotice: Boolean!
    reportFeedback: Boolean!
  }

  type ReadHistory {
    id: ID!
    article: Article!
    readAt: DateTime!
  }

  type Badge {
    type: BadgeType!
  }

  type AuthResult {
    auth: Boolean!
    token: String
  }

  type UserConnection {
    pageInfo: PageInfo!
    edges: [UserEdge]
  }

  type UserEdge {
    cursor: String!
    node: User!
  }

  type InvitationConnection {
    pageInfo: PageInfo!
    edges: [InvitationEdge]!
  }

  type InvitationEdge {
    cursor: String!
    node: Invitation!
  }

  type ReadHistoryConnection {
    pageInfo: PageInfo!
    edges: [ReadHistoryEdge]!
  }

  type ReadHistoryEdge {
    cursor: String!
    node: ReadHistory!
  }

  type RecentSearchConnection {
    pageInfo: PageInfo!
    edges: [RecentSearchEdge]!
  }

  type RecentSearchEdge {
    cursor: String!
    node: String!
  }

  type TransactionConnection {
    pageInfo: PageInfo!
    edges: [TransactionEdge]!
  }

  type TransactionEdge {
    cursor: String!
    node: Transaction!
  }

  input UserInput {
    userName: String!
  }

  input InviteInput {
    id: ID
    email: Email
  }

  input SendVerificationCodeInput {
    email: Email!
    type: VerificationCodeType!
  }

  input ConfirmVerificationCodeInput {
    code: String!
  }

  input ConfirmResetPasswordInput {
    password: String!
    codeId: ID!
  }

  input ConfirmChangeEmailInput {
    oldEmail: Email!
    oldEmailCodeId: ID!
    newEmail: Email!
    newEmailCodeId: ID!
  }

  input ConfirmVerifyEmailInput {
    email: Email!
    codeId: ID!
  }

  input UserRegisterInput {
    email: Email!
    displayName: String!
    password: String!
    codeId: ID!
  }

  input UserLoginInput {
    email: Email!
    password: String!
  }

  # input AddOAuthInput {
  #   name: String!
  #   id: String!
  #   type: OAuthType
  # }

  input UpdateNotificationSettingInput {
    type: NotificationSettingType!
    enabled: Boolean!
  }

  input UpdateUserInfoInput {
    displayName: String
    userName: String
    avatar: ID
    description: String
    language: UserLanguage
  }

  input FollowUserInput {
    id: ID!
  }

  input UnfollowUserInput {
    id: ID!
  }

  input ImportArticlesInput {
    platform: String
    token: String
  }

  input ClearReadHistoryInput {
    id: ID!
  }

  enum BadgeType {
    seed
  }

  enum VerificationCodeType {
    register
    email_reset
    password_reset
    email_verify
  }

  enum UserInfoFields {
    displayName
    avatar
    description
    email
    mobile
  }

  enum UserLanguage {
    en
    zh_hans
    zh_hant
  }

  enum NotificationSettingType {
    enable
    mention
    follow
    comment
    appreciation
    articleSubscription
    commentSubscribed
    downstream
    commentPinned
    commentVoted
    officialNotice
    reportFeedback
  }

  # enum OAuthType {
  #   facebook
  #   wechat
  #   google
  # }

  enum UserState {
    inactive
    onboarding
    active
    banned
    frozen
    archived
  }

  enum TransactionPurpose {
    appreciate
    invitationAccepted
    joinByInvitation
    joinByTask
  }
`<|MERGE_RESOLUTION|>--- conflicted
+++ resolved
@@ -74,7 +74,6 @@
   }
 
   type Recommendation {
-<<<<<<< HEAD
     followeeArticles(input: ConnectionArgs!): ArticleConnection!
     newest(input: ConnectionArgs!): ArticleConnection!
     hottest(input: ConnectionArgs!): ArticleConnection!
@@ -83,16 +82,6 @@
     tags(input: ConnectionArgs!): TagConnection!
     topics(input: ConnectionArgs!): ArticleConnection!
     authors(input: ConnectionArgs!): UserConnection!
-=======
-    followeeArticles(input: ListInput!): [Article!]
-    newest(input: ListInput!): [Article!]
-    hottest(input: ListInput!): [Article!]
-    # In case you missed it
-    icymi(input: ListInput!): [Article!]
-    tags(input: ListInput!): [Tag!]
-    topics(input: ListInput!): [Article!]
-    authors(input: ListInput!): [User!]
->>>>>>> 51da0afc
   }
 
   type UserInfo {
@@ -152,11 +141,7 @@
 
   type MAT {
     total: Int!
-<<<<<<< HEAD
     history(input: ConnectionArgs!): TransactionConnection!
-=======
-    history(input: ListInput!): [Transaction!]
->>>>>>> 51da0afc
   }
 
   type Transaction {
