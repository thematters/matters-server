--- conflicted
+++ resolved
@@ -229,24 +229,6 @@
 
     "Number of views on user articles. Not yet in use."
     viewCount: Int! @private
-<<<<<<< HEAD
-    draftCount: Int!
-      @private
-      @deprecated(reason: "Use \`User.drafts.totalCount\`.")
-    # Number of comments posted by user
-    commentCount: Int!
-    # quotationCount: Int! @deprecated(reason: "not used")
-    subscriptionCount: Int!
-      @private
-      @deprecated(reason: "Use \`User.subscriptions.totalCount\`.")
-    # Number of user that this user follows
-    followeeCount: Int!
-      @deprecated(reason: "Use \`User.followees.totalCount\`.")
-    # Number of user that follows this user
-    followerCount: Int!
-      @deprecated(reason: "Use \`User.followers.totalCount\`.")
-    # Number of unread notices
-=======
 
     "Number of draft of user."
     draftCount: Int!
@@ -267,7 +249,6 @@
       @deprecated(reason: "Use \`User.followers.totalCount\`.")
 
     "Number of unread notices."
->>>>>>> 54a65f24
     unreadNoticeCount: Int! @private
 
     "Whether there are unread articles from followees."
