export default /* GraphQL */ `
  extend type Query {
    viewer: User
    user(input: UserInput!): User
  }

  extend type Mutation {
    # send/confirm verification code
    sendVerificationCode(input: SendVerificationCodeInput!): Boolean
    confirmVerificationCode(input: ConfirmVerificationCodeInput!): ID!
    # change or reset password
    resetPassword(input: ResetPasswordInput!): Boolean
    # change email
    changeEmail(input: ChangeEmailInput!): Boolean
    # verify email
    verifyEmail(input: VerifyEmailInput!): Boolean
    # register
    userRegister(input: UserRegisterInput!): AuthResult!
    # login
    userLogin(input: UserLoginInput!): AuthResult!
    # addOAuth(input: AddOAuthInput!): Boolean
    # update info/ setting
    updateUserInfo(input: UpdateUserInfoInput!): User! @authenticate
    updateNotificationSetting(input: UpdateNotificationSettingInput!): NotificationSetting @authenticate
    # follow/unfollow
    followUser(input: FollowUserInput!): Boolean @authenticate
    unfollowUser(input: UnfollowUserInput!): Boolean @authenticate
    # misc
    # importArticles(input: ImportArticlesInput!): [Article!]
    clearReadHistory(input: ClearReadHistoryInput!): Boolean @authenticate
    clearSearchHistory: Boolean  @authenticate
    invite(input: InviteInput!): Boolean @authenticate

    # !!! update state: REMOVE IN PRODUTION !!!
    updateUserState__(input: UpdateUserStateInput!): User!
  }

  type User implements Node {
    id: ID!
    uuid: UUID!
    info: UserInfo!
    settings: UserSettings!
    recommendation: Recommendation!
    # Articles written by this user
    articles(input: ConnectionArgs!): ArticleConnection!
    drafts(input: ConnectionArgs!): DraftConnection! @private
    audiodrafts(input: ConnectionArgs!): AudiodraftConnection! @private
    # Comments posted by this user
    commentedArticles(input: ConnectionArgs!): ArticleConnection!
    subscriptions(input: ConnectionArgs!): ArticleConnection!
    activity: UserActivity! @private
    # Followers of this user
    followers(input: ConnectionArgs!): UserConnection!
    # Users that this user follows
    followees(input: ConnectionArgs!): UserConnection!
    # This user is following viewer
    isFollower: Boolean!
    # Viewer is following this user
    isFollowee: Boolean!
    status: UserStatus!
    # OSS
<<<<<<< HEAD
    oss: UserOSS! @authorize
=======
    oss: UserOSS! @auth(requires: admin)
    remark: String @auth(requires: admin)
>>>>>>> 194bf309
  }

  type InvitationStatus {
    MAT: Int!
    # invitation number left
    left: Int!
    # invitations sent
    sent(input: ConnectionArgs!): InvitationConnection!
  }

  type Invitation implements Node  {
    id: ID!
    user: User
    email: String
    accepted: Boolean!
    createdAt: DateTime!
  }

  type Recommendation {
    followeeArticles(input: ConnectionArgs!): ArticleConnection!
    newest(input: ConnectionArgs!): ArticleConnection!
    hottest(input: ConnectionArgs!): ArticleConnection!
    # Matters Today
    today: Article!
    # In case you missed it
    icymi(input: ConnectionArgs!): ArticleConnection!
    tags(input: ConnectionArgs!): TagConnection!
    topics(input: ConnectionArgs!): ArticleConnection!
    authors(input: AuthorsInput!): UserConnection!
  }

  input AuthorsInput {
    after: String
    first: Int
    filter: AuthorsFilter
  }

  input AuthorsFilter {
    random: Boolean
    followed: Boolean
  }

  type UserInfo {
    createdAt: DateTime!
    # Unique user name
    userName: String!
    # Is user name editable
    userNameEditable: Boolean!
    # Display name on profile
    displayName: String!
    # User desciption
    description: String
    # URL for avatar
    avatar: URL
    email: Email @private
    emailVerified: Boolean
    mobile: String @private
    # Use 500 for now, adaptive in the future
    readSpeed: Int!
    badges: [Badge!]
  }

  type UserSettings {
    # User language setting
    language: UserLanguage!
    # Thrid party accounts binded for the user
    # oauthType: [OAuthType!]
    # Notification settings
    notification: NotificationSetting!
  }

  type UserActivity {
    history(input: ConnectionArgs!): ReadHistoryConnection!
    recentSearches(input: ConnectionArgs!): RecentSearchConnection!
  }

  type UserStatus {
    state: UserState!
    # Total MAT left in wallet
    MAT: MAT!
    invitation: InvitationStatus!
    # Number of articles published by user
    articleCount: Int! @deprecated(reason: "Use \`User.articles.totalCount\`.")
    # Number of views on articles
    viewCount: Int!
    draftCount: Int! @deprecated(reason: "Use \`User.drafts.totalCount\`.")
    # Number of comments posted by user
    commentCount: Int!
    # quotationCount: Int! @deprecated(reason: "not used")
    subscriptionCount: Int! @deprecated(reason: "Use \`User.subscriptions.totalCount\`.")
    # Number of user that this user follows
    followeeCount: Int! @deprecated(reason: "Use \`User.followees.totalCount\`.")
    # Number of user that follows this user
    followerCount: Int! @deprecated(reason: "Use \`User.followers.totalCount\`.")
    # Number of unread notices
    unreadNoticeCount: Int!
  }

<<<<<<< HEAD
  type UserOSS @authorize {
    boost: Float!
    score: Float!
=======
  type UserOSS {
    boost: NonNegativeFloat!
    score: NonNegativeFloat!
>>>>>>> 194bf309
  }

  type MAT {
    total: Int!
    history(input: ConnectionArgs!): TransactionConnection!
  }

  type Transaction {
    delta: Int!
    purpose: TransactionPurpose!
    content: String!
    createdAt: DateTime!
  }

  type NotificationSetting {
    enable: Boolean!
    mention: Boolean!
    follow: Boolean!
    comment: Boolean!
    appreciation: Boolean!
    articleSubscription: Boolean!
    commentSubscribed: Boolean!
    downstream: Boolean!
    commentPinned: Boolean!
    commentVoted: Boolean!
    # walletUpdate: Boolean!
    officialNotice: Boolean!
    reportFeedback: Boolean!
  }

  type ReadHistory {
    article: Article!
    readAt: DateTime!
  }

  type Badge {
    type: BadgeType!
  }

  type AuthResult {
    auth: Boolean!
    token: String
  }

  type UserConnection {
    totalCount: Int!
    pageInfo: PageInfo!
    edges: [UserEdge!]
  }

  type UserEdge {
    cursor: String!
    node: User!
  }

  type InvitationConnection {
    totalCount: Int!
    pageInfo: PageInfo!
    edges: [InvitationEdge!]
  }

  type InvitationEdge {
    cursor: String!
    node: Invitation!
  }

  type ReadHistoryConnection {
    totalCount: Int!
    pageInfo: PageInfo!
    edges: [ReadHistoryEdge!]
  }

  type ReadHistoryEdge {
    cursor: String!
    node: ReadHistory!
  }

  type RecentSearchConnection {
    totalCount: Int!
    pageInfo: PageInfo!
    edges: [RecentSearchEdge!]
  }

  type RecentSearchEdge {
    cursor: String!
    node: String!
  }

  type TransactionConnection {
    totalCount: Int!
    pageInfo: PageInfo!
    edges: [TransactionEdge!]
  }

  type TransactionEdge {
    cursor: String!
    node: Transaction!
  }

  input UserInput {
    userName: String!
  }

  input InviteInput {
    id: ID
    email: Email
  }

  input SendVerificationCodeInput {
    email: Email!
    type: VerificationCodeType!
  }

  input ConfirmVerificationCodeInput {
    email: Email!
    type: VerificationCodeType!
    code: String!
  }

  input ResetPasswordInput {
    password: String!
    codeId: ID!
  }

  input ChangeEmailInput {
    oldEmail: Email!
    oldEmailCodeId: ID!
    newEmail: Email!
    newEmailCodeId: ID!
  }

  input VerifyEmailInput {
    codeId: ID!
  }

  input UserRegisterInput {
    email: Email!
    userName: String
    displayName: String!
    password: String!
    description: String
    codeId: ID!
  }

  input UserLoginInput {
    email: Email!
    password: String!
  }

  # input AddOAuthInput {
  #   name: String!
  #   id: String!
  #   type: OAuthType
  # }

  input UpdateNotificationSettingInput {
    type: NotificationSettingType!
    enabled: Boolean!
  }

  input UpdateUserInfoInput {
    displayName: String
    userName: String
    avatar: ID
    description: String
    language: UserLanguage
  }

  input UpdateUserStateInput {
    id: ID!
    state: UserState!
  }

  input FollowUserInput {
    id: ID!
  }

  input UnfollowUserInput {
    id: ID!
  }

  input ImportArticlesInput {
    platform: String
    token: String
  }

  input ClearReadHistoryInput {
    id: ID!
  }

  enum BadgeType {
    seed
  }

  enum VerificationCodeType {
    register
    email_reset
    password_reset
    email_verify
  }

  enum UserInfoFields {
    displayName
    avatar
    description
    email
    mobile
  }

  enum UserLanguage {
    en
    zh_hans
    zh_hant
  }

  enum NotificationSettingType {
    enable
    mention
    follow
    comment
    appreciation
    articleSubscription
    commentSubscribed
    downstream
    commentPinned
    commentVoted
    officialNotice
    reportFeedback
  }

  # enum OAuthType {
  #   facebook
  #   wechat
  #   google
  # }

  enum UserState {
    active
    onboarding
    banned
    frozen
    archived
  }

  enum TransactionPurpose {
    appreciate
    appreciateComment
    invitationAccepted
    joinByInvitation
    joinByTask
    firstPost
    systemSubsidy
  }
`<|MERGE_RESOLUTION|>--- conflicted
+++ resolved
@@ -59,12 +59,8 @@
     isFollowee: Boolean!
     status: UserStatus!
     # OSS
-<<<<<<< HEAD
     oss: UserOSS! @authorize
-=======
-    oss: UserOSS! @auth(requires: admin)
-    remark: String @auth(requires: admin)
->>>>>>> 194bf309
+    remark: String @authorize
   }
 
   type InvitationStatus {
@@ -163,15 +159,9 @@
     unreadNoticeCount: Int!
   }
 
-<<<<<<< HEAD
   type UserOSS @authorize {
-    boost: Float!
-    score: Float!
-=======
-  type UserOSS {
     boost: NonNegativeFloat!
     score: NonNegativeFloat!
->>>>>>> 194bf309
   }
 
   type MAT {
