--- conflicted
+++ resolved
@@ -75,13 +75,8 @@
     description: String
     # URL for avatar
     avatar: URL
-<<<<<<< HEAD
     email: Email
-    mobile: String!
-=======
-    email: Email!
     mobile: String
->>>>>>> 99c21090
     # Use 500 for now, adaptive in the future
     readSpeed: Int!
   }
