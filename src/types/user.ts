export default /* GraphQL */ `
  extend type Query {
    viewer: User
    user(input: UserInput!): User
  }

  extend type Mutation {
    # send/confirm verification code
    sendVerificationCode(input: SendVerificationCodeInput!): Boolean
    confirmVerificationCode(input: ConfirmVerificationCodeInput!): ID!
    # change or reset password
    resetPassword(input: ResetPasswordInput!): Boolean
    # change email
    changeEmail(input: ChangeEmailInput!): Boolean
    # verify email
    verifyEmail(input: VerifyEmailInput!): Boolean
    # register
    userRegister(input: UserRegisterInput!): AuthResult!
    # login
    userLogin(input: UserLoginInput!): AuthResult!
    # addOAuth(input: AddOAuthInput!): Boolean
    # update info/ setting
    updateUserInfo(input: UpdateUserInfoInput!): User! @authenticate
    updateNotificationSetting(input: UpdateNotificationSettingInput!): NotificationSetting @authenticate
    # follow/unfollow
<<<<<<< HEAD
    followUser(input: FollowUserInput!): Boolean @auth(requires: user)
    unfollowUser(input: UnfollowUserInput!): Boolean @auth(requires: user)
    # importArticles(input: ImportArticlesInput!): [Article!]
    clearReadHistory(input: ClearReadHistoryInput!): Boolean
    clearSearchHistory: Boolean
    invite(input: InviteInput!): Boolean @auth(requires: user)
    # OSS
    updateUserState(input: UpdateUserStateInput!): User! @auth(requires: admin)
=======
    followUser(input: FollowUserInput!): Boolean @authenticate
    unfollowUser(input: UnfollowUserInput!): Boolean @authenticate
    # misc
    # importArticles(input: ImportArticlesInput!): [Article!]
    clearReadHistory(input: ClearReadHistoryInput!): Boolean @authenticate
    clearSearchHistory: Boolean  @authenticate
    invite(input: InviteInput!): Boolean @authenticate

    # !!! update state: REMOVE IN PRODUTION !!!
    updateUserState__(input: UpdateUserStateInput!): User!
>>>>>>> ada6e26f
  }

  type User implements Node {
    id: ID!
    uuid: UUID!
    info: UserInfo!
    settings: UserSettings!
    recommendation: Recommendation!
    # Articles written by this user
    articles(input: ConnectionArgs!): ArticleConnection!
    drafts(input: ConnectionArgs!): DraftConnection! @private
    audiodrafts(input: ConnectionArgs!): AudiodraftConnection! @private
    # Comments posted by this user
    commentedArticles(input: ConnectionArgs!): ArticleConnection!
    subscriptions(input: ConnectionArgs!): ArticleConnection!
    activity: UserActivity! @private
    # Followers of this user
    followers(input: ConnectionArgs!): UserConnection!
    # Users that this user follows
    followees(input: ConnectionArgs!): UserConnection!
    # This user is following viewer
    isFollower: Boolean!
    # Viewer is following this user
    isFollowee: Boolean!
    status: UserStatus!
    # OSS
    oss: UserOSS! @authorize
    remark: String @authorize
  }

  type InvitationStatus {
    MAT: Int!
    # invitation number left
    left: Int!
    # invitations sent
    sent(input: ConnectionArgs!): InvitationConnection!
  }

  type Invitation implements Node  {
    id: ID!
    user: User
    email: String
    accepted: Boolean!
    createdAt: DateTime!
  }

  type Recommendation {
    followeeArticles(input: ConnectionArgs!): ArticleConnection!
    newest(input: ConnectionArgs!): ArticleConnection!
    hottest(input: ConnectionArgs!): ArticleConnection!
    # Matters Today
    today: Article!
    # In case you missed it
    icymi(input: ConnectionArgs!): ArticleConnection!
    tags(input: ConnectionArgs!): TagConnection!
    topics(input: ConnectionArgs!): ArticleConnection!
    authors(input: AuthorsInput!): UserConnection!
  }

  input AuthorsInput {
    after: String
    first: Int
    filter: AuthorsFilter
  }

  input AuthorsFilter {
    random: Boolean
    followed: Boolean
  }

  type UserInfo {
    createdAt: DateTime!
    # Unique user name
    userName: String!
    # Is user name editable
    userNameEditable: Boolean!
    # Display name on profile
    displayName: String!
    # User desciption
    description: String
    # URL for avatar
    avatar: URL
    email: Email @private
    emailVerified: Boolean
    mobile: String @private
    # Use 500 for now, adaptive in the future
    readSpeed: Int!
    badges: [Badge!]
  }

  type UserSettings {
    # User language setting
    language: UserLanguage!
    # Thrid party accounts binded for the user
    # oauthType: [OAuthType!]
    # Notification settings
    notification: NotificationSetting!
  }

  type UserActivity {
    history(input: ConnectionArgs!): ReadHistoryConnection!
    recentSearches(input: ConnectionArgs!): RecentSearchConnection!
  }

  type UserStatus {
    state: UserState!
    # Total MAT left in wallet
    MAT: MAT!
    invitation: InvitationStatus!
    # Number of articles published by user
    articleCount: Int! @deprecated(reason: "Use \`User.articles.totalCount\`.")
    # Number of views on articles
    viewCount: Int!
    draftCount: Int! @deprecated(reason: "Use \`User.drafts.totalCount\`.")
    # Number of comments posted by user
    commentCount: Int!
    # quotationCount: Int! @deprecated(reason: "not used")
    subscriptionCount: Int! @deprecated(reason: "Use \`User.subscriptions.totalCount\`.")
    # Number of user that this user follows
    followeeCount: Int! @deprecated(reason: "Use \`User.followees.totalCount\`.")
    # Number of user that follows this user
    followerCount: Int! @deprecated(reason: "Use \`User.followers.totalCount\`.")
    # Number of unread notices
    unreadNoticeCount: Int!
  }

  type UserOSS @authorize {
    boost: NonNegativeFloat!
    score: NonNegativeFloat!
  }

  type MAT {
    total: Int!
    history(input: ConnectionArgs!): TransactionConnection!
  }

  type Transaction {
    delta: Int!
    purpose: TransactionPurpose!
    content: String!
    createdAt: DateTime!
  }

  type NotificationSetting {
    enable: Boolean!
    mention: Boolean!
    follow: Boolean!
    comment: Boolean!
    appreciation: Boolean!
    articleSubscription: Boolean!
    commentSubscribed: Boolean!
    downstream: Boolean!
    commentPinned: Boolean!
    commentVoted: Boolean!
    # walletUpdate: Boolean!
    officialNotice: Boolean!
    reportFeedback: Boolean!
  }

  type ReadHistory {
    article: Article!
    readAt: DateTime!
  }

  type Badge {
    type: BadgeType!
  }

  type AuthResult {
    auth: Boolean!
    token: String
  }

  type UserConnection {
    totalCount: Int!
    pageInfo: PageInfo!
    edges: [UserEdge!]
  }

  type UserEdge {
    cursor: String!
    node: User!
  }

  type InvitationConnection {
    totalCount: Int!
    pageInfo: PageInfo!
    edges: [InvitationEdge!]
  }

  type InvitationEdge {
    cursor: String!
    node: Invitation!
  }

  type ReadHistoryConnection {
    totalCount: Int!
    pageInfo: PageInfo!
    edges: [ReadHistoryEdge!]
  }

  type ReadHistoryEdge {
    cursor: String!
    node: ReadHistory!
  }

  type RecentSearchConnection {
    totalCount: Int!
    pageInfo: PageInfo!
    edges: [RecentSearchEdge!]
  }

  type RecentSearchEdge {
    cursor: String!
    node: String!
  }

  type TransactionConnection {
    totalCount: Int!
    pageInfo: PageInfo!
    edges: [TransactionEdge!]
  }

  type TransactionEdge {
    cursor: String!
    node: Transaction!
  }

  input UserInput {
    userName: String!
  }

  input InviteInput {
    id: ID
    email: Email
  }

  input SendVerificationCodeInput {
    email: Email!
    type: VerificationCodeType!
  }

  input ConfirmVerificationCodeInput {
    email: Email!
    type: VerificationCodeType!
    code: String!
  }

  input ResetPasswordInput {
    password: String!
    codeId: ID!
  }

  input ChangeEmailInput {
    oldEmail: Email!
    oldEmailCodeId: ID!
    newEmail: Email!
    newEmailCodeId: ID!
  }

  input VerifyEmailInput {
    codeId: ID!
  }

  input UserRegisterInput {
    email: Email!
    userName: String
    displayName: String!
    password: String!
    description: String
    codeId: ID!
  }

  input UserLoginInput {
    email: Email!
    password: String!
  }

  # input AddOAuthInput {
  #   name: String!
  #   id: String!
  #   type: OAuthType
  # }

  input UpdateNotificationSettingInput {
    type: NotificationSettingType!
    enabled: Boolean!
  }

  input UpdateUserInfoInput {
    displayName: String
    userName: String
    avatar: ID
    description: String
    language: UserLanguage
  }

  input UpdateUserStateInput {
    id: ID!
    state: UserState!
    banDays: PositiveInt
  }


  input FollowUserInput {
    id: ID!
  }

  input UnfollowUserInput {
    id: ID!
  }

  input ImportArticlesInput {
    platform: String
    token: String
  }

  input ClearReadHistoryInput {
    id: ID!
  }

  enum BadgeType {
    seed
  }

  enum VerificationCodeType {
    register
    email_reset
    password_reset
    email_verify
  }

  enum UserInfoFields {
    displayName
    avatar
    description
    email
    mobile
  }

  enum UserLanguage {
    en
    zh_hans
    zh_hant
  }

  enum NotificationSettingType {
    enable
    mention
    follow
    comment
    appreciation
    articleSubscription
    commentSubscribed
    downstream
    commentPinned
    commentVoted
    officialNotice
    reportFeedback
  }

  # enum OAuthType {
  #   facebook
  #   wechat
  #   google
  # }

  enum UserState {
    active
    onboarding
    banned
    frozen
    archived
  }

  enum TransactionPurpose {
    appreciate
    appreciateComment
    invitationAccepted
    joinByInvitation
    joinByTask
    firstPost
    systemSubsidy
  }
`<|MERGE_RESOLUTION|>--- conflicted
+++ resolved
@@ -23,27 +23,15 @@
     updateUserInfo(input: UpdateUserInfoInput!): User! @authenticate
     updateNotificationSetting(input: UpdateNotificationSettingInput!): NotificationSetting @authenticate
     # follow/unfollow
-<<<<<<< HEAD
-    followUser(input: FollowUserInput!): Boolean @auth(requires: user)
-    unfollowUser(input: UnfollowUserInput!): Boolean @auth(requires: user)
-    # importArticles(input: ImportArticlesInput!): [Article!]
-    clearReadHistory(input: ClearReadHistoryInput!): Boolean
-    clearSearchHistory: Boolean
-    invite(input: InviteInput!): Boolean @auth(requires: user)
-    # OSS
-    updateUserState(input: UpdateUserStateInput!): User! @auth(requires: admin)
-=======
     followUser(input: FollowUserInput!): Boolean @authenticate
     unfollowUser(input: UnfollowUserInput!): Boolean @authenticate
-    # misc
     # importArticles(input: ImportArticlesInput!): [Article!]
     clearReadHistory(input: ClearReadHistoryInput!): Boolean @authenticate
     clearSearchHistory: Boolean  @authenticate
     invite(input: InviteInput!): Boolean @authenticate
 
-    # !!! update state: REMOVE IN PRODUTION !!!
-    updateUserState__(input: UpdateUserStateInput!): User!
->>>>>>> ada6e26f
+    # OSS
+    updateUserState(input: UpdateUserStateInput!): User! @authorize
   }
 
   type User implements Node {
@@ -170,7 +158,7 @@
     unreadNoticeCount: Int!
   }
 
-  type UserOSS @authorize {
+  type UserOSS {
     boost: NonNegativeFloat!
     score: NonNegativeFloat!
   }
