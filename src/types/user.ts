import { CACHE_TTL, NODE_TYPES } from 'common/enums'

export default /* GraphQL */ `
  extend type Query {
    viewer: User @privateCache @logCache(type: "${NODE_TYPES.user}")
    user(input: UserInput!): User @privateCache @logCache(type: "${NODE_TYPES.user}")
  }

  extend type Mutation {
    "Send verification code for email."
    sendVerificationCode(input: SendVerificationCodeInput!): Boolean

    "Confirm verification code from email."
    confirmVerificationCode(input: ConfirmVerificationCodeInput!): ID!

    "Reset user or payment password."
    resetPassword(input: ResetPasswordInput!): Boolean

    "Change user email."
    changeEmail(input: ChangeEmailInput!): User! @authenticate @purgeCache(type: "${NODE_TYPES.user}")

    "Verify user email."
    verifyEmail(input: VerifyEmailInput!): Boolean @authenticate

    "Register user, can only be used on matters.news website."
    userRegister(input: UserRegisterInput!): AuthResult!

    "Login user."
    userLogin(input: UserLoginInput!): AuthResult!

    "Logout user."
    userLogout: Boolean!

    "Generate or claim a Liker ID through LikeCoin"
    generateLikerId: User! @authenticate @purgeCache(type: "${NODE_TYPES.user}")

    "Update user information."
    updateUserInfo(input: UpdateUserInfoInput!): User! @authenticate @purgeCache(type: "${NODE_TYPES.user}")

    "Update user notification settings."
    updateNotificationSetting(input: UpdateNotificationSettingInput!): User!
      @authenticate @purgeCache(type: "${NODE_TYPES.user}")

    "Follow or unfollow tag."
    toggleFollowTag(input: ToggleItemInput!): Tag! @authenticate @purgeCache(type: "${NODE_TYPES.tag}")

    "Follow or Unfollow current user."
    toggleFollowUser(input: ToggleItemInput!): User! @authenticate @purgeCache(type: "${NODE_TYPES.user}")

    "Block or Unblock a given user."
    toggleBlockUser(input: ToggleItemInput!): User! @authenticate @purgeCache(type: "${NODE_TYPES.user}")

    "Subscribe/ Unsubscribe Push Notification."
    toggleSubscribePush(input: ToggleItemInput!): User! @authenticate @purgeCache(type: "${NODE_TYPES.user}")

    "Clear read history for user."
    clearReadHistory(input: ClearReadHistoryInput!): Boolean @authenticate

    "Clear search history for user."
    clearSearchHistory: Boolean @authenticate

    "Migrate articles from other service provider."
    migration(input: MigrationInput!): Boolean @authenticate

    ##############
    #     OSS    #
    ##############
    "Update state of a user, used in OSS."
    updateUserState(input: UpdateUserStateInput!): [User!] @authorize @purgeCache(type: "${NODE_TYPES.user}")

    "Update state of a user, used in OSS."
    updateUserRole(input: UpdateUserRoleInput!): User! @authorize @purgeCache(type: "${NODE_TYPES.user}")


    ##############
    # DEPRECATED #
    ##############
    "Block a given user."
    blockUser(input: BlockUserInput!): User! @authenticate @purgeCache(type: "${NODE_TYPES.user}") @deprecated(reason: "Use \`toggleBlockUser\`.")

    "Unblock a given user."
    unblockUser(input: BlockUserInput!): User! @authenticate @purgeCache(type: "${NODE_TYPES.user}") @deprecated(reason: "Use \`toggleBlockUser\`.")

    "Follow a given user."
    followUser(input: FollowUserInput!): User! @authenticate @purgeCache(type: "${NODE_TYPES.user}") @deprecated(reason: "Use \`toggleFollowUser\`.")

    "Unfollow curent user."
    unfollowUser(input: FollowUserInput!): User! @authenticate @purgeCache(type: "${NODE_TYPES.user}") @deprecated(reason: "Use \`toggleFollowUser\`.")
  }

  type User implements Node {
    "Global id of an user."
    id: ID!

    "UUID of an user, for backward compatibility."
    uuid: UUID!

    "Global unique user name of a user."
    userName: String

    "Display name on user profile, can be duplicated."
    displayName: String

<<<<<<< HEAD
    "LikerID of LikeCoin"
=======
    "LikerID of LikeCoin, being used by LikeCoin OAuth"
>>>>>>> 83df9fc0
    likerId: String @scope

    "Liker info of current user"
    liker: Liker!

    "URL for user avatar."
    avatar: URL

    "User information."
    info: UserInfo!

    "User settings."
    settings: UserSettings! @scope

    "Article recommendations for current user."
    recommendation: Recommendation! @scope

    "Articles authored by current user."
    articles(input: ConnectionArgs!): ArticleConnection!

    "Tags owned by current user."
    tags(input: ConnectionArgs!): TagConnection!

    "Drafts authored by current user."
    drafts(input: ConnectionArgs!): DraftConnection! @scope

    "Articles current user commented on"
    commentedArticles(input: ConnectionArgs!): ArticleConnection!

    "Artilces current user subscribed to."
    subscriptions(input: ConnectionArgs!): ArticleConnection! @scope

    "Record of user activity, only accessable by current user."
    activity: UserActivity! @scope

    "Followers of this user."
    followers(input: ConnectionArgs!): UserConnection!

    "Users that this user follows."
    followees(input: ConnectionArgs!): UserConnection!

    "Whether current user is following viewer."
    isFollower: Boolean!

    "Whether viewer is following current user."
    isFollowee: Boolean!

    "Users that blocked by current user."
    blockList(input: ConnectionArgs!): UserConnection! @scope

    "Whether current user is blocking viewer."
    isBlocking: Boolean!

    "Whether current user is blocked by viewer."
    isBlocked: Boolean!

    "Status of current user."
    status: UserStatus

    # OSS
    oss: UserOSS! @authorize
    remark: String @authorize
  }

  type Recommendation {
    "Articles published by user's followees."
    followeeArticles(input: ConnectionArgs!): ArticleConnection!

    "Comments published by user's followees."
    followeeComments(input: ConnectionArgs!): CommentConnection!

    "Articles that followee donated"
    followeeDonatedArticles(input: ConnectionArgs!): FolloweeDonatedArticleConnection!

    "Articles and comments published by user's followees."
    followeeWorks(input: ResponsesInput!): ResponseConnection! @deprecated(reason: "Feature changed.")

    "Tags that user followed."
    followingTags(input: ConnectionArgs!): TagConnection!

    "Articles has been added into followed tags."
    followingTagsArticles(input: ConnectionArgs!): ArticleConnection!

    "Global articles sort by publish time."
    newest(input: ConnectionArgs!): ArticleConnection! @cacheControl(maxAge: ${CACHE_TTL.PUBLIC_FEED_ARTICLE})

    "Global articles sort by latest activity time."
    hottest(input: ConnectionArgs!): ArticleConnection! @cacheControl(maxAge: ${CACHE_TTL.PUBLIC_FEED_ARTICLE})

    "'In case you missed it' recommendation."
    icymi(input: ConnectionArgs!): ArticleConnection! @cacheControl(maxAge: ${CACHE_TTL.PUBLIC_FEED_ARTICLE})

    "Global articles sort by appreciate, donation and subscription."
    valued(input: ConnectionArgs!): ArticleConnection! @cacheControl(maxAge: ${CACHE_TTL.PUBLIC_FEED_ARTICLE})

    "Global tag list, sort by activities in recent 14 days."
    tags(input: ConnectionArgs!): TagConnection! @cacheControl(maxAge: ${CACHE_TTL.PUBLIC_FEED_TAG})

    "Gloabl article list, sort by activities in recent 72 hours."
    topics(input: ConnectionArgs!): ArticleConnection! @cacheControl(maxAge: ${CACHE_TTL.PUBLIC_FEED_ARTICLE})

    "Global user list, sort by activities in recent 6 month."
    authors(input: AuthorsInput!): UserConnection! @cacheControl(maxAge: ${CACHE_TTL.PUBLIC_FEED_USER})

    "Personalized recommendation based on interaction with tags."
    interest(input: ConnectionArgs!): ArticleConnection!

    "Recommend articles with collaborative filtering"
    recommendArticles(input: ConnectionArgs!): ArticleConnection!
  }

  input AuthorsInput {
    after: String
    first: Int
    oss: Boolean
    filter: AuthorsFilter
  }

  input AuthorsFilter {
    "index of author list, min: 0, max: 49"
    random: NonNegativeInt
    followed: Boolean
  }

  type UserInfo {
    "Timestamp of registration."
    createdAt: DateTime!

    "Is user name editable."
    userNameEditable: Boolean!

    "User desciption."
    description: String

    "User email."
    email: Email @scope

    "User badges."
    badges: [Badge!]

    "Timestamp of user agreement."
    agreeOn: DateTime

    "Cover of profile page."
    profileCover: URL

    "Type of group."
    group: UserGroup!
  }

  type UserSettings {
    "User language setting."
    language: UserLanguage!
    # Notification settings
    "Notification settings."
    notification: NotificationSetting!
    oauthProviders: [OAuthProvider!]
  }

  type UserActivity {
    "User reading history."
    history(input: ConnectionArgs!): ReadHistoryConnection!

    "User search history."
    recentSearches(input: ConnectionArgs!): RecentSearchConnection!

    "Appreciations current user gave."
    appreciationsSent(input: ConnectionArgs!): AppreciationConnection!

    "Total number of appreciation current user gave."
    appreciationsSentTotal: Int!

    "Appreciations current user received."
    appreciationsReceived(input: ConnectionArgs!): AppreciationConnection!

    "Total number of appreciation current user received."
    appreciationsReceivedTotal: Int!
  }

  type UserStatus {
    "User state."
    state: UserState!

    "User role and access level."
    role: UserRole! @scope

    "Total LIKE left in wallet."
    LIKE: LIKE! @scope @deprecated(reason: "Use \`liker.total\` and \`liker.rateUSD\`.")

    "Number of articles published by user"
    articleCount: Int!

    "Number of comments posted by user."
    commentCount: Int!

    "Number of unread notices."
    unreadNoticeCount: Int! @scope @cacheControl(maxAge: ${CACHE_TTL.INSTANT})

    "Whether there are unread articles from followees."
    unreadFolloweeArticles: Boolean! @cacheControl(maxAge: ${CACHE_TTL.INSTANT})

    "Whether user has read response info or not."
    unreadResponseInfoPopUp: Boolean!

    "Whether user already set payment password."
    hasPaymentPassword: Boolean!

    "Number of total written words."
    totalWordCount: Int!
  }

  type Liker {
    "Liker ID of LikeCoin"
    likerId: String

    "Whether liker is a civic liker"
    civicLiker: Boolean! @objectCache(maxAge: ${CACHE_TTL.LONG})

    "Total LIKE left in wallet."
    total: NonNegativeFloat! @scope

    "Rate of LikeCoin/USD"
    rateUSD: NonNegativeFloat
  }

  type UserOSS @cacheControl(maxAge: ${CACHE_TTL.INSTANT}) {
    boost: NonNegativeFloat!
    score: NonNegativeFloat!
  }

  type LIKE {
    total: NonNegativeFloat!
    rateUSD: NonNegativeFloat
  }

  type Appreciation {
    amount: Int!
    purpose: AppreciationPurpose!
    content: String!

    "Timestamp of appreciation."
    createdAt: DateTime!

    "Recipient of appreciation."
    recipient: User! @logCache(type: "${NODE_TYPES.user}")

    "Sender of appreciation."
    sender: User @logCache(type: "${NODE_TYPES.user}")

    "Object that appreciation is meant for."
    target: Article @logCache(type: "${NODE_TYPES.article}")
  }

  type NotificationSetting {
    enable: Boolean!
    email: Boolean!
    mention: Boolean!
    follow: Boolean!
    comment: Boolean!
    appreciation: Boolean!
    articleSubscription: Boolean!
    commentSubscribed: Boolean!
    downstream: Boolean!
    commentPinned: Boolean!
    commentVoted: Boolean!
    officialNotice: Boolean!
    reportFeedback: Boolean!
  }

  type ReadHistory {
    article: Article! @logCache(type: "${NODE_TYPES.article}")
    readAt: DateTime!
  }

  type Badge {
    type: BadgeType!
  }

  type AuthResult {
    auth: Boolean!
    token: String
  }

  type UserConnection implements Connection {
    totalCount: Int!
    pageInfo: PageInfo!
    edges: [UserEdge!]
  }

  type UserEdge {
    cursor: String!
    node: User! @logCache(type: "${NODE_TYPES.user}")
  }

  type ReadHistoryConnection implements Connection {
    totalCount: Int!
    pageInfo: PageInfo!
    edges: [ReadHistoryEdge!]
  }

  type ReadHistoryEdge {
    cursor: String!
    node: ReadHistory!
  }

  type RecentSearchConnection implements Connection {
    totalCount: Int!
    pageInfo: PageInfo!
    edges: [RecentSearchEdge!]
  }

  type RecentSearchEdge {
    cursor: String!
    node: String!
  }

  type AppreciationConnection implements Connection {
    totalCount: Int!
    pageInfo: PageInfo!
    edges: [AppreciationEdge!]
  }

  type AppreciationEdge {
    cursor: String!
    node: Appreciation!
  }

  type FolloweeDonatedArticleConnection implements Connection {
    totalCount: Int!
    pageInfo: PageInfo!
    edges: [FolloweeDonatedArticleEdge!]
  }

  type FolloweeDonatedArticleEdge {
    cursor: String!
    node: FolloweeDonatedArticle!
  }

  type FolloweeDonatedArticle {
    article: Article! @logCache(type: "${NODE_TYPES.article}")
    followee: User! @logCache(type: "${NODE_TYPES.user}")
  }

  input UserInput {
    userName: String!
  }

  input SendVerificationCodeInput {
    email: Email!
    type: VerificationCodeType!
    token: String
  }

  input ConfirmVerificationCodeInput {
    email: Email!
    type: VerificationCodeType!
    code: String!
  }

  input ResetPasswordInput {
    password: String!
    codeId: ID!
    type: ResetPasswordType
  }

  input ChangeEmailInput {
    oldEmail: Email!
    oldEmailCodeId: ID!
    newEmail: Email!
    newEmailCodeId: ID!
  }

  input VerifyEmailInput {
    codeId: ID!
  }

  input UserRegisterInput {
    email: Email!
    userName: String
    displayName: String!
    password: String!
    description: String
    codeId: ID!
  }

  input UserLoginInput {
    email: Email!
    password: String!
  }

  input UpdateNotificationSettingInput {
    type: NotificationSettingType!
    enabled: Boolean!
  }

  input UpdateUserInfoInput {
    displayName: String
    userName: String
    avatar: ID
    description: String
    language: UserLanguage
    agreeOn: Boolean
    profileCover: ID
    paymentPassword: String
  }

  input UpdateUserStateInput {
    id: ID
    emails: [String!]
    state: UserState!
    banDays: PositiveInt
    password: String
  }

  input UpdateUserRoleInput {
    id: ID!
    role: UserRole!
  }

  input FollowUserInput {
    id: ID!
  }


  input BlockUserInput {
    id: ID!
  }

  input ImportArticlesInput {
    platform: String
    token: String
  }

  input ClearReadHistoryInput {
    id: ID!
  }

  input MigrationInput {
    type: MigrationType
    files: [Upload]!
  }

  enum BadgeType {
    seed
  }

  enum VerificationCodeType {
    register
    email_reset
    email_reset_confirm
    password_reset
    payment_password_reset
    email_verify
  }

  enum ResetPasswordType {
    account
    payment
  }

  enum UserInfoFields {
    displayName
    avatar
    description
    email
    agreeOn
  }

  enum UserLanguage {
    en
    zh_hans
    zh_hant
  }

  enum NotificationSettingType {
    enable
    email
    mention
    follow
    comment
    appreciation
    articleSubscription
    commentSubscribed
    downstream
    commentPinned
    commentVoted
    officialNotice
    reportFeedback
  }

  enum OAuthProvider {
    facebook
    wechat
    google
  }

  enum UserState {
    active
    onboarding
    banned
    archived
    frozen
  }

  enum UserRole {
    user
    admin
  }

  enum UserGroup {
    a
    b
  }

  enum AppreciationPurpose {
    appreciate
    appreciateComment
    appreciateSubsidy
    invitationAccepted
    joinByInvitation
    joinByTask
    firstPost
    systemSubsidy
  }

  enum MigrationType {
    medium
  }
`<|MERGE_RESOLUTION|>--- conflicted
+++ resolved
@@ -101,11 +101,7 @@
     "Display name on user profile, can be duplicated."
     displayName: String
 
-<<<<<<< HEAD
-    "LikerID of LikeCoin"
-=======
     "LikerID of LikeCoin, being used by LikeCoin OAuth"
->>>>>>> 83df9fc0
     likerId: String @scope
 
     "Liker info of current user"
