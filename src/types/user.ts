--- conflicted
+++ resolved
@@ -199,17 +199,6 @@
     code: String
   }
 
-<<<<<<< HEAD
-  input UserInput {
-    uuid: UUID
-  }
-
-  input ArticleInput {
-    uuid: UUID
-  }
-
-=======
->>>>>>> fcaf7fe8
   enum UserInfoFields {
     displayName
     avatar
